--- conflicted
+++ resolved
@@ -61,12 +61,8 @@
 # 64 - lock shortcuts
 # 65 - hunt unrunnable and failedSessionIds
 # 66 - share hunts
-<<<<<<< HEAD
+# 67 - remove hunt info from matched sessions
 # 70 - reindex everything, ecs, sessions3
-=======
-# 67 - remove hunt info from matched sessions
-
->>>>>>> e3becf99
 
 use HTTP::Request::Common;
 use LWP::UserAgent;
@@ -77,11 +73,7 @@
 use IO::Uncompress::Gunzip qw(gunzip $GunzipError);
 use strict;
 
-<<<<<<< HEAD
 my $VERSION = 70;
-=======
-my $VERSION = 67;
->>>>>>> e3becf99
 my $verbose = 0;
 my $PREFIX = undef;
 my $OLDPREFIX = "";
@@ -8137,23 +8129,10 @@
         createNewAliasesFromOld("lookups", "lookups_v30", "lookups_v1", \&lookupsCreate);
         sessions3Update();
         historyUpdate();
-<<<<<<< HEAD
         ecsFieldsUpdate();
         esDelete("/_template/${OLDPREFIX}sessions2_template", 1);
     } elsif ($main::versionNumber <= 70) {
         sessions3Update();
-=======
-        sessions2Update();
-
-        setPriority();
-
-        checkForOld5Indices();
-        checkForOld6Indices();
-    } elsif ($main::versionNumber <= 67) {
-        checkForOld5Indices();
-        checkForOld6Indices();
-        sessions2Update();
->>>>>>> e3becf99
         historyUpdate();
         ecsFieldsUpdate();
     } else {
