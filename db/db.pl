#!/usr/bin/perl
# This script can initialize, upgrade or provide simple maintenance for the
# Arkime elastic search db
#
# Schema Versions
#  0 - Before this script existed
#  1 - First version of script; turned on strict schema; added lpms, fpms; added
#      many missing items that were dynamically created by mistake
#  2 - Added email items
#  3 - Added email md5
#  4 - Added email host and ip; added help, usersimport, usersexport, wipe commands
#  5 - No schema change, new rotate command, encoding of file pos is different.
#      Negative is file num, positive is file pos
#  6 - Multi fields for spi view, added xffcnt, 0.90 fixes, need to type INIT/UPGRADE
#      instead of YES
#  7 - files_v3
#  8 - fileSize, memory to stats/dstats and -v flag
#  9 - http body hash, rawus
# 10 - dynamic fields for http and email headers
# 11 - Require 0.90.1, switch from soft to node, new fpd field, removed fpms field
# 12 - Added hsver, hdver fields, diskQueue, user settings, scrub* fields, user removeEnabled
# 13 - Rename rotate to expire, added smb, socks, rir fields
# 14 - New http fields, user.views
# 15 - New first byte fields, socks user
# 16 - New dynamic plugin section
# 17 - email hasheader, db,pa,by src and dst
# 18 - fields db
# 19 - users_v3
# 20 - queries
# 21 - doc_values, new tls fields, starttime/stoptime/view
# 22 - cpu to stats/dstats
# 23 - packet lengths
# 24 - field category
# 25 - cert hash
# 26 - dynamic stats, ES 2.0
# 27 - table states
# 28 - timestamp, firstPacket, lastPacket, ipSrc, ipDst, portSrc, portSrc
# 29 - stats/dstats uses dynamic_templates
# 30 - change file to dynamic
# 31 - Require ES >= 2.4, dstats_v2, stats_v1
# 32 - Require ES >= 2.4 or ES >= 5.1.2, tags_v3, queries_v1, fields_v1, users_v4, files_v4, sequence_v1
# 33 - user columnConfigs
# 34 - stats_v2
# 35 - user spiviewFieldConfigs
# 36 - user action history
# 37 - add request body to history
# 50 - Moloch 1.0
# 51 - Upgrade for ES 6.x: sequence_v2, fields_v2, queries_v2, files_v5, users_v5, dstats_v3, stats_v3
# 52 - Hunt (packet search)
# 53 - add forcedExpression to history
# 54 - users_v6
# 55 - user hideStats, hideFiles, hidePcap, and disablePcapDownload
# 56 - notifiers
# 57 - hunt notifiers
# 58 - users message count and last used date
# 59 - tokens
# 60 - users time query limit
# 61 - shortcuts
# 62 - hunt error timestamp and node
# 63 - Upgrade for ES 7.x: sequence_v3, fields_v3, queries_v3, files_v6, users_v7, dstats_v4, stats_v4, hunts_v2
# 64 - lock shortcuts
# 65 - hunt unrunnable and failedSessionIds
# 66 - share hunts
# 67 - remove hunt info from matched sessions
# 68 - cron query enhancements
# 70 - reindex everything, ecs, sessions3

use HTTP::Request::Common;
use LWP::UserAgent;
use JSON;
use Data::Dumper;
use POSIX;
use IO::Compress::Gzip qw(gzip $GzipError);
use IO::Uncompress::Gunzip qw(gunzip $GunzipError);
use strict;

my $VERSION = 70;
my $verbose = 0;
my $PREFIX = undef;
my $OLDPREFIX = "";
my $SECURE = 1;
my $CLIENTCERT = "";
my $CLIENTKEY = "";
my $NOCHANGES = 0;
my $SHARDS = -1;
my $REPLICAS = -1;
my $HISTORY = 13;
my $SEGMENTS = 1;
my $SEGMENTSMIN = -1;
my $NOOPTIMIZE = 0;
my $FULL = 0;
my $REVERSE = 0;
my $SHARDSPERNODE = 1;
my $ESTIMEOUT=60;
my $UPGRADEALLSESSIONS = 1;
my $DOHOTWARM = 0;
my $DOILM = 0;
my $WARMAFTER = -1;
my $WARMKIND = "daily";
my $OPTIMIZEWARM = 0;
my $TYPE = "string";
my $SHARED = 0;
my $DESCRIPTION = "";
my $LOCKED = 0;
my $GZ = 0;
my $REFRESH = 60;
my $ESAPIKEY = "";

#use LWP::ConsoleLogger::Everywhere ();

################################################################################
sub MIN ($$) { $_[$_[0] > $_[1]] }
sub MAX ($$) { $_[$_[0] < $_[1]] }

sub commify {
    scalar reverse join ',',
    unpack '(A3)*',
    scalar reverse shift
}

################################################################################
sub logmsg
{
  local $| = 1;
  print (scalar localtime() . " ") if ($verbose > 0);
  print ("@_");
}
################################################################################
sub showHelp($)
{
    my ($str) = @_;
    print "\n", $str,"\n\n";
    print "$0 [Global Options] <ESHOST:ESPORT> <command> [<command arguments>]\n";
    print "\n";
    print "Global Options:\n";
    print "  -v                           - Verbose, multiple increases level\n";
    print "  --prefix <prefix>            - Prefix for table names\n";
    print "  --clientkey <keypath>        - Path to key for client authentication.  Must not have a passphrase.\n";
    print "  --clientcert <certpath>      - Path to cert for client authentication\n";
    print "  --insecure                   - Don't verify http certificates\n";
    print "  -n                           - Make no db changes\n";
    print "  --timeout <timeout>          - Timeout in seconds for ES, default 60\n";
    print "  --esapikey <key>             - Same key as elasticsearchAPIKey in your Arkime config file\n";
    print "\n";
    print "General Commands:\n";
    print "  info                         - Information about the database\n";
    print "  init [<opts>]                - Clear ALL elasticsearch Arkime data and create schema\n";
    print "    --shards <shards>          - Number of shards for sessions, default number of nodes\n";
    print "    --replicas <num>           - Number of replicas for sessions, default 0\n";
    print "    --refresh <num>            - Number of seconds for ES refresh interval for sessions indices, default 60\n";
    print "    --shardsPerNode <shards>   - Number of shards per node or use \"null\" to let ES decide, default shards*replicas/nodes\n";
    print "    --hotwarm                  - Set 'hot' for 'node.attr.molochtype' on new indices, warm on non sessions indices\n";
    print "    --ilm                      - Use ilm to manage\n";
    print "  wipe                         - Same as init, but leaves user database untouched\n";
    print "  upgrade [<opts>]             - Upgrade Arkime's schema in elasticsearch from previous versions\n";
    print "    --shards <shards>          - Number of shards for sessions, default number of nodes\n";
    print "    --replicas <num>           - Number of replicas for sessions, default 0\n";
    print "    --refresh <num>            - Number of seconds for ES refresh interval for sessions indices, default 60\n";
    print "    --shardsPerNode <shards>   - Number of shards per node or use \"null\" to let ES decide, default shards*replicas/nodes\n";
    print "    --hotwarm                  - Set 'hot' for 'node.attr.molochtype' on new indices, warm on non sessions indices\n";
    print "    --ilm                      - Use ilm to manage\n";
    print "  expire <type> <num> [<opts>] - Perform daily ES maintenance and optimize all indices in ES\n";
    print "       type                    - Same as rotateIndex in ini file = hourly,hourlyN,daily,weekly,monthly\n";
    print "       num                     - Number of indexes to keep\n";
    print "    --replicas <num>           - Number of replicas for older sessions indices, default 0\n";
    print "    --nooptimize               - Do not optimize session indexes during this operation\n";
    print "    --history <num>            - Number of weeks of history to keep, default 13\n";
    print "    --segments <num>           - Number of segments to optimize sessions to, default 1\n";
    print "    --segmentsmin <num>        - Only optimize indices with at least <num> segments, default is <segments> \n";
    print "    --reverse                  - Optimize from most recent to oldest\n";
    print "    --shardsPerNode <shards>   - Number of shards per node or use \"null\" to let ES decide, default shards*replicas/nodes\n";
    print "    --warmafter <wafter>       - Set molochwarm on indices after <wafter> <type>\n";
    print "    --optmizewarm              - Only optimize warm green indices\n";
    print "  optimize                     - Optimize all Arkime indices in ES\n";
    print "    --segments <num>           - Number of segments to optimize sessions to, default 1\n";
    print "  optimize-admin               - Optimize only admin indices in ES, use with ILM\n";
    print "  disable-users <days>         - Disable user accounts that have not been active\n";
    print "      days                     - Number of days of inactivity (integer)\n";
    print "  set-shortcut <name> <userid> <file> [<opts>]\n";
    print "       name                    - Name of the shortcut (no special characters except '_')\n";
    print "       userid                  - UserId of the user to add the shortcut for\n";
    print "       file                    - File that includes a comma or newline separated list of values\n";
    print "    --type <type>              - Type of shortcut = string, ip, number, default is string\n";
    print "    --shared                   - Whether the shortcut is shared to all users\n";
    print "    --description <description>- Description of the shortcut\n";
    print "    --locked                   - Whether the shortcut is locked and cannot be modified by the web interface\n";
    print "  shrink <index> <node> <num>  - Shrink a session index\n";
    print "      index                    - The session index to shrink\n";
    print "      node                     - The node to temporarily use for shrinking\n";
    print "      num                      - Number of shards to shrink to\n";
    print "    --shardsPerNode <shards>   - Number of shards per node or use \"null\" to let ES decide, default 1\n";
    print "  ilm <force> <delete>         - Create ILM profile\n";
    print "      force                    - Time in hours/days before (moving to warm) and force merge (number followed by h or d)\n";
    print "      delete                   - Time in hours/days before deleting index (number followed by h or d)\n";
    print "    --hotwarm                  - Set 'hot' for 'node.attr.molochtype' on new indices, warm on non sessions indices\n";
    print "    --segments <num>           - Number of segments to optimize sessions to, default 1\n";
    print "    --replicas <num>           - Number of replicas for older sessions indices, default 0\n";
    print "    --history <num>            - Number of weeks of history to keep, default 13\n";
    print "  reindex <src> [<dst>]        - Reindex ES indices\n";
    print "    --nopcap                   - Remove fields having to do with pcap files\n";
    print "\n";
    print "Backup and Restore Commands:\n";
    print "  backup <basename> <opts>     - Backup everything but sessions/history; filenames created start with <basename>\n";
    print "    --gz                       - GZip the files\n";
    print "  restore <basename> [<opts>]  - Restore everything but sessions/history; filenames restored from start with <basename>\n";
    print "    --skipupgradeall           - Do not upgrade Sessions\n";
    print "  export <index> <basename>    - Save a single index into a file, filename starts with <basename>\n";
    print "  import <filename>            - Import single index from <filename>\n";
    print "  users-export <filename>      - Save the users info to <filename>\n";
    print "  users-import <filename>      - Load the users info from <filename>\n";
    print "\n";
    print "File Commands:\n";
    print "  mv <old fn> <new fn>         - Move a pcap file in the database (doesn't change disk)\n";
    print "  rm <fn>                      - Remove a pcap file in the database (doesn't change disk)\n";
    print "  rm-missing <node>            - Remove from db any MISSING files on THIS machine for the named node\n";
    print "  add-missing <node> <dir>     - Add to db any MISSING files on THIS machine for named node and directory\n";
    print "  sync-files  <nodes> <dirs>   - Add/Remove in db any MISSING files on THIS machine for named node(s) and directory(s), both comma separated\n";
    print "\n";
    print "Field Commands:\n";
    print "  field disable <exp>          - Disable a field from being indexed\n";
    print "  field enable <exp>           - Enable a field from being indexed\n";
    print "\n";
    print "Node Commands:\n";
    print "  rm-node <node>               - Remove from db all data for node (doesn't change disk)\n";
    print "  add-alias <node> <hostname>  - Adds a hidden node that points to hostname\n";
    print "  hide-node <node>             - Hide node in stats display\n";
    print "  unhide-node <node>           - Unhide node in stats display\n";
    print "\n";
    print "ES maintenance\n";
    print "  set-replicas <pat> <num>              - Set the number of replicas for index pattern\n";
    print "  set-shards-per-node <pat> <num>       - Set the number of shards per node for index pattern\n";
    print "  set-allocation-enable <mode>          - Set the allocation mode (all, primaries, new_primaries, none, null)\n";
    print "  allocate-empty <node> <index> <shard> - Allocate a empty shard on a node, DATA LOSS!\n";
    print "  unflood-stage <pat>                   - Mark index pattern as no longer flooded\n";
    exit 1;
}
################################################################################
sub waitFor
{
    my ($str, $help) = @_;

    print "Type \"$str\" to continue - $help?\n";
    while (1) {
        my $answer = <STDIN>;
        chomp $answer;
        last if ($answer eq $str);
        print "You didn't type \"$str\", for some reason you typed \"$answer\"\n";
    }
}
################################################################################
sub waitForRE
{
    my ($re, $help) = @_;

    print "$help\n";
    while (1) {
        my $answer = <STDIN>;
        chomp $answer;
        return $answer if ($answer =~ $re);
        print "$help\n";
    }
}

################################################################################
sub esIndexExists
{
    my ($index) = @_;
    logmsg "HEAD ${main::elasticsearch}/$index\n" if ($verbose > 2);
    my $response = $main::userAgent->head("${main::elasticsearch}/$index");
    logmsg "HEAD RESULT:", $response->code, "\n" if ($verbose > 3);
    return $response->code == 200;
}
################################################################################
sub esCheckAlias
{
    my ($alias, $index) = @_;
    my $result = esGet("/_alias/$alias", 1);

    return (exists $result->{$index} && exists $result->{$index}->{aliases}->{$alias});
}
################################################################################
sub esGet
{
    my ($url, $dontcheck) = @_;
    logmsg "GET ${main::elasticsearch}$url\n" if ($verbose > 2);
    my $response = $main::userAgent->get("${main::elasticsearch}$url");
    if (($response->code == 500 && $ARGV[1] ne "init" && $ARGV[1] ne "shrink") || ($response->code != 200 && !$dontcheck)) {
      die "Couldn't GET ${main::elasticsearch}$url  the http status code is " . $response->code . " are you sure elasticsearch is running/reachable?";
    }
    my $json = from_json($response->content);
    logmsg "GET RESULT:", Dumper($json), "\n" if ($verbose > 3);
    return $json
}

################################################################################
sub esPost
{
    my ($url, $content, $dontcheck) = @_;

    if ($NOCHANGES && $url !~ /_search/) {
      logmsg "NOCHANGE: POST ${main::elasticsearch}$url\n";
      return;
    }

    logmsg "POST ${main::elasticsearch}$url\n" if ($verbose > 2);
    logmsg "POST DATA:", Dumper($content), "\n" if ($verbose > 3);
    my $response = $main::userAgent->post("${main::elasticsearch}$url", Content => $content, Content_Type => "application/json");
    if ($response->code == 500 || ($response->code != 200 && $response->code != 201 && !$dontcheck)) {
      return from_json("{}") if ($dontcheck == 2);

      logmsg "POST RESULT:", $response->content, "\n" if ($verbose > 3);
      die "Couldn't POST ${main::elasticsearch}$url  the http status code is " . $response->code . " are you sure elasticsearch is running/reachable?";
    }

    my $json = from_json($response->content);
    logmsg "POST RESULT:", Dumper($json), "\n" if ($verbose > 3);
    return $json
}

################################################################################
sub esPut
{
    my ($url, $content, $dontcheck) = @_;

    if ($NOCHANGES) {
      logmsg "NOCHANGE: PUT ${main::elasticsearch}$url\n";
      return;
    }

    logmsg "PUT ${main::elasticsearch}$url\n" if ($verbose > 2);
    logmsg "PUT DATA:", Dumper($content), "\n" if ($verbose > 3);
    my $response = $main::userAgent->request(HTTP::Request::Common::PUT("${main::elasticsearch}$url", Content => $content, Content_Type => "application/json"));
    if ($response->code != 200 && !$dontcheck) {
      logmsg Dumper($response);
      die "Couldn't PUT ${main::elasticsearch}$url  the http status code is " . $response->code . " are you sure elasticsearch is running/reachable?\n" . $response->content;
    } elsif ($response->code == 500 && $dontcheck) {
      print "Ignoring following error\n";
      logmsg Dumper($response);
    }

    my $json = from_json($response->content);
    logmsg "PUT RESULT:", Dumper($json), "\n" if ($verbose > 3);
    return $json
}

################################################################################
sub esDelete
{
    my ($url, $dontcheck) = @_;

    if ($NOCHANGES) {
      logmsg "NOCHANGE: DELETE ${main::elasticsearch}$url\n";
      return;
    }

    logmsg "DELETE ${main::elasticsearch}$url\n" if ($verbose > 2);
    my $response = $main::userAgent->request(HTTP::Request::Common::_simple_req("DELETE", "${main::elasticsearch}$url"));
    if ($response->code == 500 || ($response->code != 200 && !$dontcheck)) {
      die "Couldn't DELETE ${main::elasticsearch}$url  the http status code is " . $response->code . " are you sure elasticsearch is running/reachable?";
    }
    my $json = from_json($response->content);
    return $json
}

################################################################################
sub esCopy
{
    my ($srci, $dsti) = @_;

    $main::userAgent->timeout(7200);

    my $status = esGet("/_stats/docs", 1);
    logmsg "Copying " . $status->{indices}->{$PREFIX . $srci}->{primaries}->{docs}->{count} . " elements from ${PREFIX}$srci to ${PREFIX}$dsti\n";

    esPost("/_reindex?timeout=7200s", to_json({"source" => {"index" => $PREFIX.$srci}, "dest" => {"index" => $PREFIX.$dsti, "version_type" => "external"}, "conflicts" => "proceed"}));

    my $status = esGet("/${PREFIX}${dsti}/_refresh", 1);
    my $status = esGet("/_stats/docs", 1);
    if ($status->{indices}->{$PREFIX . $srci}->{primaries}->{docs}->{count} > $status->{indices}->{$PREFIX . $dsti}->{primaries}->{docs}->{count}) {
        logmsg $status->{indices}->{$PREFIX . $srci}->{primaries}->{docs}->{count}, " > ",  $status->{indices}->{$PREFIX . $dsti}->{primaries}->{docs}->{count}, "\n";
        die "\nERROR - Copy failed from $srci to $dsti, you will probably need to delete $dsti and run upgrade again.  Make sure to not change the index while upgrading.\n\n";
    }

    logmsg "\n";
    $main::userAgent->timeout($ESTIMEOUT + 5);
}
################################################################################
sub esScroll
{
    my ($index, $type, $query) = @_;

    my @hits = ();

    my $id = "";
    while (1) {
        if ($verbose > 0) {
            local $| = 1;
            print ".";
        }
        my $url;
        if ($id eq "") {
            if ($type eq "") {
                $url = "/${PREFIX}$index/_search?scroll=10m&size=500";
            } else {
                $url = "/${PREFIX}$index/$type/_search?scroll=10m&size=500";
            }
        } else {
            $url = "/_search/scroll?scroll=10m&scroll_id=$id";
            $query = "";
        }


        my $incoming = esPost($url, $query, 1);
        die Dumper($incoming) if ($incoming->{status} == 404);
        last if (@{$incoming->{hits}->{hits}} == 0);

        push(@hits, @{$incoming->{hits}->{hits}});

        $id = $incoming->{_scroll_id};
    }
    return \@hits;
}
################################################################################
sub esAlias
{
    my ($cmd, $index, $alias, $dontaddprefix) = @_;
    logmsg "Alias cmd $cmd from $index to alias $alias\n" if ($verbose > 0);
    if (!$dontaddprefix){ # append PREFIX
        esPost("/_aliases?master_timeout=${ESTIMEOUT}s", '{ "actions": [ { "' . $cmd . '": { "index": "' . $PREFIX . $index . '", "alias" : "'. $PREFIX . $alias .'" } } ] }', 1);
    } else { # do not append PREFIX
        esPost("/_aliases?master_timeout=${ESTIMEOUT}s", '{ "actions": [ { "' . $cmd . '": { "index": "' . $index . '", "alias" : "'. $alias .'" } } ] }', 1);
    }
}

################################################################################
sub esWaitForNoTask
{
    my ($str) = @_;
    while (1) {
        logmsg "GET ${main::elasticsearch}/_cat/tasks\n" if ($verbose > 1);
        my $response = $main::userAgent->get("${main::elasticsearch}/_cat/tasks");
        if ($response->code != 200) {
            sleep(30);
        }

        return 1 if (index ($response->content, $str) == -1);
        sleep 20;
    }
}
################################################################################
sub esForceMerge
{
    my ($index, $segments, $dowait) = @_;
    esWaitForNoTask("forcemerge") if ($dowait);
    esPost("/$index/_forcemerge?max_num_segments=$segments", "", 2);
    esWaitForNoTask("forcemerge") if ($dowait);
}

################################################################################
sub sequenceCreate
{
    my $settings = '
{
  "settings": {
    "index.priority": 100,
    "number_of_shards": 1,
    "number_of_replicas": 0,
    "auto_expand_replicas": "0-3"
  }
}';

    logmsg "Creating sequence_v3 index\n" if ($verbose > 0);
    esPut("/${PREFIX}sequence_v3?master_timeout=${ESTIMEOUT}s", $settings, 1);
    esAlias("add", "sequence_v3", "sequence");
    sequenceUpdate();
}

################################################################################
sub sequenceUpdate
{
    my $mapping = '
{
  "sequence": {
    "_source" : { "enabled": "false" },
    "enabled" : "false"
  }
}';

    logmsg "Setting sequence_v3 mapping\n" if ($verbose > 0);
    esPut("/${PREFIX}sequence_v3/sequence/_mapping?master_timeout=${ESTIMEOUT}s&include_type_name=true", $mapping);
}
################################################################################
sub sequenceUpgrade
{

    if (esCheckAlias("${PREFIX}sequence", "${PREFIX}sequence_v3") && esIndexExists("${PREFIX}sequence_v3")) {
        logmsg ("SKIPPING - ${PREFIX}sequence already points to ${PREFIX}sequence_v3\n");
        return;
    }

    $main::userAgent->timeout(7200);
    sequenceCreate();
    esAlias("remove", "sequence_v2", "sequence");
    my $results = esGet("/${PREFIX}sequence_v2/_search?version=true&size=10000&rest_total_hits_as_int=true", 0);

    logmsg "Copying " . $results->{hits}->{total} . " elements from ${PREFIX}sequence_v2 to ${PREFIX}sequence_v3\n";

    return if ($results->{hits}->{total} == 0);

    foreach my $hit (@{$results->{hits}->{hits}}) {
        if ($hit->{_id} =~ /^fn-/) {
            esPost("/${PREFIX}sequence_v3/sequence/$hit->{_id}?timeout=${ESTIMEOUT}s&version_type=external&version=$hit->{_version}", "{}", 1);
        }
    }
    esDelete("/${PREFIX}sequence_v2");
    $main::userAgent->timeout($ESTIMEOUT + 5);
}
################################################################################
sub filesCreate
{
    my $settings = '
{
  "settings": {
    "index.priority": 80,
    "number_of_shards": 2,
    "number_of_replicas": 0,
    "auto_expand_replicas": "0-3"
  }
}';

    logmsg "Creating files_v30 index\n" if ($verbose > 0);
    esPut("/${PREFIX}files_v30?master_timeout=${ESTIMEOUT}s", $settings);
    esAlias("add", "files_v30", "files");
    filesUpdate();
}
################################################################################
sub filesUpdate
{
    my $mapping = '
{
  "file": {
    "_source": {"enabled": "true"},
    "dynamic": "true",
    "dynamic_templates": [
      {
        "any": {
          "match": "*",
          "mapping": {
            "index": false
          }
        }
      }
    ],
    "properties": {
      "num": {
        "type": "long"
      },
      "node": {
        "type": "keyword"
      },
      "first": {
        "type": "long"
      },
      "name": {
        "type": "keyword"
      },
      "filesize": {
        "type": "long"
      },
      "locked": {
        "type": "short"
      },
      "last": {
        "type": "long"
      }
    }
  }
}';

    logmsg "Setting files_v30 mapping\n" if ($verbose > 0);
    esPut("/${PREFIX}files_v30/file/_mapping?master_timeout=${ESTIMEOUT}s&include_type_name=true", $mapping);
}
################################################################################
sub statsCreate
{
    my $settings = '
{
  "settings": {
    "index.priority": 70,
    "number_of_shards": 1,
    "number_of_replicas": 0,
    "auto_expand_replicas": "0-3"
  }
}';

    logmsg "Creating stats index\n" if ($verbose > 0);
    esPut("/${PREFIX}stats_v30?master_timeout=${ESTIMEOUT}s", $settings);
    esAlias("add", "stats_v30", "stats");
    statsUpdate();
}

################################################################################
sub statsUpdate
{
my $mapping = '
{
  "stat": {
    "_source": {"enabled": "true"},
    "dynamic": "true",
    "dynamic_templates": [
      {
        "numeric": {
          "match_mapping_type": "long",
          "mapping": {
            "type": "long"
          }
        }
      }
    ],
    "properties": {
      "hostname": {
        "type": "keyword"
      },
      "nodeName": {
        "type": "keyword"
      },
      "currentTime": {
        "type": "date",
        "format": "epoch_second"
      }
    }
  }
}';

    logmsg "Setting stats mapping\n" if ($verbose > 0);
    esPut("/${PREFIX}stats_v30/stat/_mapping?master_timeout=${ESTIMEOUT}s&pretty&include_type_name=true", $mapping, 1);
}
################################################################################
sub dstatsCreate
{
    my $settings = '
{
  "settings": {
    "index.priority": 50,
    "number_of_shards": 2,
    "number_of_replicas": 0,
    "auto_expand_replicas": "0-3"
  }
}';

    logmsg "Creating dstats_v30 index\n" if ($verbose > 0);
    esPut("/${PREFIX}dstats_v30?master_timeout=${ESTIMEOUT}s", $settings);
    esAlias("add", "dstats_v30", "dstats");
    dstatsUpdate();
}

################################################################################
sub dstatsUpdate
{
my $mapping = '
{
  "dstat": {
    "_source": {"enabled": "true"},
    "dynamic": "true",
    "dynamic_templates": [
      {
        "numeric": {
          "match_mapping_type": "long",
          "mapping": {
            "type": "long",
            "index": false
          }
        }
      },
      {
        "noindex": {
          "match": "*",
          "mapping": {
            "index": false
          }
        }
      }
    ],
    "properties": {
      "nodeName": {
        "type": "keyword"
      },
      "interval": {
        "type": "short"
      },
      "currentTime": {
        "type": "date",
        "format": "epoch_second"
      }
    }
  }
}';

    logmsg "Setting dstats_v30 mapping\n" if ($verbose > 0);
    esPut("/${PREFIX}dstats_v30/dstat/_mapping?master_timeout=${ESTIMEOUT}s&pretty&include_type_name=true", $mapping, 1);
}
################################################################################
sub fieldsCreate
{
    my $settings = '
{
  "settings": {
    "index.priority": 90,
    "number_of_shards": 1,
    "number_of_replicas": 0,
    "auto_expand_replicas": "0-3"
  }
}';

    logmsg "Creating fields index\n" if ($verbose > 0);
    esPut("/${PREFIX}fields_v30?master_timeout=${ESTIMEOUT}s", $settings);
    esAlias("add", "fields_v30", "fields");
    fieldsUpdate();
    ecsFieldsUpdate();
}
################################################################################
sub fieldsUpdate
{
    my $mapping = '
{
  "field": {
    "_source": {"enabled": "true"},
    "dynamic_templates": [
      {
        "string_template": {
          "match_mapping_type": "string",
          "mapping": {
            "type": "keyword"
          }
        }
      }
    ]
  }
}';

    logmsg "Setting fields_v30 mapping\n" if ($verbose > 0);
    esPut("/${PREFIX}fields_v30/field/_mapping?master_timeout=${ESTIMEOUT}s&include_type_name=true", $mapping);

    esPost("/${PREFIX}fields_v30/_doc/ip?timeout=${ESTIMEOUT}s", '{
      "friendlyName": "All IP fields",
      "group": "general",
      "help": "Search all ip fields",
      "type": "ip",
      "dbField": "ipall",
      "dbField2": "ipall",
      "portField": "portall",
      "noFacet": "true"
    }');
    esPost("/${PREFIX}fields_v30/_doc/port?timeout=${ESTIMEOUT}s", '{
      "friendlyName": "All port fields",
      "group": "general",
      "help": "Search all port fields",
      "type": "integer",
      "dbField": "portall",
      "dbField2": "portall",
      "regex": "(^port\\\\.(?:(?!\\\\.cnt$).)*$|\\\\.port$)"
    }');
    esPost("/${PREFIX}fields_v30/_doc/rir?timeout=${ESTIMEOUT}s", '{
      "friendlyName": "All rir fields",
      "group": "general",
      "help": "Search all rir fields",
      "type": "uptermfield",
      "dbField": "rirall",
      "dbField2": "rirall",
      "regex": "(^rir\\\\.(?:(?!\\\\.cnt$).)*$|\\\\.rir$)"
    }');
    esPost("/${PREFIX}fields_v30/_doc/country?timeout=${ESTIMEOUT}s", '{
      "friendlyName": "All country fields",
      "group": "general",
      "help": "Search all country fields",
      "type": "uptermfield",
      "dbField": "geoall",
      "dbField2": "geoall",
      "regex": "(^country\\\\.(?:(?!\\\\.cnt$).)*$|\\\\.country$)"
    }');
    esPost("/${PREFIX}fields_v30/_doc/asn?timeout=${ESTIMEOUT}s", '{
      "friendlyName": "All ASN fields",
      "group": "general",
      "help": "Search all ASN fields",
      "type": "termfield",
      "dbField": "asnall",
      "dbField2": "asnall",
      "regex": "(^asn\\\\.(?:(?!\\\\.cnt$).)*$|\\\\.asn$)"
    }');
    esPost("/${PREFIX}fields_v30/_doc/host?timeout=${ESTIMEOUT}s", '{
      "friendlyName": "All Host fields",
      "group": "general",
      "help": "Search all Host fields",
      "type": "lotermfield",
      "dbField": "hostall",
      "dbField2": "hostall",
      "regex": "(^host\\\\.(?:(?!\\\\.(cnt|tokens)$).)*$|\\\\.host$)"
    }');
    esPost("/${PREFIX}fields_v30/_doc/ip.src?timeout=${ESTIMEOUT}s", '{
      "friendlyName": "Src IP",
      "group": "general",
      "help": "Source IP",
      "type": "ip",
      "dbField": "a1",
      "dbField2": "srcIp",
      "portField": "p1",
      "portField2": "srcPort",
      "portFieldECS": "source.port",
      "category": "ip"
    }');
    esPost("/${PREFIX}fields_v30/_doc/port.src?timeout=${ESTIMEOUT}s", '{
      "friendlyName": "Src Port",
      "group": "general",
      "help": "Source Port",
      "type": "integer",
      "dbField": "p1",
      "dbField2": "srcPort",
      "category": "port"
    }');
    esPost("/${PREFIX}fields_v30/_doc/asn.src?timeout=${ESTIMEOUT}s", '{
      "friendlyName": "Src ASN",
      "group": "general",
      "help": "GeoIP ASN string calculated from the source IP",
      "type": "termfield",
      "dbField": "as1",
      "dbField2": "srcASN",
      "rawField": "rawas1",
      "category": "asn"
    }');
    esPost("/${PREFIX}fields_v30/_doc/country.src?timeout=${ESTIMEOUT}s", '{
      "friendlyName": "Src Country",
      "group": "general",
      "help": "Source Country",
      "type": "uptermfield",
      "dbField": "g1",
      "dbField2": "srcGEO",
      "category": "country"
    }');
    esPost("/${PREFIX}fields_v30/_doc/rir.src?timeout=${ESTIMEOUT}s", '{
      "friendlyName": "Src RIR",
      "group": "general",
      "help": "Source RIR",
      "type": "uptermfield",
      "dbField": "rir1",
      "dbField2": "srcRIR",
      "category": "rir"
    }');
    esPost("/${PREFIX}fields_v30/_doc/ip.dst?timeout=${ESTIMEOUT}s", '{
      "friendlyName": "Dst IP",
      "group": "general",
      "help": "Destination IP",
      "type": "ip",
      "dbField": "a2",
      "dbField2": "dstIp",
      "portField": "p2",
      "portField2": "dstPort",
      "portFieldECS": "destination.port",
      "category": "ip",
      "aliases": ["ip.dst:port"]
    }');
    esPost("/${PREFIX}fields_v30/_doc/port.dst?timeout=${ESTIMEOUT}s", '{
      "friendlyName": "Dst Port",
      "group": "general",
      "help": "Source Port",
      "type": "integer",
      "dbField": "p2",
      "dbField2": "dstPort",
      "category": "port"
    }');
    esPost("/${PREFIX}fields_v30/_doc/asn.dst?timeout=${ESTIMEOUT}s", '{
      "friendlyName": "Dst ASN",
      "group": "general",
      "help": "GeoIP ASN string calculated from the destination IP",
      "type": "termfield",
      "dbField": "as2",
      "dbField2": "dstASN",
      "rawField": "rawas2",
      "category": "asn"
    }');
    esPost("/${PREFIX}fields_v30/_doc/country.dst?timeout=${ESTIMEOUT}s", '{
      "friendlyName": "Dst Country",
      "group": "general",
      "help": "Destination Country",
      "type": "uptermfield",
      "dbField": "g2",
      "dbField2": "dstGEO",
      "category": "country"
    }');
    esPost("/${PREFIX}fields_v30/_doc/rir.dst?timeout=${ESTIMEOUT}s", '{
      "friendlyName": "Dst RIR",
      "group": "general",
      "help": "Destination RIR",
      "type": "uptermfield",
      "dbField": "rir2",
      "dbField2": "dstRIR",
      "category": "rir"
    }');
    esPost("/${PREFIX}fields_v30/_doc/bytes?timeout=${ESTIMEOUT}s", '{
      "friendlyName": "Bytes",
      "group": "general",
      "help": "Total number of raw bytes sent AND received in a session",
      "type": "integer",
      "dbField": "by",
      "dbField2": "totBytes"
    }');
    esPost("/${PREFIX}fields_v30/_doc/bytes.src?timeout=${ESTIMEOUT}s", '{
      "friendlyName": "Src Bytes",
      "group": "general",
      "help": "Total number of raw bytes sent by source in a session",
      "type": "integer",
      "dbField": "by1",
      "dbField2": "srcBytes"
    }');
    esPost("/${PREFIX}fields_v30/_doc/bytes.dst?timeout=${ESTIMEOUT}s", '{
      "friendlyName": "Dst Bytes",
      "group": "general",
      "help": "Total number of raw bytes sent by destination in a session",
      "type": "integer",
      "dbField": "by2",
      "dbField2": "dstBytes"
    }');
    esPost("/${PREFIX}fields_v30/_doc/databytes?timeout=${ESTIMEOUT}s", '{
      "friendlyName": "Data bytes",
      "group": "general",
      "help": "Total number of data bytes sent AND received in a session",
      "type": "integer",
      "dbField": "db",
      "dbField2": "totDataBytes"
    }');
    esPost("/${PREFIX}fields_v30/_doc/databytes.src?timeout=${ESTIMEOUT}s", '{
      "friendlyName": "Src data bytes",
      "group": "general",
      "help": "Total number of data bytes sent by source in a session",
      "type": "integer",
      "dbField": "db1",
      "dbField2": "srcDataBytes"
    }');
    esPost("/${PREFIX}fields_v30/_doc/databytes.dst?timeout=${ESTIMEOUT}s", '{
      "friendlyName": "Dst data bytes",
      "group": "general",
      "help": "Total number of data bytes sent by destination in a session",
      "type": "integer",
      "dbField": "db2",
      "dbField2": "dstDataBytes"
    }');
    esPost("/${PREFIX}fields_v30/_doc/packets?timeout=${ESTIMEOUT}s", '{
      "friendlyName": "Packets",
      "group": "general",
      "help": "Total number of packets sent AND received in a session",
      "type": "integer",
      "dbField": "pa",
      "dbField2": "totPackets"
    }');
    esPost("/${PREFIX}fields_v30/_doc/packets.src?timeout=${ESTIMEOUT}s", '{
      "friendlyName": "Src Packets",
      "group": "general",
      "help": "Total number of packets sent by source in a session",
      "type": "integer",
      "dbField": "pa1",
      "dbField2": "srcPackets"
    }');
    esPost("/${PREFIX}fields_v30/_doc/packets.dst?timeout=${ESTIMEOUT}s", '{
      "friendlyName": "Dst Packets",
      "group": "general",
      "help": "Total number of packets sent by destination in a session",
      "type": "integer",
      "dbField": "pa2",
      "dbField2": "dstPackets"
    }');
    esPost("/${PREFIX}fields_v30/_doc/ip.protocol?timeout=${ESTIMEOUT}s", '{
      "friendlyName": "IP Protocol",
      "group": "general",
      "help": "IP protocol number or friendly name",
      "type": "lotermfield",
      "dbField": "pr",
      "dbField2": "ipProtocol",
      "transform": "ipProtocolLookup"
    }');
    esPost("/${PREFIX}fields_v30/_doc/id?timeout=${ESTIMEOUT}s", '{
      "friendlyName": "Arkime ID",
      "group": "general",
      "help": "Arkime ID for the session",
      "type": "termfield",
      "dbField": "_id",
      "dbField2": "_id",
      "noFacet": "true"

    }');
    esPost("/${PREFIX}fields_v30/_doc/rootId?timeout=${ESTIMEOUT}s", '{
      "friendlyName": "Arkime Root ID",
      "group": "general",
      "help": "Arkime ID of the first session in a multi session stream",
      "type": "termfield",
      "dbField": "ro",
      "dbField2": "rootId"
    }');
    esPost("/${PREFIX}fields_v30/_doc/node?timeout=${ESTIMEOUT}s", '{
      "friendlyName": "Arkime Node",
      "group": "general",
      "help": "Arkime node name the session was recorded on",
      "type": "termfield",
      "dbField": "no",
      "dbField2": "node"
    }');
    esPost("/${PREFIX}fields_v30/_doc/file?timeout=${ESTIMEOUT}s", '{
      "friendlyName": "Filename",
      "group": "general",
      "help": "Arkime offline pcap filename",
      "type": "fileand",
      "dbField": "fileand",
      "dbField2": "fileand"
    }');
    esPost("/${PREFIX}fields_v30/_doc/payload8.src.hex?timeout=${ESTIMEOUT}s", '{
      "friendlyName": "Payload Src Hex",
      "group": "general",
      "help": "First 8 bytes of source payload in hex",
      "type": "lotermfield",
      "dbField": "fb1",
      "dbField2": "srcPayload8",
      "aliases": ["payload.src"]
    }');
    esPost("/${PREFIX}fields_v30/_doc/payload8.src.utf8?timeout=${ESTIMEOUT}s", '{
      "friendlyName": "Payload Src UTF8",
      "group": "general",
      "help": "First 8 bytes of source payload in utf8",
      "type": "termfield",
      "dbField": "fb1",
      "dbField2": "srcPayload8",
      "transform": "utf8ToHex",
      "noFacet": "true"
    }');
    esPost("/${PREFIX}fields_v30/_doc/payload8.dst.hex?timeout=${ESTIMEOUT}s", '{
      "friendlyName": "Payload Dst Hex",
      "group": "general",
      "help": "First 8 bytes of destination payload in hex",
      "type": "lotermfield",
      "dbField": "fb2",
      "dbField2": "dstPayload8",
      "aliases": ["payload.dst"]
    }');
    esPost("/${PREFIX}fields_v30/_doc/payload8.dst.utf8?timeout=${ESTIMEOUT}s", '{
      "friendlyName": "Payload Dst UTF8",
      "group": "general",
      "help": "First 8 bytes of destination payload in utf8",
      "type": "termfield",
      "dbField": "fb2",
      "dbField2": "dstPayload8",
      "transform": "utf8ToHex",
      "noFacet": "true"
    }');
    esPost("/${PREFIX}fields_v30/_doc/payload8.hex?timeout=${ESTIMEOUT}s", '{
      "friendlyName": "Payload Hex",
      "group": "general",
      "help": "First 8 bytes of payload in hex",
      "type": "lotermfield",
      "dbField": "fballhex",
      "dbField2": "fballhex",
      "regex": "^payload8.(src|dst).hex$"
    }');
    esPost("/${PREFIX}fields_v30/_doc/payload8.utf8?timeout=${ESTIMEOUT}s", '{
      "friendlyName": "Payload UTF8",
      "group": "general",
      "help": "First 8 bytes of payload in hex",
      "type": "lotermfield",
      "dbField": "fballutf8",
      "dbField2": "fballutf8",
      "regex": "^payload8.(src|dst).utf8$"
    }');
    esPost("/${PREFIX}fields_v30/_doc/scrubbed.by?timeout=${ESTIMEOUT}s", '{
      "friendlyName": "Scrubbed By",
      "group": "general",
      "help": "SPI data was scrubbed by",
      "type": "lotermfield",
      "dbField": "scrubby",
      "dbField2": "scrubby"
    }');
    esPost("/${PREFIX}fields_v30/_doc/view?timeout=${ESTIMEOUT}s", '{
      "friendlyName": "View Name",
      "group": "general",
      "help": "Arkime view name",
      "type": "viewand",
      "dbField": "viewand",
      "dbField2": "viewand",
      "noFacet": "true"
    }');
    esPost("/${PREFIX}fields_v30/_doc/starttime?timeout=${ESTIMEOUT}s", '{
      "friendlyName": "Start Time",
      "group": "general",
      "help": "Session Start Time",
      "type": "seconds",
      "type2": "date",
      "dbField": "fp",
      "dbField2": "firstPacket"
    }');
    esPost("/${PREFIX}fields_v30/_doc/stoptime?timeout=${ESTIMEOUT}s", '{
      "friendlyName": "Stop Time",
      "group": "general",
      "help": "Session Stop Time",
      "type": "seconds",
      "type2": "date",
      "dbField": "lp",
      "dbField2": "lastPacket"
    }');
    esPost("/${PREFIX}fields_v30/_doc/huntId?timeout=${ESTIMEOUT}s", '{
      "friendlyName": "Hunt ID",
      "group": "general",
      "help": "The ID of the packet search job that matched this session",
      "type": "termfield",
      "dbField": "huntId",
      "dbField2": "huntId"
    }');
    esPost("/${PREFIX}fields_v30/_doc/huntName?timeout=${ESTIMEOUT}s", '{
      "friendlyName": "Hunt Name",
      "group": "general",
      "help": "The name of the packet search job that matched this session",
      "type": "termfield",
      "dbField": "huntName",
      "dbField2": "huntName"
    }');
}

################################################################################
sub queriesCreate
{
    my $settings = '
{
  "settings": {
    "index.priority": 40,
    "number_of_shards": 1,
    "number_of_replicas": 0,
    "auto_expand_replicas": "0-3"
  }
}';

    logmsg "Creating queries index\n" if ($verbose > 0);
    esPut("/${PREFIX}queries_v30?master_timeout=${ESTIMEOUT}s", $settings);
    queriesUpdate();
}
################################################################################
sub queriesUpdate
{
    my $mapping = '
{
  "query": {
    "_source": {"enabled": "true"},
    "dynamic": "strict",
    "properties": {
      "name": {
        "type": "keyword"
      },
      "enabled": {
        "type": "boolean"
      },
      "lpValue": {
        "type": "long"
      },
      "lastRun": {
        "type": "date"
      },
      "count": {
        "type": "long"
      },
      "lastCount": {
        "type": "long"
      },
      "query": {
        "type": "keyword"
      },
      "action": {
        "type": "keyword"
      },
      "creator": {
        "type": "keyword"
      },
      "tags": {
        "type": "keyword"
      },
      "notifier": {
        "type": "keyword"
      },
      "lastNotified": {
        "type": "date"
      },
      "lastNotifiedCount": {
        "type": "long"
      },
      "description": {
        "type": "keyword"
      },
      "created": {
        "type": "date"
      },
      "lastToggled": {
        "type": "date"
      },
      "lastToggledBy": {
        "type": "keyword"
      }
    }
  }
}';

    logmsg "Setting queries mapping\n" if ($verbose > 0);
    esPut("/${PREFIX}queries_v30/query/_mapping?master_timeout=${ESTIMEOUT}s&pretty&include_type_name=true", $mapping);
    esAlias("add", "queries_v30", "queries");
}

################################################################################
my %ECSMAP;
my %ECSPROP;

sub addECSMap
{
  my ($exp, $db, $ecsField) = @_;

  $ECSMAP{$exp}->{ecsField} = $ecsField if ($exp ne 'null');
  $ECSPROP{$ecsField}->{path} = $db;
  $ECSPROP{$ecsField}->{type} = "alias";
}

addECSMap("country.dst", "dstGEO", "destination.geo.country_iso_code");
addECSMap("asn.dst", "dstASN", "destination.as.full");
addECSMap("bytes.dst", "dstBytes", "destination.bytes");
addECSMap("databytes.dst", "dstDataBytes", "server.bytes");
addECSMap("packets.dst", "dstPackets", "destination.packets");
addECSMap("ip.dst", "dstIp", "destination.ip");
addECSMap("port.dst", "dstPort", "destination.port");
addECSMap("mac.dst", "dstMac", "destination.mac");
addECSMap("null", "dstMacCnt", "destination.mac-cnt");

addECSMap("country.src", "srcGEO", "source.geo.country_iso_code");
addECSMap("asn.src", "srcASN", "source.as.full");
addECSMap("bytes.src", "srcBytes", "source.bytes");
addECSMap("databytes.src", "srcDataBytes", "client.bytes");
addECSMap("packets.src", "srcPackets", "source.packets");
addECSMap("ip.src", "srcIp", "source.ip");
addECSMap("port.src", "srcPort", "source.port");
addECSMap("mac.src", "srcMac", "source.mac");
addECSMap("null", "srcMacCnt", "source.mac-cnt");


addECSMap("communityId", "communityId", "network.community_id");
addECSMap("bytes", "totBytes", "network.bytes");
addECSMap("packets", "totPackets", "network.packets");
addECSMap("vlan", "vlan", "network.vlan.id");
addECSMap('null', "vlanCnt", "network.vlan.id-cnt");

addECSMap('null', "timestamp", "\@timestamp");
################################################################################

sub ecsFieldsUpdate
{
    foreach my $key (keys (%ECSMAP)) {
        esPost("/${PREFIX}fields/_update/$key", qq({"doc":{"fieldECS": "$ECSMAP{$key}->{ecsField}"}}), 1);
    }

    print '{"properties":' . to_json(\%ECSPROP) . "}\n";
    esPut("/${PREFIX}sessions2-*/_mapping", '{"properties":' . to_json(\%ECSPROP) . "}", 1);
}

################################################################################

sub sessions3ECSTemplate
{
# Modfified version of https://raw.githubusercontent.com/elastic/ecs/master/generated/elasticsearch/7/template.json
# 1) change index_patterns
my $template = '
{
  "index_patterns": "' . $PREFIX . 'sessions3-*",
  "mappings": {
    "_meta": {
      "version": "2.0.0-dev"
    },
    "date_detection": false,
    "dynamic_templates": [
      {
        "strings_as_keyword": {
          "mapping": {
            "ignore_above": 1024,
            "type": "keyword"
          },
          "match_mapping_type": "string"
        }
      }
    ],
    "properties": {
      "@timestamp": {
        "type": "date"
      },
      "agent": {
        "properties": {
          "build": {
            "properties": {
              "original": {
                "ignore_above": 1024,
                "type": "keyword"
              }
            }
          },
          "ephemeral_id": {
            "ignore_above": 1024,
            "type": "keyword"
          },
          "id": {
            "ignore_above": 1024,
            "type": "keyword"
          },
          "name": {
            "ignore_above": 1024,
            "type": "keyword"
          },
          "type": {
            "ignore_above": 1024,
            "type": "keyword"
          },
          "version": {
            "ignore_above": 1024,
            "type": "keyword"
          }
        }
      },
      "client": {
        "properties": {
          "address": {
            "ignore_above": 1024,
            "type": "keyword"
          },
          "as": {
            "properties": {
              "number": {
                "type": "long"
              },
              "organization": {
                "properties": {
                  "name": {
                    "fields": {
                      "text": {
                        "norms": false,
                        "type": "text"
                      }
                    },
                    "ignore_above": 1024,
                    "type": "keyword"
                  }
                }
              }
            }
          },
          "bytes": {
            "type": "long"
          },
          "domain": {
            "ignore_above": 1024,
            "type": "keyword"
          },
          "geo": {
            "properties": {
              "city_name": {
                "ignore_above": 1024,
                "type": "keyword"
              },
              "continent_code": {
                "ignore_above": 1024,
                "type": "keyword"
              },
              "continent_name": {
                "ignore_above": 1024,
                "type": "keyword"
              },
              "country_iso_code": {
                "ignore_above": 1024,
                "type": "keyword"
              },
              "country_name": {
                "ignore_above": 1024,
                "type": "keyword"
              },
              "location": {
                "type": "geo_point"
              },
              "name": {
                "ignore_above": 1024,
                "type": "keyword"
              },
              "postal_code": {
                "ignore_above": 1024,
                "type": "keyword"
              },
              "region_iso_code": {
                "ignore_above": 1024,
                "type": "keyword"
              },
              "region_name": {
                "ignore_above": 1024,
                "type": "keyword"
              },
              "timezone": {
                "ignore_above": 1024,
                "type": "keyword"
              }
            }
          },
          "ip": {
            "type": "ip"
          },
          "mac": {
            "ignore_above": 1024,
            "type": "keyword"
          },
          "nat": {
            "properties": {
              "ip": {
                "type": "ip"
              },
              "port": {
                "type": "long"
              }
            }
          },
          "packets": {
            "type": "long"
          },
          "port": {
            "type": "long"
          },
          "registered_domain": {
            "ignore_above": 1024,
            "type": "keyword"
          },
          "subdomain": {
            "ignore_above": 1024,
            "type": "keyword"
          },
          "top_level_domain": {
            "ignore_above": 1024,
            "type": "keyword"
          },
          "user": {
            "properties": {
              "domain": {
                "ignore_above": 1024,
                "type": "keyword"
              },
              "email": {
                "ignore_above": 1024,
                "type": "keyword"
              },
              "full_name": {
                "fields": {
                  "text": {
                    "norms": false,
                    "type": "text"
                  }
                },
                "ignore_above": 1024,
                "type": "keyword"
              },
              "group": {
                "properties": {
                  "domain": {
                    "ignore_above": 1024,
                    "type": "keyword"
                  },
                  "id": {
                    "ignore_above": 1024,
                    "type": "keyword"
                  },
                  "name": {
                    "ignore_above": 1024,
                    "type": "keyword"
                  }
                }
              },
              "hash": {
                "ignore_above": 1024,
                "type": "keyword"
              },
              "id": {
                "ignore_above": 1024,
                "type": "keyword"
              },
              "name": {
                "fields": {
                  "text": {
                    "norms": false,
                    "type": "text"
                  }
                },
                "ignore_above": 1024,
                "type": "keyword"
              },
              "roles": {
                "ignore_above": 1024,
                "type": "keyword"
              }
            }
          }
        }
      },
      "cloud": {
        "properties": {
          "account": {
            "properties": {
              "id": {
                "ignore_above": 1024,
                "type": "keyword"
              },
              "name": {
                "ignore_above": 1024,
                "type": "keyword"
              }
            }
          },
          "availability_zone": {
            "ignore_above": 1024,
            "type": "keyword"
          },
          "instance": {
            "properties": {
              "id": {
                "ignore_above": 1024,
                "type": "keyword"
              },
              "name": {
                "ignore_above": 1024,
                "type": "keyword"
              }
            }
          },
          "machine": {
            "properties": {
              "type": {
                "ignore_above": 1024,
                "type": "keyword"
              }
            }
          },
          "project": {
            "properties": {
              "id": {
                "ignore_above": 1024,
                "type": "keyword"
              },
              "name": {
                "ignore_above": 1024,
                "type": "keyword"
              }
            }
          },
          "provider": {
            "ignore_above": 1024,
            "type": "keyword"
          },
          "region": {
            "ignore_above": 1024,
            "type": "keyword"
          },
          "service": {
            "properties": {
              "name": {
                "ignore_above": 1024,
                "type": "keyword"
              }
            }
          }
        }
      },
      "container": {
        "properties": {
          "id": {
            "ignore_above": 1024,
            "type": "keyword"
          },
          "image": {
            "properties": {
              "name": {
                "ignore_above": 1024,
                "type": "keyword"
              },
              "tag": {
                "ignore_above": 1024,
                "type": "keyword"
              }
            }
          },
          "labels": {
            "type": "object"
          },
          "name": {
            "ignore_above": 1024,
            "type": "keyword"
          },
          "runtime": {
            "ignore_above": 1024,
            "type": "keyword"
          }
        }
      },
      "data_stream": {
        "properties": {
          "dataset": {
            "type": "constant_keyword"
          },
          "namespace": {
            "type": "constant_keyword"
          },
          "type": {
            "type": "constant_keyword"
          }
        }
      },
      "destination": {
        "properties": {
          "address": {
            "ignore_above": 1024,
            "type": "keyword"
          },
          "as": {
            "properties": {
              "number": {
                "type": "long"
              },
              "organization": {
                "properties": {
                  "name": {
                    "fields": {
                      "text": {
                        "norms": false,
                        "type": "text"
                      }
                    },
                    "ignore_above": 1024,
                    "type": "keyword"
                  }
                }
              }
            }
          },
          "bytes": {
            "type": "long"
          },
          "domain": {
            "ignore_above": 1024,
            "type": "keyword"
          },
          "geo": {
            "properties": {
              "city_name": {
                "ignore_above": 1024,
                "type": "keyword"
              },
              "continent_code": {
                "ignore_above": 1024,
                "type": "keyword"
              },
              "continent_name": {
                "ignore_above": 1024,
                "type": "keyword"
              },
              "country_iso_code": {
                "ignore_above": 1024,
                "type": "keyword"
              },
              "country_name": {
                "ignore_above": 1024,
                "type": "keyword"
              },
              "location": {
                "type": "geo_point"
              },
              "name": {
                "ignore_above": 1024,
                "type": "keyword"
              },
              "postal_code": {
                "ignore_above": 1024,
                "type": "keyword"
              },
              "region_iso_code": {
                "ignore_above": 1024,
                "type": "keyword"
              },
              "region_name": {
                "ignore_above": 1024,
                "type": "keyword"
              },
              "timezone": {
                "ignore_above": 1024,
                "type": "keyword"
              }
            }
          },
          "ip": {
            "type": "ip"
          },
          "mac": {
            "ignore_above": 1024,
            "type": "keyword"
          },
          "nat": {
            "properties": {
              "ip": {
                "type": "ip"
              },
              "port": {
                "type": "long"
              }
            }
          },
          "packets": {
            "type": "long"
          },
          "port": {
            "type": "long"
          },
          "registered_domain": {
            "ignore_above": 1024,
            "type": "keyword"
          },
          "subdomain": {
            "ignore_above": 1024,
            "type": "keyword"
          },
          "top_level_domain": {
            "ignore_above": 1024,
            "type": "keyword"
          },
          "user": {
            "properties": {
              "domain": {
                "ignore_above": 1024,
                "type": "keyword"
              },
              "email": {
                "ignore_above": 1024,
                "type": "keyword"
              },
              "full_name": {
                "fields": {
                  "text": {
                    "norms": false,
                    "type": "text"
                  }
                },
                "ignore_above": 1024,
                "type": "keyword"
              },
              "group": {
                "properties": {
                  "domain": {
                    "ignore_above": 1024,
                    "type": "keyword"
                  },
                  "id": {
                    "ignore_above": 1024,
                    "type": "keyword"
                  },
                  "name": {
                    "ignore_above": 1024,
                    "type": "keyword"
                  }
                }
              },
              "hash": {
                "ignore_above": 1024,
                "type": "keyword"
              },
              "id": {
                "ignore_above": 1024,
                "type": "keyword"
              },
              "name": {
                "fields": {
                  "text": {
                    "norms": false,
                    "type": "text"
                  }
                },
                "ignore_above": 1024,
                "type": "keyword"
              },
              "roles": {
                "ignore_above": 1024,
                "type": "keyword"
              }
            }
          }
        }
      },
      "dll": {
        "properties": {
          "code_signature": {
            "properties": {
              "exists": {
                "type": "boolean"
              },
              "signing_id": {
                "ignore_above": 1024,
                "type": "keyword"
              },
              "status": {
                "ignore_above": 1024,
                "type": "keyword"
              },
              "subject_name": {
                "ignore_above": 1024,
                "type": "keyword"
              },
              "team_id": {
                "ignore_above": 1024,
                "type": "keyword"
              },
              "trusted": {
                "type": "boolean"
              },
              "valid": {
                "type": "boolean"
              }
            }
          },
          "hash": {
            "properties": {
              "md5": {
                "ignore_above": 1024,
                "type": "keyword"
              },
              "sha1": {
                "ignore_above": 1024,
                "type": "keyword"
              },
              "sha256": {
                "ignore_above": 1024,
                "type": "keyword"
              },
              "sha512": {
                "ignore_above": 1024,
                "type": "keyword"
              },
              "ssdeep": {
                "ignore_above": 1024,
                "type": "keyword"
              }
            }
          },
          "name": {
            "ignore_above": 1024,
            "type": "keyword"
          },
          "path": {
            "ignore_above": 1024,
            "type": "keyword"
          },
          "pe": {
            "properties": {
              "architecture": {
                "ignore_above": 1024,
                "type": "keyword"
              },
              "company": {
                "ignore_above": 1024,
                "type": "keyword"
              },
              "description": {
                "ignore_above": 1024,
                "type": "keyword"
              },
              "file_version": {
                "ignore_above": 1024,
                "type": "keyword"
              },
              "imphash": {
                "ignore_above": 1024,
                "type": "keyword"
              },
              "original_file_name": {
                "ignore_above": 1024,
                "type": "keyword"
              },
              "product": {
                "ignore_above": 1024,
                "type": "keyword"
              }
            }
          }
        }
      },
      "dns": {
        "properties": {
          "answers": {
            "properties": {
              "class": {
                "ignore_above": 1024,
                "type": "keyword"
              },
              "data": {
                "ignore_above": 1024,
                "type": "keyword"
              },
              "name": {
                "ignore_above": 1024,
                "type": "keyword"
              },
              "ttl": {
                "type": "long"
              },
              "type": {
                "ignore_above": 1024,
                "type": "keyword"
              }
            },
            "type": "object"
          },
          "header_flags": {
            "ignore_above": 1024,
            "type": "keyword"
          },
          "id": {
            "ignore_above": 1024,
            "type": "keyword"
          },
          "op_code": {
            "ignore_above": 1024,
            "type": "keyword"
          },
          "question": {
            "properties": {
              "class": {
                "ignore_above": 1024,
                "type": "keyword"
              },
              "name": {
                "ignore_above": 1024,
                "type": "keyword"
              },
              "registered_domain": {
                "ignore_above": 1024,
                "type": "keyword"
              },
              "subdomain": {
                "ignore_above": 1024,
                "type": "keyword"
              },
              "top_level_domain": {
                "ignore_above": 1024,
                "type": "keyword"
              },
              "type": {
                "ignore_above": 1024,
                "type": "keyword"
              }
            }
          },
          "resolved_ip": {
            "type": "ip"
          },
          "response_code": {
            "ignore_above": 1024,
            "type": "keyword"
          },
          "type": {
            "ignore_above": 1024,
            "type": "keyword"
          }
        }
      },
      "ecs": {
        "properties": {
          "version": {
            "ignore_above": 1024,
            "type": "keyword"
          }
        }
      },
      "error": {
        "properties": {
          "code": {
            "ignore_above": 1024,
            "type": "keyword"
          },
          "id": {
            "ignore_above": 1024,
            "type": "keyword"
          },
          "message": {
            "norms": false,
            "type": "text"
          },
          "stack_trace": {
            "doc_values": false,
            "fields": {
              "text": {
                "norms": false,
                "type": "text"
              }
            },
            "ignore_above": 1024,
            "index": false,
            "type": "keyword"
          },
          "type": {
            "ignore_above": 1024,
            "type": "keyword"
          }
        }
      },
      "event": {
        "properties": {
          "action": {
            "ignore_above": 1024,
            "type": "keyword"
          },
          "category": {
            "ignore_above": 1024,
            "type": "keyword"
          },
          "code": {
            "ignore_above": 1024,
            "type": "keyword"
          },
          "created": {
            "type": "date"
          },
          "dataset": {
            "ignore_above": 1024,
            "type": "keyword"
          },
          "duration": {
            "type": "long"
          },
          "end": {
            "type": "date"
          },
          "hash": {
            "ignore_above": 1024,
            "type": "keyword"
          },
          "id": {
            "ignore_above": 1024,
            "type": "keyword"
          },
          "ingested": {
            "type": "date"
          },
          "kind": {
            "ignore_above": 1024,
            "type": "keyword"
          },
          "module": {
            "ignore_above": 1024,
            "type": "keyword"
          },
          "original": {
            "doc_values": false,
            "ignore_above": 1024,
            "index": false,
            "type": "keyword"
          },
          "outcome": {
            "ignore_above": 1024,
            "type": "keyword"
          },
          "provider": {
            "ignore_above": 1024,
            "type": "keyword"
          },
          "reason": {
            "ignore_above": 1024,
            "type": "keyword"
          },
          "reference": {
            "ignore_above": 1024,
            "type": "keyword"
          },
          "risk_score": {
            "type": "float"
          },
          "risk_score_norm": {
            "type": "float"
          },
          "sequence": {
            "type": "long"
          },
          "severity": {
            "type": "long"
          },
          "start": {
            "type": "date"
          },
          "timezone": {
            "ignore_above": 1024,
            "type": "keyword"
          },
          "type": {
            "ignore_above": 1024,
            "type": "keyword"
          },
          "url": {
            "ignore_above": 1024,
            "type": "keyword"
          }
        }
      },
      "file": {
        "properties": {
          "accessed": {
            "type": "date"
          },
          "attributes": {
            "ignore_above": 1024,
            "type": "keyword"
          },
          "code_signature": {
            "properties": {
              "exists": {
                "type": "boolean"
              },
              "signing_id": {
                "ignore_above": 1024,
                "type": "keyword"
              },
              "status": {
                "ignore_above": 1024,
                "type": "keyword"
              },
              "subject_name": {
                "ignore_above": 1024,
                "type": "keyword"
              },
              "team_id": {
                "ignore_above": 1024,
                "type": "keyword"
              },
              "trusted": {
                "type": "boolean"
              },
              "valid": {
                "type": "boolean"
              }
            }
          },
          "created": {
            "type": "date"
          },
          "ctime": {
            "type": "date"
          },
          "device": {
            "ignore_above": 1024,
            "type": "keyword"
          },
          "directory": {
            "ignore_above": 1024,
            "type": "keyword"
          },
          "drive_letter": {
            "ignore_above": 1,
            "type": "keyword"
          },
          "extension": {
            "ignore_above": 1024,
            "type": "keyword"
          },
          "gid": {
            "ignore_above": 1024,
            "type": "keyword"
          },
          "group": {
            "ignore_above": 1024,
            "type": "keyword"
          },
          "hash": {
            "properties": {
              "md5": {
                "ignore_above": 1024,
                "type": "keyword"
              },
              "sha1": {
                "ignore_above": 1024,
                "type": "keyword"
              },
              "sha256": {
                "ignore_above": 1024,
                "type": "keyword"
              },
              "sha512": {
                "ignore_above": 1024,
                "type": "keyword"
              },
              "ssdeep": {
                "ignore_above": 1024,
                "type": "keyword"
              }
            }
          },
          "inode": {
            "ignore_above": 1024,
            "type": "keyword"
          },
          "mime_type": {
            "ignore_above": 1024,
            "type": "keyword"
          },
          "mode": {
            "ignore_above": 1024,
            "type": "keyword"
          },
          "mtime": {
            "type": "date"
          },
          "name": {
            "ignore_above": 1024,
            "type": "keyword"
          },
          "owner": {
            "ignore_above": 1024,
            "type": "keyword"
          },
          "path": {
            "fields": {
              "text": {
                "norms": false,
                "type": "text"
              }
            },
            "ignore_above": 1024,
            "type": "keyword"
          },
          "pe": {
            "properties": {
              "architecture": {
                "ignore_above": 1024,
                "type": "keyword"
              },
              "company": {
                "ignore_above": 1024,
                "type": "keyword"
              },
              "description": {
                "ignore_above": 1024,
                "type": "keyword"
              },
              "file_version": {
                "ignore_above": 1024,
                "type": "keyword"
              },
              "imphash": {
                "ignore_above": 1024,
                "type": "keyword"
              },
              "original_file_name": {
                "ignore_above": 1024,
                "type": "keyword"
              },
              "product": {
                "ignore_above": 1024,
                "type": "keyword"
              }
            }
          },
          "size": {
            "type": "long"
          },
          "target_path": {
            "fields": {
              "text": {
                "norms": false,
                "type": "text"
              }
            },
            "ignore_above": 1024,
            "type": "keyword"
          },
          "type": {
            "ignore_above": 1024,
            "type": "keyword"
          },
          "uid": {
            "ignore_above": 1024,
            "type": "keyword"
          },
          "x509": {
            "properties": {
              "alternative_names": {
                "ignore_above": 1024,
                "type": "keyword"
              },
              "issuer": {
                "properties": {
                  "common_name": {
                    "ignore_above": 1024,
                    "type": "keyword"
                  },
                  "country": {
                    "ignore_above": 1024,
                    "type": "keyword"
                  },
                  "distinguished_name": {
                    "ignore_above": 1024,
                    "type": "keyword"
                  },
                  "locality": {
                    "ignore_above": 1024,
                    "type": "keyword"
                  },
                  "organization": {
                    "ignore_above": 1024,
                    "type": "keyword"
                  },
                  "organizational_unit": {
                    "ignore_above": 1024,
                    "type": "keyword"
                  },
                  "state_or_province": {
                    "ignore_above": 1024,
                    "type": "keyword"
                  }
                }
              },
              "not_after": {
                "type": "date"
              },
              "not_before": {
                "type": "date"
              },
              "public_key_algorithm": {
                "ignore_above": 1024,
                "type": "keyword"
              },
              "public_key_curve": {
                "ignore_above": 1024,
                "type": "keyword"
              },
              "public_key_exponent": {
                "doc_values": false,
                "index": false,
                "type": "long"
              },
              "public_key_size": {
                "type": "long"
              },
              "serial_number": {
                "ignore_above": 1024,
                "type": "keyword"
              },
              "signature_algorithm": {
                "ignore_above": 1024,
                "type": "keyword"
              },
              "subject": {
                "properties": {
                  "common_name": {
                    "ignore_above": 1024,
                    "type": "keyword"
                  },
                  "country": {
                    "ignore_above": 1024,
                    "type": "keyword"
                  },
                  "distinguished_name": {
                    "ignore_above": 1024,
                    "type": "keyword"
                  },
                  "locality": {
                    "ignore_above": 1024,
                    "type": "keyword"
                  },
                  "organization": {
                    "ignore_above": 1024,
                    "type": "keyword"
                  },
                  "organizational_unit": {
                    "ignore_above": 1024,
                    "type": "keyword"
                  },
                  "state_or_province": {
                    "ignore_above": 1024,
                    "type": "keyword"
                  }
                }
              },
              "version_number": {
                "ignore_above": 1024,
                "type": "keyword"
              }
            }
          }
        }
      },
      "group": {
        "properties": {
          "domain": {
            "ignore_above": 1024,
            "type": "keyword"
          },
          "id": {
            "ignore_above": 1024,
            "type": "keyword"
          },
          "name": {
            "ignore_above": 1024,
            "type": "keyword"
          }
        }
      },
      "host": {
        "properties": {
          "architecture": {
            "ignore_above": 1024,
            "type": "keyword"
          },
          "cpu": {
            "properties": {
              "usage": {
                "scaling_factor": 1000,
                "type": "scaled_float"
              }
            }
          },
          "disk": {
            "properties": {
              "read": {
                "properties": {
                  "bytes": {
                    "type": "long"
                  }
                }
              },
              "write": {
                "properties": {
                  "bytes": {
                    "type": "long"
                  }
                }
              }
            }
          },
          "domain": {
            "ignore_above": 1024,
            "type": "keyword"
          },
          "geo": {
            "properties": {
              "city_name": {
                "ignore_above": 1024,
                "type": "keyword"
              },
              "continent_code": {
                "ignore_above": 1024,
                "type": "keyword"
              },
              "continent_name": {
                "ignore_above": 1024,
                "type": "keyword"
              },
              "country_iso_code": {
                "ignore_above": 1024,
                "type": "keyword"
              },
              "country_name": {
                "ignore_above": 1024,
                "type": "keyword"
              },
              "location": {
                "type": "geo_point"
              },
              "name": {
                "ignore_above": 1024,
                "type": "keyword"
              },
              "postal_code": {
                "ignore_above": 1024,
                "type": "keyword"
              },
              "region_iso_code": {
                "ignore_above": 1024,
                "type": "keyword"
              },
              "region_name": {
                "ignore_above": 1024,
                "type": "keyword"
              },
              "timezone": {
                "ignore_above": 1024,
                "type": "keyword"
              }
            }
          },
          "hostname": {
            "ignore_above": 1024,
            "type": "keyword"
          },
          "id": {
            "ignore_above": 1024,
            "type": "keyword"
          },
          "ip": {
            "type": "ip"
          },
          "mac": {
            "ignore_above": 1024,
            "type": "keyword"
          },
          "name": {
            "ignore_above": 1024,
            "type": "keyword"
          },
          "network": {
            "properties": {
              "egress": {
                "properties": {
                  "bytes": {
                    "type": "long"
                  },
                  "packets": {
                    "type": "long"
                  }
                }
              },
              "ingress": {
                "properties": {
                  "bytes": {
                    "type": "long"
                  },
                  "packets": {
                    "type": "long"
                  }
                }
              }
            }
          },
          "os": {
            "properties": {
              "family": {
                "ignore_above": 1024,
                "type": "keyword"
              },
              "full": {
                "fields": {
                  "text": {
                    "norms": false,
                    "type": "text"
                  }
                },
                "ignore_above": 1024,
                "type": "keyword"
              },
              "kernel": {
                "ignore_above": 1024,
                "type": "keyword"
              },
              "name": {
                "fields": {
                  "text": {
                    "norms": false,
                    "type": "text"
                  }
                },
                "ignore_above": 1024,
                "type": "keyword"
              },
              "platform": {
                "ignore_above": 1024,
                "type": "keyword"
              },
              "type": {
                "ignore_above": 1024,
                "type": "keyword"
              },
              "version": {
                "ignore_above": 1024,
                "type": "keyword"
              }
            }
          },
          "type": {
            "ignore_above": 1024,
            "type": "keyword"
          },
          "uptime": {
            "type": "long"
          },
          "user": {
            "properties": {
              "domain": {
                "ignore_above": 1024,
                "type": "keyword"
              },
              "email": {
                "ignore_above": 1024,
                "type": "keyword"
              },
              "full_name": {
                "fields": {
                  "text": {
                    "norms": false,
                    "type": "text"
                  }
                },
                "ignore_above": 1024,
                "type": "keyword"
              },
              "group": {
                "properties": {
                  "domain": {
                    "ignore_above": 1024,
                    "type": "keyword"
                  },
                  "id": {
                    "ignore_above": 1024,
                    "type": "keyword"
                  },
                  "name": {
                    "ignore_above": 1024,
                    "type": "keyword"
                  }
                }
              },
              "hash": {
                "ignore_above": 1024,
                "type": "keyword"
              },
              "id": {
                "ignore_above": 1024,
                "type": "keyword"
              },
              "name": {
                "fields": {
                  "text": {
                    "norms": false,
                    "type": "text"
                  }
                },
                "ignore_above": 1024,
                "type": "keyword"
              },
              "roles": {
                "ignore_above": 1024,
                "type": "keyword"
              }
            }
          }
        }
      },
      "http": {
        "properties": {
          "request": {
            "properties": {
              "body": {
                "properties": {
                  "bytes": {
                    "type": "long"
                  },
                  "content": {
                    "fields": {
                      "text": {
                        "norms": false,
                        "type": "text"
                      }
                    },
                    "ignore_above": 1024,
                    "type": "keyword"
                  }
                }
              },
              "bytes": {
                "type": "long"
              },
              "id": {
                "ignore_above": 1024,
                "type": "keyword"
              },
              "method": {
                "ignore_above": 1024,
                "type": "keyword"
              },
              "mime_type": {
                "ignore_above": 1024,
                "type": "keyword"
              },
              "referrer": {
                "ignore_above": 1024,
                "type": "keyword"
              }
            }
          },
          "response": {
            "properties": {
              "body": {
                "properties": {
                  "bytes": {
                    "type": "long"
                  },
                  "content": {
                    "fields": {
                      "text": {
                        "norms": false,
                        "type": "text"
                      }
                    },
                    "ignore_above": 1024,
                    "type": "keyword"
                  }
                }
              },
              "bytes": {
                "type": "long"
              },
              "mime_type": {
                "ignore_above": 1024,
                "type": "keyword"
              },
              "status_code": {
                "type": "long"
              }
            }
          },
          "version": {
            "ignore_above": 1024,
            "type": "keyword"
          }
        }
      },
      "labels": {
        "type": "object"
      },
      "log": {
        "properties": {
          "file": {
            "properties": {
              "path": {
                "ignore_above": 1024,
                "type": "keyword"
              }
            }
          },
          "level": {
            "ignore_above": 1024,
            "type": "keyword"
          },
          "logger": {
            "ignore_above": 1024,
            "type": "keyword"
          },
          "origin": {
            "properties": {
              "file": {
                "properties": {
                  "line": {
                    "type": "integer"
                  },
                  "name": {
                    "ignore_above": 1024,
                    "type": "keyword"
                  }
                }
              },
              "function": {
                "ignore_above": 1024,
                "type": "keyword"
              }
            }
          },
          "original": {
            "doc_values": false,
            "ignore_above": 1024,
            "index": false,
            "type": "keyword"
          },
          "syslog": {
            "properties": {
              "facility": {
                "properties": {
                  "code": {
                    "type": "long"
                  },
                  "name": {
                    "ignore_above": 1024,
                    "type": "keyword"
                  }
                }
              },
              "priority": {
                "type": "long"
              },
              "severity": {
                "properties": {
                  "code": {
                    "type": "long"
                  },
                  "name": {
                    "ignore_above": 1024,
                    "type": "keyword"
                  }
                }
              }
            },
            "type": "object"
          }
        }
      },
      "message": {
        "norms": false,
        "type": "text"
      },
      "network": {
        "properties": {
          "application": {
            "ignore_above": 1024,
            "type": "keyword"
          },
          "bytes": {
            "type": "long"
          },
          "community_id": {
            "ignore_above": 1024,
            "type": "keyword"
          },
          "direction": {
            "ignore_above": 1024,
            "type": "keyword"
          },
          "forwarded_ip": {
            "type": "ip"
          },
          "iana_number": {
            "ignore_above": 1024,
            "type": "keyword"
          },
          "inner": {
            "properties": {
              "vlan": {
                "properties": {
                  "id": {
                    "ignore_above": 1024,
                    "type": "keyword"
                  },
                  "name": {
                    "ignore_above": 1024,
                    "type": "keyword"
                  }
                }
              }
            },
            "type": "object"
          },
          "name": {
            "ignore_above": 1024,
            "type": "keyword"
          },
          "packets": {
            "type": "long"
          },
          "protocol": {
            "ignore_above": 1024,
            "type": "keyword"
          },
          "transport": {
            "ignore_above": 1024,
            "type": "keyword"
          },
          "type": {
            "ignore_above": 1024,
            "type": "keyword"
          },
          "vlan": {
            "properties": {
              "id": {
                "ignore_above": 1024,
                "type": "keyword"
              },
              "name": {
                "ignore_above": 1024,
                "type": "keyword"
              }
            }
          }
        }
      },
      "observer": {
        "properties": {
          "egress": {
            "properties": {
              "interface": {
                "properties": {
                  "alias": {
                    "ignore_above": 1024,
                    "type": "keyword"
                  },
                  "id": {
                    "ignore_above": 1024,
                    "type": "keyword"
                  },
                  "name": {
                    "ignore_above": 1024,
                    "type": "keyword"
                  }
                }
              },
              "vlan": {
                "properties": {
                  "id": {
                    "ignore_above": 1024,
                    "type": "keyword"
                  },
                  "name": {
                    "ignore_above": 1024,
                    "type": "keyword"
                  }
                }
              },
              "zone": {
                "ignore_above": 1024,
                "type": "keyword"
              }
            },
            "type": "object"
          },
          "geo": {
            "properties": {
              "city_name": {
                "ignore_above": 1024,
                "type": "keyword"
              },
              "continent_code": {
                "ignore_above": 1024,
                "type": "keyword"
              },
              "continent_name": {
                "ignore_above": 1024,
                "type": "keyword"
              },
              "country_iso_code": {
                "ignore_above": 1024,
                "type": "keyword"
              },
              "country_name": {
                "ignore_above": 1024,
                "type": "keyword"
              },
              "location": {
                "type": "geo_point"
              },
              "name": {
                "ignore_above": 1024,
                "type": "keyword"
              },
              "postal_code": {
                "ignore_above": 1024,
                "type": "keyword"
              },
              "region_iso_code": {
                "ignore_above": 1024,
                "type": "keyword"
              },
              "region_name": {
                "ignore_above": 1024,
                "type": "keyword"
              },
              "timezone": {
                "ignore_above": 1024,
                "type": "keyword"
              }
            }
          },
          "hostname": {
            "ignore_above": 1024,
            "type": "keyword"
          },
          "ingress": {
            "properties": {
              "interface": {
                "properties": {
                  "alias": {
                    "ignore_above": 1024,
                    "type": "keyword"
                  },
                  "id": {
                    "ignore_above": 1024,
                    "type": "keyword"
                  },
                  "name": {
                    "ignore_above": 1024,
                    "type": "keyword"
                  }
                }
              },
              "vlan": {
                "properties": {
                  "id": {
                    "ignore_above": 1024,
                    "type": "keyword"
                  },
                  "name": {
                    "ignore_above": 1024,
                    "type": "keyword"
                  }
                }
              },
              "zone": {
                "ignore_above": 1024,
                "type": "keyword"
              }
            },
            "type": "object"
          },
          "ip": {
            "type": "ip"
          },
          "mac": {
            "ignore_above": 1024,
            "type": "keyword"
          },
          "name": {
            "ignore_above": 1024,
            "type": "keyword"
          },
          "os": {
            "properties": {
              "family": {
                "ignore_above": 1024,
                "type": "keyword"
              },
              "full": {
                "fields": {
                  "text": {
                    "norms": false,
                    "type": "text"
                  }
                },
                "ignore_above": 1024,
                "type": "keyword"
              },
              "kernel": {
                "ignore_above": 1024,
                "type": "keyword"
              },
              "name": {
                "fields": {
                  "text": {
                    "norms": false,
                    "type": "text"
                  }
                },
                "ignore_above": 1024,
                "type": "keyword"
              },
              "platform": {
                "ignore_above": 1024,
                "type": "keyword"
              },
              "type": {
                "ignore_above": 1024,
                "type": "keyword"
              },
              "version": {
                "ignore_above": 1024,
                "type": "keyword"
              }
            }
          },
          "product": {
            "ignore_above": 1024,
            "type": "keyword"
          },
          "serial_number": {
            "ignore_above": 1024,
            "type": "keyword"
          },
          "type": {
            "ignore_above": 1024,
            "type": "keyword"
          },
          "vendor": {
            "ignore_above": 1024,
            "type": "keyword"
          },
          "version": {
            "ignore_above": 1024,
            "type": "keyword"
          }
        }
      },
      "orchestrator": {
        "properties": {
          "api_version": {
            "ignore_above": 1024,
            "type": "keyword"
          },
          "cluster": {
            "properties": {
              "name": {
                "ignore_above": 1024,
                "type": "keyword"
              },
              "url": {
                "ignore_above": 1024,
                "type": "keyword"
              },
              "version": {
                "ignore_above": 1024,
                "type": "keyword"
              }
            }
          },
          "namespace": {
            "ignore_above": 1024,
            "type": "keyword"
          },
          "organization": {
            "ignore_above": 1024,
            "type": "keyword"
          },
          "resource": {
            "properties": {
              "name": {
                "ignore_above": 1024,
                "type": "keyword"
              },
              "type": {
                "ignore_above": 1024,
                "type": "keyword"
              }
            }
          },
          "type": {
            "ignore_above": 1024,
            "type": "keyword"
          }
        }
      },
      "organization": {
        "properties": {
          "id": {
            "ignore_above": 1024,
            "type": "keyword"
          },
          "name": {
            "fields": {
              "text": {
                "norms": false,
                "type": "text"
              }
            },
            "ignore_above": 1024,
            "type": "keyword"
          }
        }
      },
      "package": {
        "properties": {
          "architecture": {
            "ignore_above": 1024,
            "type": "keyword"
          },
          "build_version": {
            "ignore_above": 1024,
            "type": "keyword"
          },
          "checksum": {
            "ignore_above": 1024,
            "type": "keyword"
          },
          "description": {
            "ignore_above": 1024,
            "type": "keyword"
          },
          "install_scope": {
            "ignore_above": 1024,
            "type": "keyword"
          },
          "installed": {
            "type": "date"
          },
          "license": {
            "ignore_above": 1024,
            "type": "keyword"
          },
          "name": {
            "ignore_above": 1024,
            "type": "keyword"
          },
          "path": {
            "ignore_above": 1024,
            "type": "keyword"
          },
          "reference": {
            "ignore_above": 1024,
            "type": "keyword"
          },
          "size": {
            "type": "long"
          },
          "type": {
            "ignore_above": 1024,
            "type": "keyword"
          },
          "version": {
            "ignore_above": 1024,
            "type": "keyword"
          }
        }
      },
      "process": {
        "properties": {
          "args": {
            "ignore_above": 1024,
            "type": "keyword"
          },
          "args_count": {
            "type": "long"
          },
          "code_signature": {
            "properties": {
              "exists": {
                "type": "boolean"
              },
              "signing_id": {
                "ignore_above": 1024,
                "type": "keyword"
              },
              "status": {
                "ignore_above": 1024,
                "type": "keyword"
              },
              "subject_name": {
                "ignore_above": 1024,
                "type": "keyword"
              },
              "team_id": {
                "ignore_above": 1024,
                "type": "keyword"
              },
              "trusted": {
                "type": "boolean"
              },
              "valid": {
                "type": "boolean"
              }
            }
          },
          "command_line": {
            "fields": {
              "text": {
                "norms": false,
                "type": "text"
              }
            },
            "ignore_above": 1024,
            "type": "keyword"
          },
          "entity_id": {
            "ignore_above": 1024,
            "type": "keyword"
          },
          "executable": {
            "fields": {
              "text": {
                "norms": false,
                "type": "text"
              }
            },
            "ignore_above": 1024,
            "type": "keyword"
          },
          "exit_code": {
            "type": "long"
          },
          "hash": {
            "properties": {
              "md5": {
                "ignore_above": 1024,
                "type": "keyword"
              },
              "sha1": {
                "ignore_above": 1024,
                "type": "keyword"
              },
              "sha256": {
                "ignore_above": 1024,
                "type": "keyword"
              },
              "sha512": {
                "ignore_above": 1024,
                "type": "keyword"
              },
              "ssdeep": {
                "ignore_above": 1024,
                "type": "keyword"
              }
            }
          },
          "name": {
            "fields": {
              "text": {
                "norms": false,
                "type": "text"
              }
            },
            "ignore_above": 1024,
            "type": "keyword"
          },
          "parent": {
            "properties": {
              "args": {
                "ignore_above": 1024,
                "type": "keyword"
              },
              "args_count": {
                "type": "long"
              },
              "code_signature": {
                "properties": {
                  "exists": {
                    "type": "boolean"
                  },
                  "signing_id": {
                    "ignore_above": 1024,
                    "type": "keyword"
                  },
                  "status": {
                    "ignore_above": 1024,
                    "type": "keyword"
                  },
                  "subject_name": {
                    "ignore_above": 1024,
                    "type": "keyword"
                  },
                  "team_id": {
                    "ignore_above": 1024,
                    "type": "keyword"
                  },
                  "trusted": {
                    "type": "boolean"
                  },
                  "valid": {
                    "type": "boolean"
                  }
                }
              },
              "command_line": {
                "fields": {
                  "text": {
                    "norms": false,
                    "type": "text"
                  }
                },
                "ignore_above": 1024,
                "type": "keyword"
              },
              "entity_id": {
                "ignore_above": 1024,
                "type": "keyword"
              },
              "executable": {
                "fields": {
                  "text": {
                    "norms": false,
                    "type": "text"
                  }
                },
                "ignore_above": 1024,
                "type": "keyword"
              },
              "exit_code": {
                "type": "long"
              },
              "hash": {
                "properties": {
                  "md5": {
                    "ignore_above": 1024,
                    "type": "keyword"
                  },
                  "sha1": {
                    "ignore_above": 1024,
                    "type": "keyword"
                  },
                  "sha256": {
                    "ignore_above": 1024,
                    "type": "keyword"
                  },
                  "sha512": {
                    "ignore_above": 1024,
                    "type": "keyword"
                  },
                  "ssdeep": {
                    "ignore_above": 1024,
                    "type": "keyword"
                  }
                }
              },
              "name": {
                "fields": {
                  "text": {
                    "norms": false,
                    "type": "text"
                  }
                },
                "ignore_above": 1024,
                "type": "keyword"
              },
              "pe": {
                "properties": {
                  "architecture": {
                    "ignore_above": 1024,
                    "type": "keyword"
                  },
                  "company": {
                    "ignore_above": 1024,
                    "type": "keyword"
                  },
                  "description": {
                    "ignore_above": 1024,
                    "type": "keyword"
                  },
                  "file_version": {
                    "ignore_above": 1024,
                    "type": "keyword"
                  },
                  "imphash": {
                    "ignore_above": 1024,
                    "type": "keyword"
                  },
                  "original_file_name": {
                    "ignore_above": 1024,
                    "type": "keyword"
                  },
                  "product": {
                    "ignore_above": 1024,
                    "type": "keyword"
                  }
                }
              },
              "pgid": {
                "type": "long"
              },
              "pid": {
                "type": "long"
              },
              "ppid": {
                "type": "long"
              },
              "start": {
                "type": "date"
              },
              "thread": {
                "properties": {
                  "id": {
                    "type": "long"
                  },
                  "name": {
                    "ignore_above": 1024,
                    "type": "keyword"
                  }
                }
              },
              "title": {
                "fields": {
                  "text": {
                    "norms": false,
                    "type": "text"
                  }
                },
                "ignore_above": 1024,
                "type": "keyword"
              },
              "uptime": {
                "type": "long"
              },
              "working_directory": {
                "fields": {
                  "text": {
                    "norms": false,
                    "type": "text"
                  }
                },
                "ignore_above": 1024,
                "type": "keyword"
              }
            }
          },
          "pe": {
            "properties": {
              "architecture": {
                "ignore_above": 1024,
                "type": "keyword"
              },
              "company": {
                "ignore_above": 1024,
                "type": "keyword"
              },
              "description": {
                "ignore_above": 1024,
                "type": "keyword"
              },
              "file_version": {
                "ignore_above": 1024,
                "type": "keyword"
              },
              "imphash": {
                "ignore_above": 1024,
                "type": "keyword"
              },
              "original_file_name": {
                "ignore_above": 1024,
                "type": "keyword"
              },
              "product": {
                "ignore_above": 1024,
                "type": "keyword"
              }
            }
          },
          "pgid": {
            "type": "long"
          },
          "pid": {
            "type": "long"
          },
          "ppid": {
            "type": "long"
          },
          "start": {
            "type": "date"
          },
          "thread": {
            "properties": {
              "id": {
                "type": "long"
              },
              "name": {
                "ignore_above": 1024,
                "type": "keyword"
              }
            }
          },
          "title": {
            "fields": {
              "text": {
                "norms": false,
                "type": "text"
              }
            },
            "ignore_above": 1024,
            "type": "keyword"
          },
          "uptime": {
            "type": "long"
          },
          "working_directory": {
            "fields": {
              "text": {
                "norms": false,
                "type": "text"
              }
            },
            "ignore_above": 1024,
            "type": "keyword"
          }
        }
      },
      "registry": {
        "properties": {
          "data": {
            "properties": {
              "bytes": {
                "ignore_above": 1024,
                "type": "keyword"
              },
              "strings": {
                "ignore_above": 1024,
                "type": "keyword"
              },
              "type": {
                "ignore_above": 1024,
                "type": "keyword"
              }
            }
          },
          "hive": {
            "ignore_above": 1024,
            "type": "keyword"
          },
          "key": {
            "ignore_above": 1024,
            "type": "keyword"
          },
          "path": {
            "ignore_above": 1024,
            "type": "keyword"
          },
          "value": {
            "ignore_above": 1024,
            "type": "keyword"
          }
        }
      },
      "related": {
        "properties": {
          "hash": {
            "ignore_above": 1024,
            "type": "keyword"
          },
          "hosts": {
            "ignore_above": 1024,
            "type": "keyword"
          },
          "ip": {
            "type": "ip"
          },
          "user": {
            "ignore_above": 1024,
            "type": "keyword"
          }
        }
      },
      "rule": {
        "properties": {
          "author": {
            "ignore_above": 1024,
            "type": "keyword"
          },
          "category": {
            "ignore_above": 1024,
            "type": "keyword"
          },
          "description": {
            "ignore_above": 1024,
            "type": "keyword"
          },
          "id": {
            "ignore_above": 1024,
            "type": "keyword"
          },
          "license": {
            "ignore_above": 1024,
            "type": "keyword"
          },
          "name": {
            "ignore_above": 1024,
            "type": "keyword"
          },
          "reference": {
            "ignore_above": 1024,
            "type": "keyword"
          },
          "ruleset": {
            "ignore_above": 1024,
            "type": "keyword"
          },
          "uuid": {
            "ignore_above": 1024,
            "type": "keyword"
          },
          "version": {
            "ignore_above": 1024,
            "type": "keyword"
          }
        }
      },
      "server": {
        "properties": {
          "address": {
            "ignore_above": 1024,
            "type": "keyword"
          },
          "as": {
            "properties": {
              "number": {
                "type": "long"
              },
              "organization": {
                "properties": {
                  "name": {
                    "fields": {
                      "text": {
                        "norms": false,
                        "type": "text"
                      }
                    },
                    "ignore_above": 1024,
                    "type": "keyword"
                  }
                }
              }
            }
          },
          "bytes": {
            "type": "long"
          },
          "domain": {
            "ignore_above": 1024,
            "type": "keyword"
          },
          "geo": {
            "properties": {
              "city_name": {
                "ignore_above": 1024,
                "type": "keyword"
              },
              "continent_code": {
                "ignore_above": 1024,
                "type": "keyword"
              },
              "continent_name": {
                "ignore_above": 1024,
                "type": "keyword"
              },
              "country_iso_code": {
                "ignore_above": 1024,
                "type": "keyword"
              },
              "country_name": {
                "ignore_above": 1024,
                "type": "keyword"
              },
              "location": {
                "type": "geo_point"
              },
              "name": {
                "ignore_above": 1024,
                "type": "keyword"
              },
              "postal_code": {
                "ignore_above": 1024,
                "type": "keyword"
              },
              "region_iso_code": {
                "ignore_above": 1024,
                "type": "keyword"
              },
              "region_name": {
                "ignore_above": 1024,
                "type": "keyword"
              },
              "timezone": {
                "ignore_above": 1024,
                "type": "keyword"
              }
            }
          },
          "ip": {
            "type": "ip"
          },
          "mac": {
            "ignore_above": 1024,
            "type": "keyword"
          },
          "nat": {
            "properties": {
              "ip": {
                "type": "ip"
              },
              "port": {
                "type": "long"
              }
            }
          },
          "packets": {
            "type": "long"
          },
          "port": {
            "type": "long"
          },
          "registered_domain": {
            "ignore_above": 1024,
            "type": "keyword"
          },
          "subdomain": {
            "ignore_above": 1024,
            "type": "keyword"
          },
          "top_level_domain": {
            "ignore_above": 1024,
            "type": "keyword"
          },
          "user": {
            "properties": {
              "domain": {
                "ignore_above": 1024,
                "type": "keyword"
              },
              "email": {
                "ignore_above": 1024,
                "type": "keyword"
              },
              "full_name": {
                "fields": {
                  "text": {
                    "norms": false,
                    "type": "text"
                  }
                },
                "ignore_above": 1024,
                "type": "keyword"
              },
              "group": {
                "properties": {
                  "domain": {
                    "ignore_above": 1024,
                    "type": "keyword"
                  },
                  "id": {
                    "ignore_above": 1024,
                    "type": "keyword"
                  },
                  "name": {
                    "ignore_above": 1024,
                    "type": "keyword"
                  }
                }
              },
              "hash": {
                "ignore_above": 1024,
                "type": "keyword"
              },
              "id": {
                "ignore_above": 1024,
                "type": "keyword"
              },
              "name": {
                "fields": {
                  "text": {
                    "norms": false,
                    "type": "text"
                  }
                },
                "ignore_above": 1024,
                "type": "keyword"
              },
              "roles": {
                "ignore_above": 1024,
                "type": "keyword"
              }
            }
          }
        }
      },
      "service": {
        "properties": {
          "ephemeral_id": {
            "ignore_above": 1024,
            "type": "keyword"
          },
          "id": {
            "ignore_above": 1024,
            "type": "keyword"
          },
          "name": {
            "ignore_above": 1024,
            "type": "keyword"
          },
          "node": {
            "properties": {
              "name": {
                "ignore_above": 1024,
                "type": "keyword"
              }
            }
          },
          "state": {
            "ignore_above": 1024,
            "type": "keyword"
          },
          "type": {
            "ignore_above": 1024,
            "type": "keyword"
          },
          "version": {
            "ignore_above": 1024,
            "type": "keyword"
          }
        }
      },
      "source": {
        "properties": {
          "address": {
            "ignore_above": 1024,
            "type": "keyword"
          },
          "as": {
            "properties": {
              "number": {
                "type": "long"
              },
              "organization": {
                "properties": {
                  "name": {
                    "fields": {
                      "text": {
                        "norms": false,
                        "type": "text"
                      }
                    },
                    "ignore_above": 1024,
                    "type": "keyword"
                  }
                }
              }
            }
          },
          "bytes": {
            "type": "long"
          },
          "domain": {
            "ignore_above": 1024,
            "type": "keyword"
          },
          "geo": {
            "properties": {
              "city_name": {
                "ignore_above": 1024,
                "type": "keyword"
              },
              "continent_code": {
                "ignore_above": 1024,
                "type": "keyword"
              },
              "continent_name": {
                "ignore_above": 1024,
                "type": "keyword"
              },
              "country_iso_code": {
                "ignore_above": 1024,
                "type": "keyword"
              },
              "country_name": {
                "ignore_above": 1024,
                "type": "keyword"
              },
              "location": {
                "type": "geo_point"
              },
              "name": {
                "ignore_above": 1024,
                "type": "keyword"
              },
              "postal_code": {
                "ignore_above": 1024,
                "type": "keyword"
              },
              "region_iso_code": {
                "ignore_above": 1024,
                "type": "keyword"
              },
              "region_name": {
                "ignore_above": 1024,
                "type": "keyword"
              },
              "timezone": {
                "ignore_above": 1024,
                "type": "keyword"
              }
            }
          },
          "ip": {
            "type": "ip"
          },
          "mac": {
            "ignore_above": 1024,
            "type": "keyword"
          },
          "nat": {
            "properties": {
              "ip": {
                "type": "ip"
              },
              "port": {
                "type": "long"
              }
            }
          },
          "packets": {
            "type": "long"
          },
          "port": {
            "type": "long"
          },
          "registered_domain": {
            "ignore_above": 1024,
            "type": "keyword"
          },
          "subdomain": {
            "ignore_above": 1024,
            "type": "keyword"
          },
          "top_level_domain": {
            "ignore_above": 1024,
            "type": "keyword"
          },
          "user": {
            "properties": {
              "domain": {
                "ignore_above": 1024,
                "type": "keyword"
              },
              "email": {
                "ignore_above": 1024,
                "type": "keyword"
              },
              "full_name": {
                "fields": {
                  "text": {
                    "norms": false,
                    "type": "text"
                  }
                },
                "ignore_above": 1024,
                "type": "keyword"
              },
              "group": {
                "properties": {
                  "domain": {
                    "ignore_above": 1024,
                    "type": "keyword"
                  },
                  "id": {
                    "ignore_above": 1024,
                    "type": "keyword"
                  },
                  "name": {
                    "ignore_above": 1024,
                    "type": "keyword"
                  }
                }
              },
              "hash": {
                "ignore_above": 1024,
                "type": "keyword"
              },
              "id": {
                "ignore_above": 1024,
                "type": "keyword"
              },
              "name": {
                "fields": {
                  "text": {
                    "norms": false,
                    "type": "text"
                  }
                },
                "ignore_above": 1024,
                "type": "keyword"
              },
              "roles": {
                "ignore_above": 1024,
                "type": "keyword"
              }
            }
          }
        }
      },
      "span": {
        "properties": {
          "id": {
            "ignore_above": 1024,
            "type": "keyword"
          }
        }
      },
      "tags": {
        "ignore_above": 1024,
        "type": "keyword"
      },
      "threat": {
        "properties": {
          "framework": {
            "ignore_above": 1024,
            "type": "keyword"
          },
          "tactic": {
            "properties": {
              "id": {
                "ignore_above": 1024,
                "type": "keyword"
              },
              "name": {
                "ignore_above": 1024,
                "type": "keyword"
              },
              "reference": {
                "ignore_above": 1024,
                "type": "keyword"
              }
            }
          },
          "technique": {
            "properties": {
              "id": {
                "ignore_above": 1024,
                "type": "keyword"
              },
              "name": {
                "fields": {
                  "text": {
                    "norms": false,
                    "type": "text"
                  }
                },
                "ignore_above": 1024,
                "type": "keyword"
              },
              "reference": {
                "ignore_above": 1024,
                "type": "keyword"
              },
              "subtechnique": {
                "properties": {
                  "id": {
                    "ignore_above": 1024,
                    "type": "keyword"
                  },
                  "name": {
                    "fields": {
                      "text": {
                        "norms": false,
                        "type": "text"
                      }
                    },
                    "ignore_above": 1024,
                    "type": "keyword"
                  },
                  "reference": {
                    "ignore_above": 1024,
                    "type": "keyword"
                  }
                }
              }
            }
          }
        }
      },
      "tls": {
        "properties": {
          "cipher": {
            "ignore_above": 1024,
            "type": "keyword"
          },
          "client": {
            "properties": {
              "certificate": {
                "ignore_above": 1024,
                "type": "keyword"
              },
              "certificate_chain": {
                "ignore_above": 1024,
                "type": "keyword"
              },
              "hash": {
                "properties": {
                  "md5": {
                    "ignore_above": 1024,
                    "type": "keyword"
                  },
                  "sha1": {
                    "ignore_above": 1024,
                    "type": "keyword"
                  },
                  "sha256": {
                    "ignore_above": 1024,
                    "type": "keyword"
                  }
                }
              },
              "issuer": {
                "ignore_above": 1024,
                "type": "keyword"
              },
              "ja3": {
                "ignore_above": 1024,
                "type": "keyword"
              },
              "not_after": {
                "type": "date"
              },
              "not_before": {
                "type": "date"
              },
              "server_name": {
                "ignore_above": 1024,
                "type": "keyword"
              },
              "subject": {
                "ignore_above": 1024,
                "type": "keyword"
              },
              "supported_ciphers": {
                "ignore_above": 1024,
                "type": "keyword"
              },
              "x509": {
                "properties": {
                  "alternative_names": {
                    "ignore_above": 1024,
                    "type": "keyword"
                  },
                  "issuer": {
                    "properties": {
                      "common_name": {
                        "ignore_above": 1024,
                        "type": "keyword"
                      },
                      "country": {
                        "ignore_above": 1024,
                        "type": "keyword"
                      },
                      "distinguished_name": {
                        "ignore_above": 1024,
                        "type": "keyword"
                      },
                      "locality": {
                        "ignore_above": 1024,
                        "type": "keyword"
                      },
                      "organization": {
                        "ignore_above": 1024,
                        "type": "keyword"
                      },
                      "organizational_unit": {
                        "ignore_above": 1024,
                        "type": "keyword"
                      },
                      "state_or_province": {
                        "ignore_above": 1024,
                        "type": "keyword"
                      }
                    }
                  },
                  "not_after": {
                    "type": "date"
                  },
                  "not_before": {
                    "type": "date"
                  },
                  "public_key_algorithm": {
                    "ignore_above": 1024,
                    "type": "keyword"
                  },
                  "public_key_curve": {
                    "ignore_above": 1024,
                    "type": "keyword"
                  },
                  "public_key_exponent": {
                    "doc_values": false,
                    "index": false,
                    "type": "long"
                  },
                  "public_key_size": {
                    "type": "long"
                  },
                  "serial_number": {
                    "ignore_above": 1024,
                    "type": "keyword"
                  },
                  "signature_algorithm": {
                    "ignore_above": 1024,
                    "type": "keyword"
                  },
                  "subject": {
                    "properties": {
                      "common_name": {
                        "ignore_above": 1024,
                        "type": "keyword"
                      },
                      "country": {
                        "ignore_above": 1024,
                        "type": "keyword"
                      },
                      "distinguished_name": {
                        "ignore_above": 1024,
                        "type": "keyword"
                      },
                      "locality": {
                        "ignore_above": 1024,
                        "type": "keyword"
                      },
                      "organization": {
                        "ignore_above": 1024,
                        "type": "keyword"
                      },
                      "organizational_unit": {
                        "ignore_above": 1024,
                        "type": "keyword"
                      },
                      "state_or_province": {
                        "ignore_above": 1024,
                        "type": "keyword"
                      }
                    }
                  },
                  "version_number": {
                    "ignore_above": 1024,
                    "type": "keyword"
                  }
                }
              }
            }
          },
          "curve": {
            "ignore_above": 1024,
            "type": "keyword"
          },
          "established": {
            "type": "boolean"
          },
          "next_protocol": {
            "ignore_above": 1024,
            "type": "keyword"
          },
          "resumed": {
            "type": "boolean"
          },
          "server": {
            "properties": {
              "certificate": {
                "ignore_above": 1024,
                "type": "keyword"
              },
              "certificate_chain": {
                "ignore_above": 1024,
                "type": "keyword"
              },
              "hash": {
                "properties": {
                  "md5": {
                    "ignore_above": 1024,
                    "type": "keyword"
                  },
                  "sha1": {
                    "ignore_above": 1024,
                    "type": "keyword"
                  },
                  "sha256": {
                    "ignore_above": 1024,
                    "type": "keyword"
                  }
                }
              },
              "issuer": {
                "ignore_above": 1024,
                "type": "keyword"
              },
              "ja3s": {
                "ignore_above": 1024,
                "type": "keyword"
              },
              "not_after": {
                "type": "date"
              },
              "not_before": {
                "type": "date"
              },
              "subject": {
                "ignore_above": 1024,
                "type": "keyword"
              },
              "x509": {
                "properties": {
                  "alternative_names": {
                    "ignore_above": 1024,
                    "type": "keyword"
                  },
                  "issuer": {
                    "properties": {
                      "common_name": {
                        "ignore_above": 1024,
                        "type": "keyword"
                      },
                      "country": {
                        "ignore_above": 1024,
                        "type": "keyword"
                      },
                      "distinguished_name": {
                        "ignore_above": 1024,
                        "type": "keyword"
                      },
                      "locality": {
                        "ignore_above": 1024,
                        "type": "keyword"
                      },
                      "organization": {
                        "ignore_above": 1024,
                        "type": "keyword"
                      },
                      "organizational_unit": {
                        "ignore_above": 1024,
                        "type": "keyword"
                      },
                      "state_or_province": {
                        "ignore_above": 1024,
                        "type": "keyword"
                      }
                    }
                  },
                  "not_after": {
                    "type": "date"
                  },
                  "not_before": {
                    "type": "date"
                  },
                  "public_key_algorithm": {
                    "ignore_above": 1024,
                    "type": "keyword"
                  },
                  "public_key_curve": {
                    "ignore_above": 1024,
                    "type": "keyword"
                  },
                  "public_key_exponent": {
                    "doc_values": false,
                    "index": false,
                    "type": "long"
                  },
                  "public_key_size": {
                    "type": "long"
                  },
                  "serial_number": {
                    "ignore_above": 1024,
                    "type": "keyword"
                  },
                  "signature_algorithm": {
                    "ignore_above": 1024,
                    "type": "keyword"
                  },
                  "subject": {
                    "properties": {
                      "common_name": {
                        "ignore_above": 1024,
                        "type": "keyword"
                      },
                      "country": {
                        "ignore_above": 1024,
                        "type": "keyword"
                      },
                      "distinguished_name": {
                        "ignore_above": 1024,
                        "type": "keyword"
                      },
                      "locality": {
                        "ignore_above": 1024,
                        "type": "keyword"
                      },
                      "organization": {
                        "ignore_above": 1024,
                        "type": "keyword"
                      },
                      "organizational_unit": {
                        "ignore_above": 1024,
                        "type": "keyword"
                      },
                      "state_or_province": {
                        "ignore_above": 1024,
                        "type": "keyword"
                      }
                    }
                  },
                  "version_number": {
                    "ignore_above": 1024,
                    "type": "keyword"
                  }
                }
              }
            }
          },
          "version": {
            "ignore_above": 1024,
            "type": "keyword"
          },
          "version_protocol": {
            "ignore_above": 1024,
            "type": "keyword"
          }
        }
      },
      "trace": {
        "properties": {
          "id": {
            "ignore_above": 1024,
            "type": "keyword"
          }
        }
      },
      "transaction": {
        "properties": {
          "id": {
            "ignore_above": 1024,
            "type": "keyword"
          }
        }
      },
      "url": {
        "properties": {
          "domain": {
            "ignore_above": 1024,
            "type": "keyword"
          },
          "extension": {
            "ignore_above": 1024,
            "type": "keyword"
          },
          "fragment": {
            "ignore_above": 1024,
            "type": "keyword"
          },
          "full": {
            "fields": {
              "text": {
                "norms": false,
                "type": "text"
              }
            },
            "ignore_above": 1024,
            "type": "keyword"
          },
          "original": {
            "fields": {
              "text": {
                "norms": false,
                "type": "text"
              }
            },
            "ignore_above": 1024,
            "type": "keyword"
          },
          "password": {
            "ignore_above": 1024,
            "type": "keyword"
          },
          "path": {
            "ignore_above": 1024,
            "type": "keyword"
          },
          "port": {
            "type": "long"
          },
          "query": {
            "ignore_above": 1024,
            "type": "keyword"
          },
          "registered_domain": {
            "ignore_above": 1024,
            "type": "keyword"
          },
          "scheme": {
            "ignore_above": 1024,
            "type": "keyword"
          },
          "subdomain": {
            "ignore_above": 1024,
            "type": "keyword"
          },
          "top_level_domain": {
            "ignore_above": 1024,
            "type": "keyword"
          },
          "username": {
            "ignore_above": 1024,
            "type": "keyword"
          }
        }
      },
      "user": {
        "properties": {
          "changes": {
            "properties": {
              "domain": {
                "ignore_above": 1024,
                "type": "keyword"
              },
              "email": {
                "ignore_above": 1024,
                "type": "keyword"
              },
              "full_name": {
                "fields": {
                  "text": {
                    "norms": false,
                    "type": "text"
                  }
                },
                "ignore_above": 1024,
                "type": "keyword"
              },
              "group": {
                "properties": {
                  "domain": {
                    "ignore_above": 1024,
                    "type": "keyword"
                  },
                  "id": {
                    "ignore_above": 1024,
                    "type": "keyword"
                  },
                  "name": {
                    "ignore_above": 1024,
                    "type": "keyword"
                  }
                }
              },
              "hash": {
                "ignore_above": 1024,
                "type": "keyword"
              },
              "id": {
                "ignore_above": 1024,
                "type": "keyword"
              },
              "name": {
                "fields": {
                  "text": {
                    "norms": false,
                    "type": "text"
                  }
                },
                "ignore_above": 1024,
                "type": "keyword"
              },
              "roles": {
                "ignore_above": 1024,
                "type": "keyword"
              }
            }
          },
          "domain": {
            "ignore_above": 1024,
            "type": "keyword"
          },
          "effective": {
            "properties": {
              "domain": {
                "ignore_above": 1024,
                "type": "keyword"
              },
              "email": {
                "ignore_above": 1024,
                "type": "keyword"
              },
              "full_name": {
                "fields": {
                  "text": {
                    "norms": false,
                    "type": "text"
                  }
                },
                "ignore_above": 1024,
                "type": "keyword"
              },
              "group": {
                "properties": {
                  "domain": {
                    "ignore_above": 1024,
                    "type": "keyword"
                  },
                  "id": {
                    "ignore_above": 1024,
                    "type": "keyword"
                  },
                  "name": {
                    "ignore_above": 1024,
                    "type": "keyword"
                  }
                }
              },
              "hash": {
                "ignore_above": 1024,
                "type": "keyword"
              },
              "id": {
                "ignore_above": 1024,
                "type": "keyword"
              },
              "name": {
                "fields": {
                  "text": {
                    "norms": false,
                    "type": "text"
                  }
                },
                "ignore_above": 1024,
                "type": "keyword"
              },
              "roles": {
                "ignore_above": 1024,
                "type": "keyword"
              }
            }
          },
          "email": {
            "ignore_above": 1024,
            "type": "keyword"
          },
          "full_name": {
            "fields": {
              "text": {
                "norms": false,
                "type": "text"
              }
            },
            "ignore_above": 1024,
            "type": "keyword"
          },
          "group": {
            "properties": {
              "domain": {
                "ignore_above": 1024,
                "type": "keyword"
              },
              "id": {
                "ignore_above": 1024,
                "type": "keyword"
              },
              "name": {
                "ignore_above": 1024,
                "type": "keyword"
              }
            }
          },
          "hash": {
            "ignore_above": 1024,
            "type": "keyword"
          },
          "id": {
            "ignore_above": 1024,
            "type": "keyword"
          },
          "name": {
            "fields": {
              "text": {
                "norms": false,
                "type": "text"
              }
            },
            "ignore_above": 1024,
            "type": "keyword"
          },
          "roles": {
            "ignore_above": 1024,
            "type": "keyword"
          },
          "target": {
            "properties": {
              "domain": {
                "ignore_above": 1024,
                "type": "keyword"
              },
              "email": {
                "ignore_above": 1024,
                "type": "keyword"
              },
              "full_name": {
                "fields": {
                  "text": {
                    "norms": false,
                    "type": "text"
                  }
                },
                "ignore_above": 1024,
                "type": "keyword"
              },
              "group": {
                "properties": {
                  "domain": {
                    "ignore_above": 1024,
                    "type": "keyword"
                  },
                  "id": {
                    "ignore_above": 1024,
                    "type": "keyword"
                  },
                  "name": {
                    "ignore_above": 1024,
                    "type": "keyword"
                  }
                }
              },
              "hash": {
                "ignore_above": 1024,
                "type": "keyword"
              },
              "id": {
                "ignore_above": 1024,
                "type": "keyword"
              },
              "name": {
                "fields": {
                  "text": {
                    "norms": false,
                    "type": "text"
                  }
                },
                "ignore_above": 1024,
                "type": "keyword"
              },
              "roles": {
                "ignore_above": 1024,
                "type": "keyword"
              }
            }
          }
        }
      },
      "user_agent": {
        "properties": {
          "device": {
            "properties": {
              "name": {
                "ignore_above": 1024,
                "type": "keyword"
              }
            }
          },
          "name": {
            "ignore_above": 1024,
            "type": "keyword"
          },
          "original": {
            "fields": {
              "text": {
                "norms": false,
                "type": "text"
              }
            },
            "ignore_above": 1024,
            "type": "keyword"
          },
          "os": {
            "properties": {
              "family": {
                "ignore_above": 1024,
                "type": "keyword"
              },
              "full": {
                "fields": {
                  "text": {
                    "norms": false,
                    "type": "text"
                  }
                },
                "ignore_above": 1024,
                "type": "keyword"
              },
              "kernel": {
                "ignore_above": 1024,
                "type": "keyword"
              },
              "name": {
                "fields": {
                  "text": {
                    "norms": false,
                    "type": "text"
                  }
                },
                "ignore_above": 1024,
                "type": "keyword"
              },
              "platform": {
                "ignore_above": 1024,
                "type": "keyword"
              },
              "type": {
                "ignore_above": 1024,
                "type": "keyword"
              },
              "version": {
                "ignore_above": 1024,
                "type": "keyword"
              }
            }
          },
          "version": {
            "ignore_above": 1024,
            "type": "keyword"
          }
        }
      },
      "vulnerability": {
        "properties": {
          "category": {
            "ignore_above": 1024,
            "type": "keyword"
          },
          "classification": {
            "ignore_above": 1024,
            "type": "keyword"
          },
          "description": {
            "fields": {
              "text": {
                "norms": false,
                "type": "text"
              }
            },
            "ignore_above": 1024,
            "type": "keyword"
          },
          "enumeration": {
            "ignore_above": 1024,
            "type": "keyword"
          },
          "id": {
            "ignore_above": 1024,
            "type": "keyword"
          },
          "reference": {
            "ignore_above": 1024,
            "type": "keyword"
          },
          "report_id": {
            "ignore_above": 1024,
            "type": "keyword"
          },
          "scanner": {
            "properties": {
              "vendor": {
                "ignore_above": 1024,
                "type": "keyword"
              }
            }
          },
          "score": {
            "properties": {
              "base": {
                "type": "float"
              },
              "environmental": {
                "type": "float"
              },
              "temporal": {
                "type": "float"
              },
              "version": {
                "ignore_above": 1024,
                "type": "keyword"
              }
            }
          },
          "severity": {
            "ignore_above": 1024,
            "type": "keyword"
          }
        }
      }
    }
  },
  "order": 1,
  "settings": {
    "index": {
      "mapping": {
        "total_fields": {
          "limit": 10000
        }
      },
      "refresh_interval": "5s"
    }
  }
}';
    logmsg "Creating sessions ecs template\n" if ($verbose > 0);
    esPut("/_template/${PREFIX}sessions3_ecs_template?master_timeout=${ESTIMEOUT}s&pretty", $template);
}
################################################################################
# Create the template sessions use and update mapping of current sessions.
# Not all fields need to be here, but the index will be created quicker if more are.
sub sessions3Update
{
    my $mapping = '
{
  "session": {
    "_meta": {
      "molochDbVersion": ' . $VERSION . '
    },
    "dynamic": "true",
    "dynamic_templates": [
      {
        "template_ip_end": {
          "match": "*Ip",
          "mapping": {
            "type": "ip"
          }
        }
      },
      {
        "template_ip_alone": {
          "match": "ip",
          "mapping": {
            "type": "ip"
          }
        }
      },
      {
        "template_word_split": {
          "match": "*Tokens",
          "mapping": {
            "analyzer": "wordSplit",
            "type": "text",
            "norms": false
          }
        }
      },
      {
        "template_string": {
          "match_mapping_type": "string",
          "mapping": {
            "type": "keyword"
          }
        }
      }
    ],
    "properties" : {
      "asset" : {
        "type" : "keyword"
      },
      "assetCnt" : {
        "type" : "long"
      },
      "bgp" : {
        "properties" : {
          "type" : {
            "type" : "keyword"
          }
        }
      },
      "cert" : {
        "properties" : {
          "alt" : {
            "type" : "keyword"
          },
          "altCnt" : {
            "type" : "long"
          },
          "curve" : {
            "type" : "keyword"
          },
          "hash" : {
            "type" : "keyword"
          },
          "issuerCN" : {
            "type" : "keyword"
          },
          "issuerON" : {
            "type" : "keyword"
          },
          "notAfter" : {
            "type" : "date"
          },
          "notBefore" : {
            "type" : "date"
          },
          "publicAlgorithm" : {
            "type" : "keyword"
          },
          "remainingDays" : {
            "type" : "long"
          },
          "serial" : {
            "type" : "keyword"
          },
          "subjectCN" : {
            "type" : "keyword"
          },
          "subjectON" : {
            "type" : "keyword"
          },
          "validDays" : {
            "type" : "long"
          }
        }
      },
      "certCnt" : {
        "type" : "long"
      },
      "dhcp" : {
        "properties" : {
          "host" : {
            "type" : "keyword",
            "copy_to" : [
              "dhcp.hostTokens"
            ]
          },
          "hostCnt" : {
            "type" : "long"
          },
          "hostTokens" : {
            "type" : "text",
            "norms" : false,
            "analyzer" : "wordSplit"
          },
          "id" : {
            "type" : "keyword"
          },
          "idCnt" : {
            "type" : "long"
          },
          "mac" : {
            "type" : "keyword"
          },
          "macCnt" : {
            "type" : "long"
          },
          "oui" : {
            "type" : "keyword"
          },
          "ouiCnt" : {
            "type" : "long"
          },
          "type" : {
            "type" : "keyword"
          },
          "typeCnt" : {
            "type" : "long"
          }
        }
      },
      "dns" : {
        "properties" : {
          "ASN" : {
            "type" : "keyword"
          },
          "GEO" : {
            "type" : "keyword"
          },
          "RIR" : {
            "type" : "keyword"
          },
          "host" : {
            "type" : "keyword",
            "copy_to" : [
              "dns.hostTokens"
            ]
          },
          "hostCnt" : {
            "type" : "long"
          },
          "hostTokens" : {
            "type" : "text",
            "norms" : false,
            "analyzer" : "wordSplit"
          },
          "ip" : {
            "type" : "ip"
          },
          "ipCnt" : {
            "type" : "long"
          },
          "opcode" : {
            "type" : "keyword"
          },
          "opcodeCnt" : {
            "type" : "long"
          },
          "puny" : {
            "type" : "keyword"
          },
          "punyCnt" : {
            "type" : "long"
          },
          "qc" : {
            "type" : "keyword"
          },
          "qcCnt" : {
            "type" : "long"
          },
          "qt" : {
            "type" : "keyword"
          },
          "qtCnt" : {
            "type" : "long"
          },
          "status" : {
            "type" : "keyword"
          },
          "statusCnt" : {
            "type" : "long"
          }
        }
      },
      "dstOui" : {
        "type" : "keyword"
      },
      "dstOuiCnt" : {
        "type" : "long"
      },
      "dstPayload8" : {
        "type" : "keyword"
      },
      "dstRIR" : {
        "type" : "keyword"
      },
      "email" : {
        "properties" : {
	  "ASN" : {
	    "type" : "keyword"
	  },
	  "GEO" : {
	    "type" : "keyword"
	  },
	  "RIR" : {
	    "type" : "keyword"
	  },
          "bodyMagic" : {
            "type" : "keyword"
          },
          "bodyMagicCnt" : {
            "type" : "long"
          },
          "contentType" : {
            "type" : "keyword"
          },
          "contentTypeCnt" : {
            "type" : "long"
          },
          "dst" : {
            "type" : "keyword"
          },
          "dstCnt" : {
            "type" : "long"
          },
          "filename" : {
            "type" : "keyword"
          },
          "filenameCnt" : {
            "type" : "long"
          },
          "header" : {
            "type" : "keyword"
          },
          "header-chad" : {
            "type" : "keyword"
          },
          "header-chadCnt" : {
            "type" : "long"
          },
          "headerCnt" : {
            "type" : "long"
          },
          "host" : {
            "type" : "keyword",
            "copy_to" : [
              "email.hostTokens"
            ]
          },
          "hostCnt" : {
            "type" : "long"
          },
          "hostTokens" : {
            "type" : "text",
            "norms" : false,
            "analyzer" : "wordSplit"
          },
          "id" : {
            "type" : "keyword"
          },
          "idCnt" : {
            "type" : "long"
          },
	  "ip" : {
	    "type" : "ip"
	  },
	  "ipCnt" : {
	    "type" : "long"
	  },
          "md5" : {
            "type" : "keyword"
          },
          "md5Cnt" : {
            "type" : "long"
          },
          "mimeVersion" : {
            "type" : "keyword"
          },
          "mimeVersionCnt" : {
            "type" : "long"
          },
	  "smtpHello" : {
	    "type" : "keyword"
	  },
	  "smtpHelloCnt" : {
	    "type" : "long"
	  },
          "src" : {
            "type" : "keyword"
          },
          "srcCnt" : {
            "type" : "long"
          },
          "subject" : {
            "type" : "keyword"
          },
          "subjectCnt" : {
            "type" : "long"
          },
          "useragent" : {
            "type" : "keyword"
          },
          "useragentCnt" : {
            "type" : "long"
          }
        }
      },
      "fileId" : {
        "type" : "long"
      },
      "firstPacket" : {
        "type" : "date"
      },
      "greASN" : {
	"type" : "keyword"
      },
      "greGEO" : {
	"type" : "keyword"
      },
      "greIp" : {
	"type" : "ip"
      },
      "greIpCnt" : {
	"type" : "long"
      },
      "greRIR" : {
	"type" : "keyword"
      },
      "http" : {
        "properties" : {
          "authType" : {
            "type" : "keyword"
          },
          "authTypeCnt" : {
            "type" : "long"
          },
          "bodyMagic" : {
            "type" : "keyword"
          },
          "bodyMagicCnt" : {
            "type" : "long"
          },
          "clientVersion" : {
            "type" : "keyword"
          },
          "clientVersionCnt" : {
            "type" : "long"
          },
          "cookieKey" : {
            "type" : "keyword"
          },
          "cookieKeyCnt" : {
            "type" : "long"
          },
          "cookieValue" : {
            "type" : "keyword"
          },
          "cookieValueCnt" : {
            "type" : "long"
          },
          "host" : {
            "type" : "keyword",
            "copy_to" : [
              "http.hostTokens"
            ]
          },
          "hostCnt" : {
            "type" : "long"
          },
          "hostTokens" : {
            "type" : "text",
            "norms" : false,
            "analyzer" : "wordSplit"
          },
          "key" : {
            "type" : "keyword"
          },
          "keyCnt" : {
            "type" : "long"
          },
          "md5" : {
            "type" : "keyword"
          },
          "md5Cnt" : {
            "type" : "long"
          },
          "method" : {
            "type" : "keyword"
          },
          "methodCnt" : {
            "type" : "long"
          },
          "path" : {
            "type" : "keyword"
          },
          "pathCnt" : {
            "type" : "long"
          },
          "request-authorization" : {
            "type" : "keyword"
          },
          "request-authorizationCnt" : {
            "type" : "long"
          },
          "request-chad" : {
            "type" : "keyword"
          },
          "request-chadCnt" : {
            "type" : "long"
          },
          "request-content-type" : {
            "type" : "keyword"
          },
          "request-content-typeCnt" : {
            "type" : "long"
          },
          "request-origin" : {
            "type" : "keyword"
          },
          "request-referer" : {
            "type" : "keyword"
          },
          "request-refererCnt" : {
            "type" : "long"
          },
          "requestBody" : {
            "type" : "keyword"
          },
          "requestHeader" : {
            "type" : "keyword"
          },
          "requestHeaderCnt" : {
            "type" : "long"
          },
          "response-content-type" : {
            "type" : "keyword"
          },
          "response-content-typeCnt" : {
            "type" : "long"
          },
          "response-location" : {
            "type" : "keyword"
          },
          "response-server" : {
            "type" : "keyword"
          },
          "responseHeader" : {
            "type" : "keyword"
          },
          "responseHeaderCnt" : {
            "type" : "long"
          },
          "serverVersion" : {
            "type" : "keyword"
          },
          "serverVersionCnt" : {
            "type" : "long"
          },
          "statuscode" : {
            "type" : "long"
          },
          "statuscodeCnt" : {
            "type" : "long"
          },
          "uri" : {
            "type" : "keyword",
            "copy_to" : [
              "http.uriTokens"
            ]
          },
          "uriCnt" : {
            "type" : "long"
          },
          "uriTokens" : {
            "type" : "text",
            "norms" : false,
            "analyzer" : "wordSplit"
          },
          "user" : {
            "type" : "keyword"
          },
          "userCnt" : {
            "type" : "long"
          },
          "useragent" : {
            "type" : "keyword",
            "copy_to" : [
              "http.useragentTokens"
            ]
          },
          "useragentCnt" : {
            "type" : "long"
          },
          "useragentTokens" : {
            "type" : "text",
            "norms" : false,
            "analyzer" : "wordSplit"
          },
          "value" : {
            "type" : "keyword"
          },
          "valueCnt" : {
            "type" : "long"
          },
          "xffASN" : {
            "type" : "keyword"
          },
          "xffGEO" : {
            "type" : "keyword"
          },
          "xffIp" : {
            "type" : "ip"
          },
          "xffIpCnt" : {
            "type" : "long"
          },
          "xffRIR" : {
            "type" : "keyword"
          }
        }
      },
      "icmp" : {
        "properties" : {
          "code" : {
            "type" : "long"
          },
          "type" : {
            "type" : "long"
          }
        }
      },
      "initRTT" : {
        "type" : "long"
      },
      "ipProtocol" : {
        "type" : "long"
      },
      "irc" : {
        "properties" : {
          "channel" : {
            "type" : "keyword"
          },
          "channelCnt" : {
            "type" : "long"
          },
          "nick" : {
            "type" : "keyword"
          },
          "nickCnt" : {
            "type" : "long"
          }
        }
      },
      "krb5" : {
        "properties" : {
          "cname" : {
            "type" : "keyword"
          },
          "cnameCnt" : {
            "type" : "long"
          },
          "realm" : {
            "type" : "keyword"
          },
          "realmCnt" : {
            "type" : "long"
          },
          "sname" : {
            "type" : "keyword"
          },
          "snameCnt" : {
            "type" : "long"
          }
        }
      },
      "lastPacket" : {
        "type" : "date"
      },
      "ldap" : {
        "properties" : {
          "authtype" : {
            "type" : "keyword"
          },
          "authtypeCnt" : {
            "type" : "long"
          },
          "bindname" : {
            "type" : "keyword"
          },
          "bindnameCnt" : {
            "type" : "long"
          }
        }
      },
      "length" : {
        "type" : "long"
      },
      "mysql" : {
        "properties" : {
          "user" : {
            "type" : "keyword"
          },
          "version" : {
            "type" : "keyword"
          }
        }
      },
      "node" : {
        "type" : "keyword"
      },
      "oracle" : {
        "properties" : {
          "host" : {
            "type" : "keyword",
            "copy_to" : [
              "oracle.hostTokens"
            ]
          },
          "hostTokens" : {
            "type" : "text",
            "norms" : false,
            "analyzer" : "wordSplit"
          },
          "service" : {
            "type" : "keyword"
          },
          "user" : {
            "type" : "keyword"
          }
        }
      },
      "packetLen" : {
        "type" : "integer",
        "index" : false
      },
      "packetPos" : {
        "type" : "long",
        "index" : false
      },
      "postgresql" : {
        "properties" : {
          "app" : {
            "type" : "keyword"
          },
          "db" : {
            "type" : "keyword"
          },
          "user" : {
            "type" : "keyword"
          }
        }
      },
      "protocol" : {
        "type" : "keyword"
      },
      "protocolCnt" : {
        "type" : "long"
      },
      "quic" : {
        "properties" : {
          "host" : {
            "type" : "keyword",
            "copy_to" : [
              "quic.hostTokens"
            ]
          },
          "hostCnt" : {
            "type" : "long"
          },
          "hostTokens" : {
            "type" : "text",
            "norms" : false,
            "analyzer" : "wordSplit"
          },
          "useragent" : {
            "type" : "keyword",
            "copy_to" : [
              "quic.useragentTokens"
            ]
          },
          "useragentCnt" : {
            "type" : "long"
          },
          "useragentTokens" : {
            "type" : "text",
            "norms" : false,
            "analyzer" : "wordSplit"
          },
          "version" : {
            "type" : "keyword"
          },
          "versionCnt" : {
            "type" : "long"
          }
        }
      },
      "radius" : {
        "properties" : {
          "framedASN" : {
            "type" : "keyword"
          },
          "framedGEO" : {
            "type" : "keyword"
          },
          "framedIp" : {
            "type" : "ip"
          },
          "framedIpCnt" : {
            "type" : "long"
          },
          "framedRIR" : {
            "type" : "keyword"
          },
          "mac" : {
            "type" : "keyword"
          },
          "macCnt" : {
            "type" : "long"
          },
          "user" : {
            "type" : "keyword"
          }
        }
      },
      "rootId" : {
        "type" : "keyword"
      },
      "segmentCnt" : {
        "type" : "long"
      },
      "smb" : {
        "properties" : {
          "filename" : {
            "type" : "keyword"
          },
          "filenameCnt" : {
            "type" : "long"
          },
          "host" : {
            "type" : "keyword",
            "copy_to" : [
              "smb.hostTokens"
            ]
          }
        }
      },
      "socks" : {
        "properties" : {
          "ASN" : {
            "type" : "keyword"
          },
          "GEO" : {
            "type" : "keyword"
          },
          "RIR" : {
            "type" : "keyword"
          },
          "host" : {
            "type" : "keyword",
            "copy_to" : [
              "socks.hostTokens"
            ]
          },
          "ip" : {
            "type" : "ip"
          },
          "port" : {
            "type" : "long"
          },
          "user" : {
            "type" : "keyword"
          }
        }
      },
      "srcOui" : {
        "type" : "keyword"
      },
      "srcOuiCnt" : {
        "type" : "long"
      },
      "srcPayload8" : {
        "type" : "keyword"
      },
      "srcRIR" : {
        "type" : "keyword"
      },
      "ssh" : {
        "properties" : {
          "hassh" : {
            "type" : "keyword"
          },
          "hasshCnt" : {
            "type" : "long"
          },
          "hasshServer" : {
            "type" : "keyword"
          },
          "hasshServerCnt" : {
            "type" : "long"
          },
          "key" : {
            "type" : "keyword"
          },
          "keyCnt" : {
            "type" : "long"
          },
          "version" : {
            "type" : "keyword"
          },
          "versionCnt" : {
            "type" : "long"
          }
        }
      },
      "suricata" : {
	"properties" : {
	  "action" : {
	    "type" : "keyword"
	  },
	  "actionCnt" : {
	    "type" : "long"
	  },
	  "category" : {
	    "type" : "keyword"
	  },
	  "categoryCnt" : {
	    "type" : "long"
	  },
	  "flowId" : {
	    "type" : "keyword"
	  },
	  "flowIdCnt" : {
	    "type" : "long"
	  },
	  "gid" : {
	    "type" : "long"
	  },
	  "gidCnt" : {
	    "type" : "long"
	  },
	  "severity" : {
	    "type" : "long"
	  },
	  "severityCnt" : {
	    "type" : "long"
	  },
	  "signature" : {
	    "type" : "keyword"
	  },
	  "signatureCnt" : {
	    "type" : "long"
	  },
	  "signatureId" : {
	    "type" : "long"
	  },
	  "signatureIdCnt" : {
	    "type" : "long"
	  }
	}
      },
      "tags" : {
        "type" : "keyword"
      },
      "tagsCnt" : {
        "type" : "long"
      },
      "tcpflags" : {
        "properties" : {
          "ack" : {
            "type" : "long"
          },
          "dstZero" : {
            "type" : "long"
          },
          "fin" : {
            "type" : "long"
          },
          "psh" : {
            "type" : "long"
          },
          "rst" : {
            "type" : "long"
          },
          "srcZero" : {
            "type" : "long"
          },
          "syn" : {
            "type" : "long"
          },
          "syn-ack" : {
            "type" : "long"
          },
          "urg" : {
            "type" : "long"
          }
        }
      },
      "tls" : {
        "properties" : {
          "cipher" : {
            "type" : "keyword"
          },
          "cipherCnt" : {
            "type" : "long"
          },
          "dstSessionId" : {
            "type" : "keyword"
          },
          "ja3" : {
            "type" : "keyword"
          },
          "ja3Cnt" : {
            "type" : "long"
          },
          "ja3s" : {
            "type" : "keyword"
          },
          "ja3sCnt" : {
            "type" : "long"
          },
          "srcSessionId" : {
            "type" : "keyword"
          },
          "version" : {
            "type" : "keyword"
          },
          "versionCnt" : {
            "type" : "long"
          }
        }
      },
      "totDataBytes" : {
        "type" : "long"
      },
      "user" : {
        "type" : "keyword"
      },
      "userCnt" : {
        "type" : "long"
      }
    }
  }
}
';

$REPLICAS = 0 if ($REPLICAS < 0);
my $shardsPerNode = ceil($SHARDS * ($REPLICAS+1) / $main::numberOfNodes);
$shardsPerNode = $SHARDSPERNODE if ($SHARDSPERNODE eq "null" || $SHARDSPERNODE > $shardsPerNode);

my $settings = '';
if ($DOHOTWARM) {
  $settings .= ',
      "routing.allocation.require.molochtype": "hot"';
}

if ($DOILM) {
  $settings .= qq/,
      "lifecycle.name": "${PREFIX}molochsessions"/;
}

    my $template = '
{
  "index_patterns": "' . $PREFIX . 'sessions3-*",
  "settings": {
    "index": {
      "routing.allocation.total_shards_per_node": ' . $shardsPerNode . $settings . ',
      "refresh_interval": "' . $REFRESH . 's",
      "number_of_shards": ' . $SHARDS . ',
      "number_of_replicas": ' . $REPLICAS . ',
      "analysis": {
        "analyzer": {
          "wordSplit": {
            "type": "custom",
            "tokenizer": "pattern",
            "filter": ["lowercase"]
          }
        }
      }
    }
  },
  "mappings":' . $mapping . '
}';

    logmsg "Creating sessions template\n" if ($verbose > 0);
    esPut("/_template/${PREFIX}sessions3_template?master_timeout=${ESTIMEOUT}s&pretty&include_type_name=true", $template);

    my $indices = esGet("/${PREFIX}sessions3-*/_alias", 1);

    if ($UPGRADEALLSESSIONS) {
        logmsg "Updating sessions3 mapping for ", scalar(keys %{$indices}), " indices\n" if (scalar(keys %{$indices}) != 0);
        foreach my $i (keys %{$indices}) {
            progress("$i ");
            esPut("/$i/session/_mapping?master_timeout=${ESTIMEOUT}s&include_type_name=true", $mapping, 1);
        }
        logmsg "\n";
    }

    #    sessions3ECSTemplate();
}

################################################################################
sub historyUpdate
{
    my $mapping = '
{
  "history": {
    "_source": {"enabled": "true"},
    "dynamic": "strict",
    "properties": {
      "uiPage": {
        "type": "keyword"
      },
      "userId": {
        "type": "keyword"
      },
      "method": {
        "type": "keyword"
      },
      "api": {
        "type": "keyword"
      },
      "expression": {
        "type": "keyword"
      },
      "view": {
        "type": "object",
        "dynamic": "true"
      },
      "timestamp": {
        "type": "date",
        "format": "epoch_second"
      },
      "range": {
        "type": "integer"
      },
      "query": {
        "type": "keyword"
      },
      "queryTime": {
        "type": "integer"
      },
      "recordsReturned": {
        "type": "integer"
      },
      "recordsFiltered": {
        "type": "long"
      },
      "recordsTotal": {
        "type": "long"
      },
      "body": {
        "type": "object",
        "dynamic": "true",
        "enabled": "false"
      },
      "forcedExpression": {
        "type": "keyword"
      }
    }
  }
}';

my $settings = '';
if ($DOILM) {
  $settings .= qq/"lifecycle.name": "${PREFIX}molochhistory",
/;
}

 my $template = qq/
{
  "index_patterns": "${PREFIX}history_v1-*",
  "settings": {
      ${settings}
      "number_of_shards": 1,
      "number_of_replicas": 0,
      "auto_expand_replicas": "0-1"
    },
  "mappings": ${mapping}
}/;

logmsg "Creating history template\n" if ($verbose > 0);
esPut("/_template/${PREFIX}history_v1_template?master_timeout=${ESTIMEOUT}s&pretty&include_type_name=true", $template);

my $indices = esGet("/${PREFIX}history_v1-*/_alias", 1);

if ($UPGRADEALLSESSIONS) {
    logmsg "Updating history mapping for ", scalar(keys %{$indices}), " indices\n" if (scalar(keys %{$indices}) != 0);
    foreach my $i (keys %{$indices}) {
        progress("$i ");
        esPut("/$i/history/_mapping?master_timeout=${ESTIMEOUT}s&include_type_name=true", $mapping, 1);
    }
}

logmsg "\n";
}
################################################################################

################################################################################
sub huntsCreate
{
  my $settings = '
{
  "settings": {
    "index.priority": 30,
    "number_of_shards": 1,
    "number_of_replicas": 0,
    "auto_expand_replicas": "0-3"
  }
}';

  logmsg "Creating hunts_v30 index\n" if ($verbose > 0);
  esPut("/${PREFIX}hunts_v30?master_timeout=${ESTIMEOUT}s", $settings);
  esAlias("add", "hunts_v30", "hunts");
  huntsUpdate();
}

sub huntsUpdate
{
    my $mapping = '
{
  "hunt": {
    "_source": {"enabled": "true"},
    "dynamic": "strict",
    "properties": {
      "userId": {
        "type": "keyword"
      },
      "status": {
        "type": "keyword"
      },
      "name": {
        "type": "keyword"
      },
      "size": {
        "type": "integer"
      },
      "search": {
        "type": "keyword"
      },
      "searchType": {
        "type": "keyword"
      },
      "src": {
        "type": "boolean"
      },
      "dst": {
        "type": "boolean"
      },
      "type": {
        "type": "keyword"
      },
      "matchedSessions": {
        "type": "integer"
      },
      "searchedSessions": {
        "type": "integer"
      },
      "totalSessions": {
        "type": "integer"
      },
      "lastPacketTime": {
        "type": "date"
      },
      "created": {
        "type": "date"
      },
      "lastUpdated": {
        "type": "date"
      },
      "started": {
        "type": "date"
      },
      "query": {
        "type": "object",
        "dynamic": "true"
      },
      "errors": {
        "properties": {
          "value": {
            "type": "keyword"
          },
          "time": {
            "type": "date"
          },
          "node": {
            "type": "keyword"
          }
        }
      },
      "notifier": {
        "type": "keyword"
      },
      "unrunnable": {
        "type": "boolean"
      },
      "failedSessionIds": {
        "type": "keyword"
      },
      "users": {
        "type": "keyword"
      },
      "removed": {
        "type": "boolean"
      }
    }
  }
}';

logmsg "Setting hunts_v30 mapping\n" if ($verbose > 0);
esPut("/${PREFIX}hunts_v30/hunt/_mapping?master_timeout=${ESTIMEOUT}s&pretty&include_type_name=true", $mapping);
}
################################################################################

################################################################################
sub lookupsCreate
{
  my $settings = '
{
  "settings": {
    "index.priority": 30,
    "number_of_shards": 1,
    "number_of_replicas": 0,
    "auto_expand_replicas": "0-3"
  }
}';

  logmsg "Creating lookups_v30 index\n" if ($verbose > 0);
  esPut("/${PREFIX}lookups_v30?master_timeout=${ESTIMEOUT}s", $settings);
  esAlias("add", "lookups_v30", "lookups");
  lookupsUpdate();
}

sub lookupsUpdate
{
    my $mapping = '
{
  "lookup": {
    "_source": {"enabled": "true"},
    "dynamic": "strict",
    "properties": {
      "userId": {
        "type": "keyword"
      },
      "name": {
        "type": "keyword"
      },
      "shared": {
        "type": "boolean"
      },
      "description": {
        "type": "keyword"
      },
      "number": {
        "type": "integer"
      },
      "ip": {
        "type": "keyword"
      },
      "string": {
        "type": "keyword"
      },
      "locked": {
        "type": "boolean"
      }
    }
  }
}';

logmsg "Setting lookups_v30 mapping\n" if ($verbose > 0);
esPut("/${PREFIX}lookups_v30/lookup/_mapping?master_timeout=${ESTIMEOUT}s&pretty&include_type_name=true", $mapping);
}
################################################################################

################################################################################
sub usersCreate
{
    my $settings = '
{
  "settings": {
    "index.priority": 60,
    "number_of_shards": 1,
    "number_of_replicas": 0,
    "auto_expand_replicas": "0-3"
  }
}';

    logmsg "Creating users_v30 index\n" if ($verbose > 0);
    esPut("/${PREFIX}users_v30?master_timeout=${ESTIMEOUT}s", $settings);
    esAlias("add", "users_v30", "users");
    usersUpdate();
}
################################################################################
sub usersUpdate
{
    my $mapping = '
{
  "user": {
    "_source": {"enabled": "true"},
    "dynamic": "strict",
    "properties": {
      "userId": {
        "type": "keyword"
      },
      "userName": {
        "type": "keyword"
      },
      "enabled": {
        "type": "boolean"
      },
      "createEnabled": {
        "type": "boolean"
      },
      "webEnabled": {
        "type": "boolean"
      },
      "headerAuthEnabled": {
        "type": "boolean"
      },
      "emailSearch": {
        "type": "boolean"
      },
      "removeEnabled": {
        "type": "boolean"
      },
      "packetSearch": {
        "type": "boolean"
      },
      "hideStats": {
        "type": "boolean"
      },
      "hideFiles": {
        "type": "boolean"
      },
      "hidePcap": {
        "type": "boolean"
      },
      "disablePcapDownload": {
        "type": "boolean"
      },
      "passStore": {
        "type": "keyword"
      },
      "expression": {
        "type": "keyword"
      },
      "settings": {
        "type": "object",
        "dynamic": "true"
      },
      "views": {
        "type": "object",
        "dynamic": "true",
        "enabled": "false"
      },
      "notifiers": {
        "type": "object",
        "dynamic": "true",
        "enabled": "false"
      },
      "columnConfigs": {
        "type": "object",
        "dynamic": "true",
        "enabled": "false"
      },
      "spiviewFieldConfigs": {
        "type": "object",
        "dynamic": "true",
        "enabled": "false"
      },
      "tableStates": {
        "type": "object",
        "dynamic": "true",
        "enabled": "false"
      },
      "welcomeMsgNum": {
        "type": "integer"
      },
      "lastUsed": {
        "type": "date"
      },
      "timeLimit": {
        "type": "integer"
      }
    }
  }
}';

    logmsg "Setting users_v30 mapping\n" if ($verbose > 0);
    esPut("/${PREFIX}users_v30/user/_mapping?master_timeout=${ESTIMEOUT}s&pretty&include_type_name=true", $mapping);
}
################################################################################
sub setPriority
{
    esPut("/${PREFIX}sequence/_settings?master_timeout=${ESTIMEOUT}s", '{"settings": {"index.priority": 100}}', 1);
    esPut("/${PREFIX}fields/_settings?master_timeout=${ESTIMEOUT}s", '{"settings": {"index.priority": 90}}', 1);
    esPut("/${PREFIX}files/_settings?master_timeout=${ESTIMEOUT}s", '{"settings": {"index.priority": 80}}', 1);
    esPut("/${PREFIX}stats/_settings?master_timeout=${ESTIMEOUT}s", '{"settings": {"index.priority": 70}}', 1);
    esPut("/${PREFIX}users/_settings?master_timeout=${ESTIMEOUT}s", '{"settings": {"index.priority": 60}}', 1);
    esPut("/${PREFIX}dstats/_settings?master_timeout=${ESTIMEOUT}s", '{"settings": {"index.priority": 50}}', 1);
    esPut("/${PREFIX}queries/_settings?master_timeout=${ESTIMEOUT}s", '{"settings": {"index.priority": 40}}', 1);
    esPut("/${PREFIX}hunts/_settings?master_timeout=${ESTIMEOUT}s", '{"settings": {"index.priority": 30}}', 1);
}
################################################################################
sub createNewAliasesFromOld
{
    my ($alias, $newName, $oldName, $createFunction) = @_;

    if (esCheckAlias("${PREFIX}$alias", "${PREFIX}$newName") && esIndexExists("${PREFIX}$newName")) {
        logmsg ("SKIPPING - ${PREFIX}$alias already points to ${PREFIX}$newName\n");
        return;
    }

    if (!esIndexExists("${PREFIX}$oldName")) {
        die "ERROR - ${PREFIX}$oldName doesn't exist!";
    }

    $createFunction->();
    esAlias("remove", $oldName, $alias);
    esCopy($oldName, $newName);
    esDelete("/${PREFIX}${oldName}", 1);
}
################################################################################
sub kind2time
{
    my ($kind, $num) = @_;

    my @theTime = gmtime;

    if ($kind eq "hourly") {
        $theTime[2] -= $num;
    } elsif ($kind =~ /^hourly([23468])$/) {
        $theTime[2] -= $num * int($1);
    } elsif ($kind eq "hourly12") {
        $theTime[2] -= $num * 12;
    } elsif ($kind eq "daily") {
        $theTime[3] -= $num;
    } elsif ($kind eq "weekly") {
        $theTime[3] -= 7*$num;
    } elsif ($kind eq "monthly") {
        $theTime[4] -= $num;
    }

    return @theTime;
}
################################################################################
sub mktimegm
{
  local $ENV{TZ} = 'UTC';
  return mktime(@_);
}
################################################################################
sub index2time
{
my($index) = @_;

  return 0 if ($index !~ /sessions3-(.*)$/);
  $index = $1;

  my @t;

  $t[0] = 59;
  $t[1] = 59;
  $t[5] = int (substr($index, 0, 2));
  $t[5] += 100 if ($t[5] < 50);

  if ($index =~ /m/) {
      $t[2] = 23;
      $t[3] = 28;
      $t[4] = int(substr($index, 3, 2)) - 1;
  } elsif ($index =~ /w/) {
      $t[2] = 23;
      $t[3] = int(substr($index, 3, 2)) * 7 + 3;
  } elsif ($index =~ /h/) {
      $t[4] = int(substr($index, 2, 2)) - 1;
      $t[3] = int(substr($index, 4, 2));
      $t[2] = int(substr($index, 7, 2));
  } else {
      $t[2] = 23;
      $t[3] = int(substr($index, 4, 2));
      $t[4] = int(substr($index, 2, 2)) - 1;
  }

  return mktimegm(@t);
}

################################################################################
sub time2index
{
my($type, $prefix, $t) = @_;

    my @t = gmtime($t);
    if ($type eq "hourly") {
        return sprintf("${PREFIX}${prefix}%02d%02d%02dh%02d", $t[5] % 100, $t[4]+1, $t[3], $t[2]);
    }

    if ($type =~ /^hourly([23468])$/) {
        my $n = int($1);
        return sprintf("${PREFIX}${prefix}%02d%02d%02dh%02d", $t[5] % 100, $t[4]+1, $t[3], int($t[2]/$n)*$n);
    }

    if ($type eq "hourly12") {
        return sprintf("${PREFIX}${prefix}%02d%02d%02dh%02d", $t[5] % 100, $t[4]+1, $t[3], int($t[2]/12)*12);
    }

    if ($type eq "daily") {
        return sprintf("${PREFIX}${prefix}%02d%02d%02d", $t[5] % 100, $t[4]+1, $t[3]);
    }

    if ($type eq "weekly") {
        return sprintf("${PREFIX}${prefix}%02dw%02d", $t[5] % 100, int($t[7]/7));
    }

    if ($type eq "monthly") {
        return sprintf("${PREFIX}${prefix}%02dm%02d", $t[5] % 100, $t[4]+1);
    }
}

################################################################################
sub dbESVersion {
    my $esversion = esGet("/");
    my @parts = split(/\./, $esversion->{version}->{number});
    $main::esVersion = int($parts[0]*100*100) + int($parts[1]*100) + int($parts[2]);
    return $esversion;
}
################################################################################
sub dbVersion {
my ($loud) = @_;
    my $version;

    $version = esGet("/_template/${OLDPREFIX}sessions2_template,${PREFIX}sessions3_template?filter_path=**._meta", 1);

    if (defined $version &&
        exists $version->{"${PREFIX}sessions3_template"} &&
        exists $version->{"${PREFIX}sessions3_template"}->{mappings}->{_meta} &&
        exists $version->{"${PREFIX}sessions3_template"}->{mappings}->{_meta}->{molochDbVersion}
    ) {
        $main::versionNumber = $version->{"${PREFIX}sessions3_template"}->{mappings}->{_meta}->{molochDbVersion};
        return;
    } 

    if (defined $version &&
        exists $version->{"${PREFIX}sessions2_template"} &&
        exists $version->{"${PREFIX}sessions2_template"}->{mappings}->{_meta} &&
        exists $version->{"${PREFIX}sessions2_template"}->{mappings}->{_meta}->{molochDbVersion}
    ) {
        $main::versionNumber = $version->{"${PREFIX}sessions2_template"}->{mappings}->{_meta}->{molochDbVersion};
        return;
    }

    logmsg "This is a fresh Arkime install\n" if ($loud);
    $main::versionNumber = -1;
    if ($loud && $ARGV[1] !~ "init") {
        die "Looks like Arkime wasn't installed, must do init"
    }
}
################################################################################
sub dbCheckForActivity {
    logmsg "This upgrade requires all capture nodes to be stopped.  Checking\n";
    my $json1 = esGet("/${PREFIX}stats/stat/_search?size=1000&rest_total_hits_as_int=true");
    sleep(6);
    my $json2 = esGet("/${PREFIX}stats/stat/_search?size=1000&rest_total_hits_as_int=true");
    die "Some capture nodes still active" if ($json1->{hits}->{total} != $json2->{hits}->{total});
    return if ($json1->{hits}->{total} == 0);

    my @hits1 = sort {$a->{_source}->{nodeName} cmp $b->{_source}->{nodeName}} @{$json1->{hits}->{hits}};
    my @hits2 = sort {$a->{_source}->{nodeName} cmp $b->{_source}->{nodeName}} @{$json2->{hits}->{hits}};

    for (my $i = 0; $i < $json1->{hits}->{total}; $i++) {
        if ($hits1[$i]->{_source}->{nodeName} ne $hits2[$i]->{_source}->{nodeName}) {
            die "Capture node '" . $hits1[$i]->{_source}->{nodeName} . "' or '" . $hits2[$i]->{_source}->{nodeName} . "' still active";
        }

        if ($hits1[$i]->{_source}->{currentTime} != $hits2[$i]->{_source}->{currentTime}) {
            die "Capture node '" . $hits1[$i]->{_source}->{nodeName} . "' still active";
        }
    }
}
################################################################################
sub dbCheckHealth {
    my $health = esGet("/_cluster/health");
    if ($health->{status} ne "green") {
        logmsg("WARNING elasticsearch health is '$health->{status}' instead of 'green', things may be broken\n\n");
    }
    return $health;
}
################################################################################
sub dbCheck {
    my $esversion = dbESVersion();
    my @parts = split(/\./, $esversion->{version}->{number});
    $main::esVersion = int($parts[0]*100*100) + int($parts[1]*100) + int($parts[2]);

    if ($main::esVersion < 71000) {
        logmsg("Currently using Elasticsearch version ", $esversion->{version}->{number}, " which isn't supported\n",
              "* < 7.10.0 is not supported\n",
              "\n",
              "Instructions: https://molo.ch/faq#how-do-i-upgrade-elasticsearch\n",
              "Make sure to restart any viewer or capture after upgrading!\n"
             );
        exit (1)
    }

<<<<<<< HEAD
=======
    if ($main::esVersion < 71002) {
        logmsg("Currently using Elasticsearch version ", $esversion->{version}->{number}, " 7.10.2 or newer is recommended\n");
    }

>>>>>>> a4e51449
    my $error = 0;
    my $nodes = esGet("/_nodes?flat_settings");
    my $nodeStats = esGet("/_nodes/stats");

    foreach my $key (sort {$nodes->{nodes}->{$a}->{name} cmp $nodes->{nodes}->{$b}->{name}} keys %{$nodes->{nodes}}) {
        next if (exists $nodes->{$key}->{attributes} && exists $nodes->{$key}->{attributes}->{data} && $nodes->{$key}->{attributes}->{data} eq "false");
        my $node = $nodes->{nodes}->{$key};
        my $nodeStat = $nodeStats->{nodes}->{$key};
        my $errstr;
        my $warnstr;

        if (exists $node->{settings}->{"index.cache.field.type"}) {
            $errstr .= sprintf ("    REMOVE 'index.cache.field.type'\n");
        }

        if (!(exists $nodeStat->{process}->{max_file_descriptors}) || int($nodeStat->{process}->{max_file_descriptors}) < 4000) {
            $errstr .= sprintf ("  INCREASE max file descriptors in /etc/security/limits.conf and restart all ES node\n");
            $errstr .= sprintf ("                (change root to the user that runs ES)\n");
            $errstr .= sprintf ("          root hard nofile 128000\n");
            $errstr .= sprintf ("          root soft nofile 128000\n");
        }

        if ($errstr) {
            $error = 1;
            logmsg ("\nERROR: On node ", $node->{name}, " machine ", ($node->{hostname} || $node->{host}), " in file ", $node->{settings}->{config}, "\n");
            logmsg($errstr);
        }

        if ($warnstr) {
            logmsg ("\nWARNING: On node ", $node->{name}, " machine ", ($node->{hostname} || $node->{host}), " in file ", $node->{settings}->{config}, "\n");
            logmsg($warnstr);
        }
    }

    if ($error) {
        logmsg "\nFix above errors before proceeding\n";
        exit (1);
    }
}
################################################################################
sub checkForOld6Indices {
    my $result = esGet("/_all/_settings/index.version.created?pretty");
    my $found = 0;

    while ( my ($key, $value) = each (%{$result})) {
        if ($value->{settings}->{index}->{version}->{created} < 6000000) {
            logmsg "WARNING: You must delete index '$key' before upgrading to ES 7\n";
            $found = 1;
        }
    }

    if ($found) {
        logmsg "\nYou MUST delete (and optionally re-add) the indices above while still on ES 6.x otherwise ES 7.x will NOT start.\n\n";
    }
}
################################################################################
sub progress {
    my ($msg) = @_;
    if ($verbose == 1) {
        local $| = 1;
        logmsg ".";
    } elsif ($verbose == 2) {
        local $| = 1;
        logmsg "$msg";
    }
}
################################################################################
sub optimizeOther {
    logmsg "Optimizing Admin Indices\n";
    esForceMerge("${PREFIX}stats_v30,${PREFIX}dstats_v30,${PREFIX}fields_v30,${PREFIX}files_v30,${PREFIX}sequence_v3,${PREFIX}users_v30,${PREFIX}queries_v30,${PREFIX}hunts_v30,${PREFIX}lookups_v30", 1, 0);
    logmsg "\n" if ($verbose > 0);
}
################################################################################
sub parseArgs {
    my ($pos) = @_;

    for (;$pos <= $#ARGV; $pos++) {
        if ($ARGV[$pos] eq "--shards") {
            $pos++;
            $SHARDS = $ARGV[$pos];
        } elsif ($ARGV[$pos] eq "--replicas") {
            $pos++;
            $REPLICAS = int($ARGV[$pos]);
        } elsif ($ARGV[$pos] eq "--refresh") {
            $pos++;
            $REFRESH = int($ARGV[$pos]);
        } elsif ($ARGV[$pos] eq "--history") {
            $pos++;
            $HISTORY = int($ARGV[$pos]);
        } elsif ($ARGV[$pos] eq "--segments") {
            $pos++;
            $SEGMENTS = int($ARGV[$pos]);
        } elsif ($ARGV[$pos] eq "--segmentsmin") {
            $pos++;
            $SEGMENTSMIN = int($ARGV[$pos]);
        } elsif ($ARGV[$pos] eq "--nooptimize") {
            $NOOPTIMIZE = 1;
        } elsif ($ARGV[$pos] eq "--full") {
            $FULL = 1;
        } elsif ($ARGV[$pos] eq "--reverse") {
            $REVERSE = 1;
        } elsif ($ARGV[$pos] eq "--skipupgradeall") {
            $UPGRADEALLSESSIONS = 0;
        } elsif ($ARGV[$pos] eq "--shardsPerNode") {
            $pos++;
            if ($ARGV[$pos] eq "null") {
                $SHARDSPERNODE = "null";
            } else {
                $SHARDSPERNODE = int($ARGV[$pos]);
            }
        } elsif ($ARGV[$pos] eq "--hotwarm") {
            $DOHOTWARM = 1;
        } elsif ($ARGV[$pos] eq "--ilm") {
            $DOILM = 1;
        } elsif ($ARGV[$pos] eq "--warmafter") {
            $pos++;
            $WARMAFTER = int($ARGV[$pos]);
            $WARMKIND = $ARGV[2];
            if (substr($ARGV[$pos], -6) eq "hourly") {
                $WARMKIND = "hourly";
            } elsif (substr($ARGV[$pos], -5) eq "daily") {
                $WARMKIND = "daily";
            }
        } elsif ($ARGV[$pos] eq "--optimizewarm") {
            $OPTIMIZEWARM = 1;
        } elsif ($ARGV[$pos] eq "--shared") {
            $SHARED = 1;
        } elsif ($ARGV[$pos] eq "--locked") {
            $LOCKED = 1;
        } elsif ($ARGV[$pos] eq "--gz") {
            $GZ = 1;
        } elsif ($ARGV[$pos] eq "--type") {
            $pos++;
            $TYPE = $ARGV[$pos];
        } elsif ($ARGV[$pos] eq "--description") {
            $pos++;
            $DESCRIPTION = $ARGV[$pos];
        } else {
            logmsg "Unknown option '$ARGV[$pos]'\n";
        }
    }
}
################################################################################
while (@ARGV > 0 && substr($ARGV[0], 0, 1) eq "-") {
    if ($ARGV[0] =~ /(-v+|--verbose)$/) {
         $verbose += ($ARGV[0] =~ tr/v//);
    } elsif ($ARGV[0] =~ /--prefix$/) {
        $PREFIX = $ARGV[1];
        shift @ARGV;
        $PREFIX .= "_" if ($PREFIX ne "" && $PREFIX !~ /_$/);
        $OLDPREFIX = $PREFIX;
    } elsif ($ARGV[0] =~ /-n$/) {
        $NOCHANGES = 1;
    } elsif ($ARGV[0] =~ /--insecure$/) {
        $SECURE = 0;
    } elsif ($ARGV[0] =~ /--clientcert$/) {
        $CLIENTCERT = $ARGV[1];
        shift @ARGV;
    } elsif ($ARGV[0] =~ /--clientkey$/) {
        $CLIENTKEY = $ARGV[1];
        shift @ARGV;
    } elsif ($ARGV[0] =~ /--timeout$/) {
        $ESTIMEOUT = int($ARGV[1]);
        shift @ARGV;
    } elsif ($ARGV[0] =~ /(--esapikey|--elasticsearchAPIKey)$/) {
        $ESAPIKEY = $ARGV[1];
        shift @ARGV;
    } else {
        showHelp("Unknkown global option $ARGV[0]")
    }
    shift @ARGV;
}

$PREFIX = "arkime_" if (! defined $PREFIX);

showHelp("Help:") if ($ARGV[1] =~ /^help$/);
showHelp("Missing arguments") if (@ARGV < 2);
showHelp("Unknown command '$ARGV[1]'") if ($ARGV[1] !~ /^(init|initnoprompt|clean|info|wipe|upgrade|upgradenoprompt|disable-?users|set-?shortcut|users-?import|import|restore|users-?export|export|backup|expire|rotate|optimize|optimize-admin|mv|rm|rm-?missing|rm-?node|add-?missing|field|force-?put-?version|sync-?files|hide-?node|unhide-?node|add-?alias|set-?replicas|set-?shards-?per-?node|set-?allocation-?enable|allocate-?empty|unflood-?stage|shrink|ilm|recreate-users|recreate-stats|recreate-dstats|recreate-fields|reindex|force-sessions3-update)$/);
showHelp("Missing arguments") if (@ARGV < 3 && $ARGV[1] =~ /^(users-?import|import|users-?export|backup|restore|rm|rm-?missing|rm-?node|hide-?node|unhide-?node|set-?allocation-?enable|unflood-?stage|reindex)$/);
showHelp("Missing arguments") if (@ARGV < 4 && $ARGV[1] =~ /^(field|export|add-?missing|sync-?files|add-?alias|set-?replicas|set-?shards-?per-?node|set-?shortcut|ilm)$/);
showHelp("Missing arguments") if (@ARGV < 5 && $ARGV[1] =~ /^(allocate-?empty|set-?shortcut|shrink)$/);
showHelp("Must have both <old fn> and <new fn>") if (@ARGV < 4 && $ARGV[1] =~ /^(mv)$/);
showHelp("Must have both <type> and <num> arguments") if (@ARGV < 4 && $ARGV[1] =~ /^(rotate|expire)$/);

parseArgs(2) if ($ARGV[1] =~ /^(init|initnoprompt|upgrade|upgradenoprompt|clean)$/);
parseArgs(3) if ($ARGV[1] =~ /^(restore|backup)$/);

$ESTIMEOUT = 240 if ($ESTIMEOUT < 240 && $ARGV[1] =~ /^(init|initnoprompt|upgrade|upgradenoprompt|clean|shrink|ilm)$/);

$main::userAgent = LWP::UserAgent->new(timeout => $ESTIMEOUT + 5, keep_alive => 5);

if ($ESAPIKEY ne "") {
    $main::userAgent->default_header('Authorization' => "ApiKey $ESAPIKEY");
}

if ($CLIENTCERT ne "") {
    $main::userAgent->ssl_opts(
        SSL_verify_mode => $SECURE,
        verify_hostname=> $SECURE,
        SSL_cert_file => $CLIENTCERT,
        SSL_key_file => $CLIENTKEY
    )
} else {
    $main::userAgent->ssl_opts(
        SSL_verify_mode => $SECURE,
        verify_hostname=> $SECURE
    )
}

if ($ARGV[0] =~ /^urlinfile:\/\//) {
    open( my $file, substr($ARGV[0], 12)) or die "Couldn't open file ", substr($ARGV[0], 12);
    $main::elasticsearch = <$file>;
    chomp $main::elasticsearch;
    close ($file);
} elsif ($ARGV[0] =~ /^http/) {
    $main::elasticsearch = $ARGV[0];
} else {
    $main::elasticsearch = "http://$ARGV[0]";
}

if ($ARGV[1] =~ /^(users-?import|import)$/) {
    my $fh;
    if ($ARGV[2] =~ /\.gz$/) {
        $fh = new IO::Uncompress::Gunzip $ARGV[2] or die "gunzip failed: $GunzipError\n";
    } else {
        open($fh, "<", $ARGV[2]) or die "cannot open < $ARGV[2]: $!";
    }
    my $data = do { local $/; <$fh> };
    # Use version/version_type instead of _version/_version_type
    $data =~ s/, "_version": (\d+), "_version_type"/, "version": \1, "version_type"/g;
    # Remove type from older backups
    $data =~ s/, "_type": .*, "_id":/, "_id":/g;
    esPost("/_bulk", $data);
    close($fh);
    exit 0;
} elsif ($ARGV[1] =~ /^export$/) {
    my $index = $ARGV[2];
    my $data = esScroll($index, "", '{"version": true}');
    if (scalar(@{$data}) == 0){
        logmsg "The index is empty\n";
        exit 0;
    }
    open(my $fh, ">", "$ARGV[3].${PREFIX}${index}.json") or die "cannot open > $ARGV[3].${PREFIX}${index}.json: $!";
    foreach my $hit (@{$data}) {
        print $fh "{\"index\": {\"_index\": \"${PREFIX}${index}\", \"_id\": \"$hit->{_id}\", \"version\": $hit->{_version}, \"version_type\": \"external\"}}\n";
        if (exists $hit->{_source}) {
            print $fh to_json($hit->{_source}) . "\n";
        } else {
            print $fh "{}\n";
        }
    }
    close($fh);
    exit 0;
} elsif ($ARGV[1] =~ /^backup$/) {
    sub bopen {
        my ($index) = @_;
        if ($GZ) {
            return new IO::Compress::Gzip "$ARGV[2].${PREFIX}${index}.json.gz" or die "cannot open $ARGV[2].${PREFIX}${index}.json.gz: $GzipError\n";
        } else {
            open(my $fh, ">", "$ARGV[2].${PREFIX}${index}.json") or die "cannot open > $ARGV[2].${PREFIX}${index}.json: $!";
            return $fh;
        }
    }

    my @indexes = ("users", "sequence", "stats", "queries", "files", "fields", "dstats", "hunts", "lookups");
    logmsg "Exporting documents...\n";
    foreach my $index (@indexes) {
        my $data = esScroll($index, "", '{"version": true}');
        next if (scalar(@{$data}) == 0);
        my $fh = bopen($index);
        foreach my $hit (@{$data}) {
            print $fh "{\"index\": {\"_index\": \"${PREFIX}${index}\", \"_id\": \"$hit->{_id}\", \"version\": $hit->{_version}, \"version_type\": \"external\"}}\n";
            if (exists $hit->{_source}) {
                print $fh to_json($hit->{_source}) . "\n";
            } else {
                print $fh "{}\n";
            }
        }
        close($fh);
    }
    logmsg "Exporting templates...\n";
    my @templates = ("sessions3_template", "history_v1_template");
    foreach my $template (@templates) {
        my $data = esGet("/_template/${PREFIX}${template}?include_type_name=true");
        my @name = split(/_/, $template);
        my $fh = bopen("template");
        print $fh to_json($data);
        close($fh);
    }
    logmsg "Exporting settings...\n";
    foreach my $index (@indexes) {
        my $data = esGet("/${PREFIX}${index}/_settings");
        my $fh = bopen("${index}.settings");
        print $fh to_json($data);
        close($fh);
    }
    logmsg "Exporting mappings...\n";
    foreach my $index (@indexes) {
        my $data = esGet("/${PREFIX}${index}/_mappings");
        my $fh = bopen("${index}.mappings");
        print $fh to_json($data);
        close($fh);
    }
    logmsg "Exporting aliaes...\n";

    my @indexes_prefixed = ();
    foreach my $index (@indexes) {
        push(@indexes_prefixed, $PREFIX . $index);
    }
    my $aliases = join(',', @indexes_prefixed);
    $aliases = "/_cat/aliases/${aliases}?format=json";
    my $data = esGet($aliases), "\n";
    my $fh = bopen("aliases");
    print $fh to_json($data);
    close($fh);
    logmsg "Finished\n";
    exit 0;
} elsif ($ARGV[1] =~ /^users-?export$/) {
    open(my $fh, ">", $ARGV[2]) or die "cannot open > $ARGV[2]: $!";
    my $users = esGet("/${PREFIX}users/_search?size=1000");
    foreach my $hit (@{$users->{hits}->{hits}}) {
        print $fh "{\"index\": {\"_index\": \"users\", \"_type\": \"user\", \"_id\": \"" . $hit->{_id} . "\"}}\n";
        print $fh to_json($hit->{_source}) . "\n";
    }
    close($fh);
    exit 0;
} elsif ($ARGV[1] =~ /^(rotate|expire)$/) {
    showHelp("Invalid expire <type>") if ($ARGV[2] !~ /^(hourly|hourly[23468]|hourly12|daily|weekly|monthly)$/);

    $SEGMENTSMIN = $SEGMENTS if ($SEGMENTSMIN == -1);

    # First handle sessions expire
    my $indicesa = esGet("/_cat/indices/${OLDPREFIX}sessions2*,${PREFIX}sessions3?format=json", 1);
    my %indices = map { $_->{index} => $_ } @{$indicesa};

    my $endTime = time();
    my $endTimeIndex2 = time2index($ARGV[2], "sessions2-", $endTime);
    delete $indices{$endTimeIndex2}; # Don't optimize current index

    my $endTimeIndex3 = time2index($ARGV[2], "sessions3-", $endTime);
    delete $indices{$endTimeIndex3}; # Don't optimize current index

    my @startTime = kind2time($ARGV[2], int($ARGV[3]));

    parseArgs(4);

    my $startTime = mktimegm(@startTime);
    my @warmTime = kind2time($WARMKIND, $WARMAFTER);
    my $warmTime = mktimegm(@warmTime);
    my $optimizecnt = 0;
    my $warmcnt = 0;
    my @indiceskeys = sort (keys %indices);

    foreach my $i (@indiceskeys) {
        my $t = index2time($i);
        if ($t >= $startTime) {
            $indices{$i}->{OPTIMIZEIT} = 1;
            $optimizecnt++;
        }
        if ($WARMAFTER != -1 && $t < $warmTime) {
            $indices{$i}->{WARMIT} = 1;
            $warmcnt++;
        }
    }

    my $nodes = esGet("/_nodes");
    $main::numberOfNodes = dataNodes($nodes->{nodes});
    my $shardsPerNode = ceil($SHARDS * ($REPLICAS+1) / $main::numberOfNodes);
    $shardsPerNode = $SHARDSPERNODE if ($SHARDSPERNODE eq "null" || $SHARDSPERNODE > $shardsPerNode);

    dbESVersion();
    optimizeOther() unless $NOOPTIMIZE ;
    logmsg sprintf ("Expiring %s sessions indices, %s optimizing %s, warming %s\n", commify(scalar(keys %indices) - $optimizecnt), $NOOPTIMIZE?"Not":"", commify($optimizecnt), commify($warmcnt));
    esPost("/_flush/synced", "", 1);

    @indiceskeys = reverse(@indiceskeys) if ($REVERSE);

    # Get all the settings at once, we use below to see if we need to change them
    my $settings = esGet("/_settings?flat_settings&master_timeout=${ESTIMEOUT}s", 1);

    # Find all the shards that have too many segments and increment the OPTIMIZEIT count or not warm
    my $shards = esGet("/_cat/shards/${OLDPREFIX}sessions2*,${PREFIX}sessions3*?h=i,sc&format=json");
    for my $i (@{$shards}) {
        # Not expiring and too many segments
        if (exists $indices{$i->{i}}->{OPTIMIZEIT} && defined $i->{sc} && int($i->{sc}) > $SEGMENTSMIN) {
            # Either not only optimizing warm or make sure we are green warm
            if (!$OPTIMIZEWARM ||
                ($settings->{$i->{i}}->{settings}->{"index.routing.allocation.require.molochtype"} eq "warm" && $indices{$i->{i}}->{health} eq "green")) {

                $indices{$i->{i}}->{OPTIMIZEIT}++;
            }
        }

        if (exists $indices{$i->{i}}->{WARMIT} && $settings->{$i->{i}}->{settings}->{"index.routing.allocation.require.molochtype"} ne "warm") {
            $indices{$i->{i}}->{WARMIT}++;
        }
    }

    foreach my $i (@indiceskeys) {
        progress("$i ");
        if (exists $indices{$i}->{OPTIMIZEIT}) {

            # 1 is set if it shouldn't be expired, > 1 means it needs to be optimized
            if ($indices{$i}->{OPTIMIZEIT} > 1) {
                esForceMerge($i, $SEGMENTS, 1) unless $NOOPTIMIZE;
            }

            if ($REPLICAS != -1) {
                if (!exists $settings->{$i} ||
                    $settings->{$i}->{settings}->{"index.number_of_replicas"} ne "$REPLICAS" ||
                    ("$shardsPerNode" eq "null" && exists $settings->{$i}->{settings}->{"index.routing.allocation.total_shards_per_node"}) ||
                    ("$shardsPerNode" ne "null" && $settings->{$i}->{settings}->{"index.routing.allocation.total_shards_per_node"} ne "$shardsPerNode")) {

                    esPut("/$i/_settings?master_timeout=${ESTIMEOUT}s", '{"index": {"number_of_replicas":' . $REPLICAS . ', "routing.allocation.total_shards_per_node": ' . $shardsPerNode . '}}', 1);
                }
            }
        } else {
            esDelete("/$i", 1);
        }

        if ($indices{$i}->{WARMIT} > 1) {
            esPut("/$i/_settings?master_timeout=${ESTIMEOUT}s", '{"index": {"routing.allocation.require.molochtype": "warm"}}', 1);
        }
    }
    esPost("/_flush/synced", "", 1);

    # Now figure out history expire
    my $hindices = esGet("/${PREFIX}history_v1-*/_alias", 1);

    my $endTimeIndex = time2index("weekly", "history_v1-", $endTime);
    delete $hindices->{$endTimeIndex};

    @startTime = gmtime;
    $startTime[3] -= 7 * $HISTORY;

    $optimizecnt = 0;
    $startTime = mktimegm(@startTime);
    while ($startTime <= $endTime) {
        my $iname = time2index("weekly", "history_v1-", $startTime);
        if (exists $hindices->{$iname} && $hindices->{$iname}->{OPTIMIZEIT} != 1) {
            $hindices->{$iname}->{OPTIMIZEIT} = 1;
            $optimizecnt++;
        } elsif (exists $hindices->{"$iname-shrink"} && $hindices->{"$iname-shrink"}->{OPTIMIZEIT} != 1) {
            $hindices->{"$iname-shrink"}->{OPTIMIZEIT} = 1;
            $optimizecnt++;
        }
        $startTime += 24*60*60;
    }

    logmsg sprintf ("Expiring %s history indices, %s optimizing %s\n", commify(scalar(keys %{$hindices}) - $optimizecnt), $NOOPTIMIZE?"Not":"", commify($optimizecnt));
    foreach my $i (sort (keys %{$hindices})) {
        progress("$i ");
        if (! exists $hindices->{$i}->{OPTIMIZEIT}) {
            esDelete("/$i", 1);
        }
    }
    esForceMerge("${PREFIX}history_*", 1, 1) unless $NOOPTIMIZE;
    esPost("/_flush/synced", "", 1);

    # Give the cluster a kick to rebalance
    esPost("/_cluster/reroute?master_timeout=${ESTIMEOUT}s&retry_failed");
    exit 0;
} elsif ($ARGV[1] eq "optimize") {
    my $indices = esGet("/${OLDPREFIX}sessions2-*,${PREFIX}sessions3*/_alias", 1);

    dbESVersion();
    $main::userAgent->timeout(7200);
    esPost("/_flush/synced", "", 1);
    optimizeOther();
    logmsg sprintf "Optimizing %s Session Indices\n", commify(scalar(keys %{$indices}));
    foreach my $i (sort (keys %{$indices})) {
        progress("$i ");
        esForceMerge($i, $SEGMENTS, 1);
    }
    esPost("/_flush/synced", "", 1);
    logmsg "Optimizing History\n";
    esForceMerge("${PREFIX}history_v1-*", 1, 1);
    logmsg "\n";
    exit 0;
} elsif ($ARGV[1] eq "optimize-admin") {
    $main::userAgent->timeout(7200);
    esPost("/_flush/synced", "", 1);
    optimizeOther();
    esForceMerge("${PREFIX}history_*", 1, 0);
    exit 0;
} elsif ($ARGV[1] =~ /^(disable-?users)$/) {
    showHelp("Invalid number of <days>") if (!defined $ARGV[2] || $ARGV[2] !~ /^[+-]?\d+$/);

    my $users = esGet("/${PREFIX}users/_search?size=1000&q=enabled:true+AND+createEnabled:false+AND+_exists_:lastUsed");
    my $rmcount = 0;

    foreach my $hit (@{$users->{hits}->{hits}}) {
        my $epoc = time();
        my $lastUsed = $hit->{_source}->{lastUsed};
        $lastUsed = $lastUsed / 1000;  # convert to seconds
        $lastUsed = $epoc - $lastUsed; # in seconds
        $lastUsed = $lastUsed / 86400; # days since last used
        if ($lastUsed > $ARGV[2]) {
            my $userId = $hit->{_source}->{userId};
            print "Disabling user: $userId\n";
            esPost("/${PREFIX}users/user/$userId/_update", '{"doc": {"enabled": false}}');
            $rmcount++;
        }
    }

    if ($rmcount == 0) {
      print "No users disabled\n";
    } else {
      print "$rmcount user(s) disabled\n";
    }

    exit 0;
} elsif ($ARGV[1] =~ /^(set-?shortcut)$/) {
    showHelp("Invalid name $ARGV[2], names cannot have special characters except '_'") if ($ARGV[2] =~ /[^-a-zA-Z0-9_]$/);
    showHelp("file '$ARGV[4]' not found") if (! -e $ARGV[4]);
    showHelp("file '$ARGV[4]' empty") if (-z $ARGV[4]);

    parseArgs(5);

    showHelp("Type must be ip, string, or number instead of $TYPE") if ($TYPE !~ /^(string|ip|number)$/);

    # read shortcuts file
    my $shortcutValues;
    open(my $fh, '<', $ARGV[4]);
    {
      local $/;
      $shortcutValues = <$fh>;
    }
    close($fh);

    my $shortcutsArray = [split /[\n,]/, $shortcutValues];

    my $shortcutName = $ARGV[2];
    my $shortcutUserId = $ARGV[3];

    my $shortcuts = esGet("/${PREFIX}lookups/_search?q=name:${shortcutName}");

    my $existingShortcut;
    foreach my $shortcut (@{$shortcuts->{hits}->{hits}}) {
      if ($shortcut->{_source}->{name} == $shortcutName) {
        $existingShortcut = $shortcut;
        last;
      }
    }

    # create shortcut object
    my $newShortcut;
    $newShortcut->{name} = $shortcutName;
    $newShortcut->{userId} = $shortcutUserId;
    $newShortcut->{$TYPE} = $shortcutsArray;
    if ($existingShortcut) { # use existing optional fields
      if ($existingShortcut->{_source}->{description}) {
        $newShortcut->{description} = $existingShortcut->{_source}->{description};
      }
      if ($existingShortcut->{_source}->{shared}) {
        $newShortcut->{shared} = $existingShortcut->{_source}->{shared};
      }
    }
    if ($DESCRIPTION) {
      $newShortcut->{description} = $DESCRIPTION;
    }
    if ($SHARED) {
      $newShortcut->{shared} = \1;
    }
    if ($LOCKED) {
      $newShortcut->{locked} = \1;
    }

    my $verb = "Created";
    if ($existingShortcut) { # update the shortcut
      $verb = "Updated";
      my $id = $existingShortcut->{_id};
      esPost("/${PREFIX}lookups/lookup/${id}", to_json($newShortcut));
    } else { # create the shortcut
      esPost("/${PREFIX}lookups/lookup", to_json($newShortcut));
    }

    print "${verb} shortcut ${shortcutName}\n";

    exit 0;
} elsif ($ARGV[1] =~ /^(shrink)$/) {
    parseArgs(5);
    die "Only shrink history and sessions2 indices" if ($ARGV[2] !~ /(sessions2|sessions3|history)/);

    logmsg("Moving all shards for ${PREFIX}$ARGV[2] to $ARGV[3]\n");
    my $json = esPut("/${PREFIX}$ARGV[2]/_settings?master_timeout=${ESTIMEOUT}s", "{\"settings\": {\"index.routing.allocation.total_shards_per_node\": null, \"index.routing.allocation.require._name\" : \"$ARGV[3]\", \"index.blocks.write\": true}}");

    while (1) {
      $json = esGet("/_cluster/health?wait_for_no_relocating_shards=true&timeout=30s", 1);
      last if ($json->{relocating_shards} == 0);
      progress("Waiting for relocation to finish\n");
    }
    logmsg("Shrinking ${PREFIX}$ARGV[2] to ${PREFIX}$ARGV[2]-shrink\n");
    $json = esPut("/${PREFIX}$ARGV[2]/_shrink/${PREFIX}$ARGV[2]-shrink?master_timeout=${ESTIMEOUT}s&copy_settings=true", '{"settings": {"index.routing.allocation.require._name": null, "index.blocks.write": null, "index.codec": "best_compression", "index.number_of_shards": ' . $ARGV[4] . '}}');

    logmsg("Checking for completion\n");
    my $status = esGet("/${PREFIX}$ARGV[2]-shrink/_refresh", 0);
    my $status = esGet("/${PREFIX}$ARGV[2]-shrink/_flush", 0);
    my $status = esGet("/_stats/docs", 0);
    if ($status->{indices}->{"${PREFIX}$ARGV[2]-shrink"}->{primaries}->{docs}->{count} == $status->{indices}->{"${PREFIX}$ARGV[2]"}->{primaries}->{docs}->{count}) {
        logmsg("Deleting old index\n");
        esDelete("/${PREFIX}$ARGV[2]", 1);
        esPut("/${PREFIX}$ARGV[2]-shrink/_settings?master_timeout=${ESTIMEOUT}s", "{\"index.routing.allocation.total_shards_per_node\" : $SHARDSPERNODE}") if ($SHARDSPERNODE ne "null");
    } else {
        logmsg("Doc counts don't match, not deleting old index\n");
    }
    exit 0;
} elsif ($ARGV[1] eq "recreate-users") {
    waitFor("USERS", "This will delete and recreate the users index");
    esDelete("/${PREFIX}users_*", 1);
    esDelete("/${PREFIX}users", 1);
    usersCreate();
    exit 0;
} elsif ($ARGV[1] eq "recreate-stats") {
    waitFor("STATS", "This will delete and recreate the stats index, make sure no captures are running");
    esDelete("/${PREFIX}stats_*", 1);
    esDelete("/${PREFIX}stats", 1);
    statsCreate();
    exit 0;
} elsif ($ARGV[1] eq "recreate-dstats") {
    waitFor("DSTATS", "This will delete and recreate the dstats index, make sure no captures are running");
    esDelete("/${PREFIX}dstats_*", 1);
    esDelete("/${PREFIX}dstats", 1);
    dstatsCreate();
    exit 0;
} elsif ($ARGV[1] eq "recreate-fields") {
    waitFor("FIELDS", "This will delete and recreate the fields index, make sure no captures are running");
    esDelete("/${PREFIX}fields_*", 1);
    esDelete("/${PREFIX}fields", 1);
    fieldsCreate();
    exit 0;
} elsif ($ARGV[1] eq "force-sessions3-update") {
    my $nodes = esGet("/_nodes");
    $main::numberOfNodes = dataNodes($nodes->{nodes});
    if (int($SHARDS) > $main::numberOfNodes) {
        die "Can't set shards ($SHARDS) greater then the number of nodes ($main::numberOfNodes)";
    } elsif ($SHARDS == -1) {
        $SHARDS = $main::numberOfNodes;
        if ($SHARDS > 24) {
            logmsg "Setting # of shards to 24, use --shards for a different number\n";
            $SHARDS = 24;
        }
    }
    waitFor("SESSIONS3UPDATE", "This will update the sessions3 template and all sessions3 indices");
    sessions3Update();
    exit 0;
} elsif ($ARGV[1] eq "info") {
    dbVersion(0);
    my $esversion = dbESVersion();
    my $catNodes = esGet("/_cat/nodes?format=json&bytes=b&h=name,diskTotal,role");
    my $status = esGet("/_stats/docs,store", 1);
    my $minMax = esPost("/${OLDPREFIX}sessions2-*,${PREFIX}sessions3-*/_search?size=0", '{"aggs":{ "min" : { "min" : { "field" : "lastPacket" } }, "max" : { "max" : { "field" : "lastPacket" } } } }', 1);
    my $ilm = esGet("/_ilm/policy/${PREFIX}molochsessions", 1);

    my $sessions = 0;
    my $sessionsBytes = 0;
    my $sessionsTotalBytes = 0;

    my @sessions = grep /^${PREFIX}sessions[23]-/, keys %{$status->{indices}};
    foreach my $index (@sessions) {
        $sessions += $status->{indices}->{$index}->{primaries}->{docs}->{count};
        $sessionsBytes += int($status->{indices}->{$index}->{primaries}->{store}->{size_in_bytes});
        $sessionsTotalBytes += int($status->{indices}->{$index}->{total}->{store}->{size_in_bytes});
    }

    my $diskTotal = 0;
    my $dataNodes = 0;
    my $totalNodes = 0;
    foreach my $node (@{$catNodes}) {
        $totalNodes++;
        if ($node->{role} =~ /d/) {
            $diskTotal += $node->{diskTotal};
            $dataNodes++;
        }
    }

    my $historys = 0;
    my $historysBytes = 0;
    my @historys = grep /^${PREFIX}history_v1-/, keys %{$status->{indices}};
    foreach my $index (@historys) {
        next if ($index !~ /^${PREFIX}history_v1-/);
        $historys += $status->{indices}->{$index}->{primaries}->{docs}->{count};
        $historysBytes += $status->{indices}->{$index}->{primaries}->{store}->{size_in_bytes};
    }

    sub printIndex {
        my ($status, $name) = @_;
        my $index = $status->{indices}->{$PREFIX.$name};
        return if (!$index);
        printf "%-20s %17s (%s bytes)\n", $name . ":", commify($index->{primaries}->{docs}->{count}), commify($index->{primaries}->{store}->{size_in_bytes});
    }

    printf "Cluster Name:        %17s\n", $esversion->{cluster_name};
    printf "ES Version:          %17s\n", $esversion->{version}->{number};
    printf "DB Version:          %17s\n", $main::versionNumber;
    printf "ES Data Nodes:       %17s/%s\n", commify($dataNodes), commify($totalNodes);
    printf "Sessions2 Indices:   %17s\n", commify(scalar(@sessions));
    printf "Sessions:            %17s (%s bytes)\n", commify($sessions), commify($sessionsBytes);
    if (scalar(@sessions) > 0 && $dataNodes > 0) {
        printf "Sessions Density:    %17s (%s bytes)\n", commify(int($sessions/($dataNodes*scalar(@sessions)))),
                                                       commify(int($sessionsBytes/($dataNodes*scalar(@sessions))));
        my $days =  (int($minMax->{aggregations}->{max}->{value}) - int($minMax->{aggregations}->{min}->{value}))/(24*60*60*1000);

        printf "MB per Day:          %17s\n", commify(int($sessionsTotalBytes/($days*1000*1000))) if ($days > 0);
        printf "Sessions Days:       %17.2f (%s - %s)\n", $days, $minMax->{aggregations}->{min}->{value_as_string}, $minMax->{aggregations}->{max}->{value_as_string};
        printf "Possible Sessions Days:  %13.2f\n", (0.95*$diskTotal)/($sessionsTotalBytes/$days) if ($days > 0);

        if (exists $ilm->{molochsessions} && exists $ilm->{molochsessions}->{policy}->{phases}->{delete}) {
            printf "ILM Delete Age:      %17s\n", $ilm->{molochsessions}->{policy}->{phases}->{delete}->{min_age};
        }
    }
    printf "History Indices:     %17s\n", commify(scalar(@historys));
    printf "Histories:           %17s (%s bytes)\n", commify($historys), commify($historysBytes);
    if (scalar(@historys) > 0 && $dataNodes > 0) {
        printf "History Density:     %17s (%s bytes)\n", commify(int($historys/($dataNodes*scalar(@historys)))),
                                                       commify(int($historysBytes/($dataNodes*scalar(@historys))));
    }
    printIndex($status, "stats_v30");
    printIndex($status, "stats_v4");
    printIndex($status, "stats_v3");

    printIndex($status, "fields_v30");
    printIndex($status, "fields_v3");
    printIndex($status, "fields_v2");

    printIndex($status, "files_v30");
    printIndex($status, "files_v6");
    printIndex($status, "files_v5");

    printIndex($status, "users_v30");
    printIndex($status, "users_v7");
    printIndex($status, "users_v6");
    printIndex($status, "users_v5");
    printIndex($status, "users_v4");

    printIndex($status, "hunts_v30");
    printIndex($status, "hunts_v2");
    printIndex($status, "hunts_v1");

    printIndex($status, "dstats_v30");
    printIndex($status, "dstats_v4");
    printIndex($status, "dstats_v3");

    printIndex($status, "sequence_v3");
    printIndex($status, "sequence_v2");
    exit 0;
} elsif ($ARGV[1] eq "mv") {
    (my $fn = $ARGV[2]) =~ s/\//\\\//g;
    my $results = esGet("/${PREFIX}files/_search?q=name:$fn");
    die "Couldn't find '$ARGV[2]' in db\n" if (@{$results->{hits}->{hits}} == 0);

    foreach my $hit (@{$results->{hits}->{hits}}) {
        my $script = '{"script" : "ctx._source.name = \"' . $ARGV[3] . '\"; ctx._source.locked = 1;"}';
        esPost("/${PREFIX}files/file/" . $hit->{_id} . "/_update", $script);
    }
    logmsg "Moved " . scalar (@{$results->{hits}->{hits}}) . " file(s) in database\n";
    exit 0;
} elsif ($ARGV[1] eq "rm") {
    (my $fn = $ARGV[2]) =~ s/\//\\\//g;
    my $results = esGet("/${PREFIX}files/_search?q=name:$fn");
    die "Couldn't find '$ARGV[2]' in db\n" if (@{$results->{hits}->{hits}} == 0);

    foreach my $hit (@{$results->{hits}->{hits}}) {
        esDelete("/${PREFIX}files/_doc/" . $hit->{_id}, 0);
    }
    logmsg "Removed " . scalar (@{$results->{hits}->{hits}}) . " file(s) in database\n";
    exit 0;
} elsif ($ARGV[1] =~ /^rm-?missing$/) {
    my $results = esGet("/${PREFIX}files/_search?size=10000&q=node:$ARGV[2]");
    die "Couldn't find '$ARGV[2]' in db\n" if (@{$results->{hits}->{hits}} == 0);
    logmsg "Need to remove references to these files from database:\n";
    my $cnt = 0;
    foreach my $hit (@{$results->{hits}->{hits}}) {
        if (! -f $hit->{_source}->{name}) {
            logmsg $hit->{_source}->{name}, "\n";
            $cnt++;
        }
    }
    die "Nothing found to remove." if ($cnt == 0);
    logmsg "\n";
    waitFor("YES", "Do you want to remove file references from database?");
    foreach my $hit (@{$results->{hits}->{hits}}) {
        if (! -f $hit->{_source}->{name}) {
            esDelete("/${PREFIX}files/_doc/" . $hit->{_id}, 0);
        }
    }
    exit 0;
} elsif ($ARGV[1] =~ /^rm-?node$/) {
    esGet("/${PREFIX}files,${PREFIX}dstats,${PREFIX}stats/_refresh", 1);
    my $results;

    $results = esGet("/${PREFIX}files/_search?size=1000&q=node:$ARGV[2]&rest_total_hits_as_int=true");
    logmsg "Deleting ", $results->{hits}->{total}, " files\n";
    while ($results->{hits}->{total} > 0) {
        foreach my $hit (@{$results->{hits}->{hits}}) {
            esDelete("/${PREFIX}files/_doc/" . $hit->{_id}, 0);
        }
        esPost("/_flush/synced", "", 1);
        esGet("/${PREFIX}files/_refresh", 1);
        $results = esGet("/${PREFIX}files/_search?size=1000&q=node:$ARGV[2]&rest_total_hits_as_int=true");
    }

    esDelete("/${PREFIX}stats/_doc/" . $ARGV[2], 1);

    $results = esGet("/${PREFIX}dstats/_search?size=1000&q=nodeName:$ARGV[2]&rest_total_hits_as_int=true");
    logmsg "Deleting ", $results->{hits}->{total}, " stats\n";
    while ($results->{hits}->{total} > 0) {
        foreach my $hit (@{$results->{hits}->{hits}}) {
            esDelete("/${PREFIX}dstats/_doc/" . $hit->{_id}, 0);
        }
        esPost("/_flush/synced", "", 1);
        esGet("/${PREFIX}dstats/_refresh", 1);
        $results = esGet("/${PREFIX}dstats/_search?size=1000&q=nodeName:$ARGV[2]&rest_total_hits_as_int=true");
    }
    exit 0;
} elsif ($ARGV[1] =~ /^hide-?node$/) {
    my $results = esGet("/${PREFIX}stats/stat/$ARGV[2]", 1);
    die "Node $ARGV[2] not found" if (!$results->{found});
    esPost("/${PREFIX}stats/stat/$ARGV[2]/_update", '{"doc": {"hide": true}}');
    exit 0;
} elsif ($ARGV[1] =~ /^unhide-?node$/) {
    my $results = esGet("/${PREFIX}stats/stat/$ARGV[2]", 1);
    die "Node $ARGV[2] not found" if (!$results->{found});
    esPost("/${PREFIX}stats/stat/$ARGV[2]/_update", '{"script" : "ctx._source.remove(\"hide\")"}');
    exit 0;
} elsif ($ARGV[1] =~ /^add-?alias$/) {
    my $results = esGet("/${PREFIX}stats/stat/$ARGV[2]", 1);
    die "Node $ARGV[2] already exists, must remove first" if ($results->{found});
    esPost("/${PREFIX}stats/stat/$ARGV[2]", '{"nodeName": "' . $ARGV[2] . '", "hostname": "' . $ARGV[3] . '", "hide": true}');
    exit 0;
} elsif ($ARGV[1] =~ /^add-?missing$/) {
    my $dir = $ARGV[3];
    chop $dir if (substr($dir, -1) eq "/");
    opendir(my $dh, $dir) || die "Can't opendir $dir: $!";
    my @files = grep { m/^$ARGV[2]-/ && -f "$dir/$_" } readdir($dh);
    closedir $dh;
    logmsg "Checking ", scalar @files, " files, this may take a while.\n";
    foreach my $file (@files) {
        $file =~ /(\d+)-(\d+).pcap/;
        my $filenum = int($2);
        my $ctime = (stat("$dir/$file"))[10];
        my $info = esGet("/${PREFIX}files/_doc/$ARGV[2]-$filenum", 1);
        if (!$info->{found}) {
            logmsg "Adding $dir/$file $filenum $ctime\n";
            esPost("/${PREFIX}files/file/$ARGV[2]-$filenum", to_json({
                         'locked' => 0,
                         'first' => $ctime,
                         'num' => $filenum,
                         'name' => "$dir/$file",
                         'node' => $ARGV[2]}), 1);
        } elsif ($verbose > 0) {
            logmsg "Ok $dir/$file\n";
        }
    }
    exit 0;
} elsif ($ARGV[1] =~ /^sync-?files$/) {
    my @nodes = split(",", $ARGV[2]);
    my @dirs = split(",", $ARGV[3]);

    # find all local files, do this first also to make sure we can access dirs
    my @localfiles = ();
    foreach my $dir (@dirs) {
        chop $dir if (substr($dir, -1) eq "/");
        opendir(my $dh, $dir) || die "Can't opendir $dir: $!";
        foreach my $node (@nodes) {
            my @files = grep { m/^$ARGV[2]-/ && -f "$dir/$_" } readdir($dh);
            @files = map "$dir/$_", @files;
            push (@localfiles, @files);
        }
        closedir $dh;
    }

    # See what files are in db
    my $remotefiles = esScroll("files", "file", to_json({'query' => {'terms' => {'node' => \@nodes}}}));
    logmsg("\n") if ($verbose > 0);
    my %remotefileshash;
    foreach my $hit (@{$remotefiles}) {
        if (! -f $hit->{_source}->{name}) {
            progress("Removing " . $hit->{_source}->{name} . " id: " . $hit->{_id} . "\n");
            esDelete("/${PREFIX}files/_doc/" . $hit->{_id}, 1);
        } else {
            $remotefileshash{$hit->{_source}->{name}} = $hit->{_source};
        }
    }

    # Now see which local are missing
    foreach my $file (@localfiles) {
        my @stat = stat("$file");
        if (!exists $remotefileshash{$file}) {
            $file =~ /\/([^\/]*)-(\d+)-(\d+).pcap/;
            my $node = $1;
            my $filenum = int($3);
            progress("Adding $file $node $filenum $stat[7]\n");
            esPost("/${PREFIX}files/file/$node-$filenum", to_json({
                         'locked' => 0,
                         'first' => $stat[10],
                         'num' => $filenum,
                         'name' => "$file",
                         'node' => $node,
                         'filesize' => $stat[7]}), 1);
        } elsif ($stat[7] != $remotefileshash{$file}->{filesize}) {
          progress("Updating filesize $file $stat[7]\n");
          $file =~ /\/([^\/]*)-(\d+)-(\d+).pcap/;
          my $node = $1;
          my $filenum = int($3);
          $remotefileshash{$file}->{filesize} = $stat[7];
          esPost("/${PREFIX}files/file/$node-$filenum", to_json($remotefileshash{$file}), 1);
        }
    }
    logmsg("\n") if ($verbose > 0);
    exit 0;
} elsif ($ARGV[1] =~ /^(field)$/) {
    my $result = esGet("/${PREFIX}fields/_doc/$ARGV[3]", 1);
    my $found = $result->{found};
    die "Field $ARGV[3] isn't found" if (!$found);

    esPost("/${PREFIX}fields/field/$ARGV[3]/_update", "{\"doc\":{\"disabled\":" . ($ARGV[2] eq "disable"?"true":"false").  "}}");
    exit 0;
} elsif ($ARGV[1] =~ /^force-?put-?version$/) {
    die "This command doesn't work anymore, use force-sessions3-update";
    exit 0;
} elsif ($ARGV[1] =~ /^set-?replicas$/) {
    esPost("/_flush/synced", "", 1);
    esPut("/${PREFIX}$ARGV[2]/_settings?master_timeout=${ESTIMEOUT}s", "{\"index.number_of_replicas\" : $ARGV[3]}");
    exit 0;
} elsif ($ARGV[1] =~ /^set-?shards-?per-?node$/) {
    esPost("/_flush/synced", "", 1);
    esPut("/${PREFIX}$ARGV[2]/_settings?master_timeout=${ESTIMEOUT}s", "{\"index.routing.allocation.total_shards_per_node\" : $ARGV[3]}");
    exit 0;
} elsif ($ARGV[1] =~ /^set-?allocation-?enable$/) {
    esPost("/_flush/synced", "", 1);
    if ($ARGV[2] eq "null") {
        esPut("/_cluster/settings?master_timeout=${ESTIMEOUT}s", "{ \"persistent\": { \"cluster.routing.allocation.enable\": null}}");
    } else {
        esPut("/_cluster/settings?master_timeout=${ESTIMEOUT}s", "{ \"persistent\": { \"cluster.routing.allocation.enable\": \"$ARGV[2]\"}}");
    }
    exit 0;
} elsif ($ARGV[1] =~ /^allocate-?empty$/) {
    my $result = esPost("/_cluster/reroute?master_timeout=${ESTIMEOUT}s", "{ \"commands\": [{\"allocate_empty_primary\": {\"index\": \"$ARGV[3]\", \"shard\": \"$ARGV[4]\", \"node\": \"$ARGV[2]\", \"accept_data_loss\": true}}]}");
    exit 0;
} elsif ($ARGV[1] =~ /^unflood-?stage$/) {
    esPut("/${PREFIX}$ARGV[2]/_settings?master_timeout=${ESTIMEOUT}s", "{\"index.blocks.read_only_allow_delete\" : null}");
    exit 0;
} elsif ($ARGV[1] =~ /^ilm$/) {
    parseArgs(4);
    my $forceTime = $ARGV[2];
    die "force time must be num followed by h or d" if ($forceTime !~ /^\d+[hd]/);
    my $deleteTime = $ARGV[3];
    die "delete time must be num followed by h or d" if ($deleteTime !~ /^\d+[hd]/);
    $REPLICAS = 0 if ($REPLICAS == -1);
    $HISTORY = $HISTORY * 7;

    print "Creating history ilm policy '${PREFIX}molochhistory' with: deleteTime ${HISTORY}d\n";
    print "Creating sessions ilm policy '${PREFIX}molochsessions' with: forceTime: $forceTime deleteTime: $deleteTime segments: $SEGMENTS replicas: $REPLICAS\n";
    print "You will need to run db.pl upgrade with --ilm to update the templates the first time you turn ilm on.\n";
    sleep 5;
    my $hpolicy =
qq/ {
  "policy": {
    "phases": {
      "delete": {
        "min_age": "${HISTORY}d",
        "actions": {
          "delete": {}
        }
      }
    }
  }
}/;
    esPut("/_ilm/policy/${PREFIX}molochhistory?master_timeout=${ESTIMEOUT}s", $hpolicy);
    esPut("/${PREFIX}history_v*/_settings?master_timeout=${ESTIMEOUT}s", qq/{"settings": {"index.lifecycle.name": "${PREFIX}molochhistory"}}/, 1);
    print "History Policy:\n$hpolicy\n" if ($verbose > 1);
    sleep 5;

    my $policy;
    if ($DOHOTWARM) {
        $policy =
qq/ {
  "policy": {
    "phases": {
      "hot": {
        "min_age": "0ms",
        "actions": {
          "set_priority": {
            "priority": 95
          }
        }
      },
      "warm": {
        "min_age": "$forceTime",
        "actions": {
          "allocate": {
            "number_of_replicas": $REPLICAS,
            "require": {
              "molochtype": "warm"
            }
          },
          "forcemerge": {
            "max_num_segments": $SEGMENTS
          },
          "set_priority": {
            "priority": 10
          }
        }
      },
      "delete": {
        "min_age": "$deleteTime",
        "actions": {
          "delete": {}
        }
      }
    }
  }
}/;
    } else {
        $policy =
qq/ {
  "policy": {
    "phases": {
      "warm": {
        "min_age": "$forceTime",
        "actions": {
          "allocate": {
            "number_of_replicas": $REPLICAS
          },
          "forcemerge": {
            "max_num_segments": $SEGMENTS
          },
          "set_priority": {
            "priority": 10
          }
        }
      },
      "delete": {
        "min_age": "$deleteTime",
        "actions": {
          "delete": {}
        }
      }
    }
  }
}/;
    }
    esPut("/_ilm/policy/${PREFIX}molochsessions?master_timeout=${ESTIMEOUT}s", $policy);
    esPut("/${OLDPREFIX}sessions2-*,${PREFIX}sessions3-*/_settings?master_timeout=${ESTIMEOUT}s", qq/{"settings": {"index.lifecycle.name": "${PREFIX}molochsessions"}}/, 1);
    print "Policy:\n$policy\n" if ($verbose > 1);
    exit 0;
} elsif ($ARGV[1] =~ /^reindex$/) {
    my ($src, $dst);

    my $MODE = 0;
    if ($ARGV[-1] eq "--nopcap") {
        $MODE = 1;
        pop @ARGV;
    } elsif ($ARGV[-1] eq "--nopacketlen") {
        $MODE = 2;
        pop @ARGV;
    }

    if (scalar @ARGV == 3) {
        $src = $ARGV[2];
        if ($src =~ /\*/) {
            showHelp("Can not have an * in src index name without supplying a dst index name");
        }

        if ($src =~ /-shrink/) {
            $dst = $src =~ s/-shrink//rg
        } elsif ($src =~ /-reindex/) {
            $dst = $src =~ s/-reindex//rg
        } else {
            $dst = "$src-reindex";
        }
        print "src: $src dst: $dst\n";
    } elsif (scalar @ARGV == 4) {
        $src = $ARGV[2];
        $dst = $ARGV[3];
    } else {
        showHelp("Invalid arguments");
    }

    my $query = {"source" => {"index" => $src}, "dest" => {"index" => $dst}, "conflicts" => "proceed"};
    if ($MODE == 1) {
        $query->{script} = {"source" => 'ctx._source.remove("packetPos");ctx._source.remove("packetLen");ctx._source.remove("fileId");'};
    } elsif ($MODE == 2) {
        $query->{script} = {"source" => 'ctx._source.remove("packetLen");'};
    }

    my $result = esPost("/_reindex?wait_for_completion=false&slices=auto", to_json($query));
    die Dumper($result) if (! exists $result->{task});
    my $task = $result->{task};
    print "task: $task\n";
    sleep 10;

    my $srcCount = esGet("/$src/_count")->{count};
    my $dstCount = esGet("/$dst/_count")->{count};

    my $lastp = -1;
    while (1) {
        $result = esGet("/_tasks/$task");
        $dstCount = esGet("/$dst/_count")->{count};
        die Dumper($result->{error}) if (exists $result->{error});
        my $p = int($dstCount * 100 / $srcCount);
        if ($lastp != $p) {
            print (scalar localtime() . " $p% ($dstCount/$srcCount)\n");
            $lastp = $p;
        }
        last if ($result->{completed});
        sleep 30;
    }
    esGet("/${dst}/_flush", 1);
    esGet("/${dst}/_refresh", 1);
    $srcCount = esGet("/$src/_count")->{count};
    $dstCount = esGet("/$dst/_count")->{count};
    die "Mismatch counts $srcCount != $dstCount" if ($srcCount != $dstCount);
    die "Not deleting src since would delete dst too" if ("${dst}*" eq "$src");
    esDelete("/$src", 1);
    print "Deleted $src\n";
    exit 0;
}

sub dataNodes
{
my ($nodes) = @_;
    my $total = 0;

    foreach my $key (keys %{$nodes}) {
        next if (exists $nodes->{$key}->{attributes} && exists $nodes->{$key}->{attributes}->{data} && $nodes->{$key}->{attributes}->{data} eq "false");
        next if (exists $nodes->{$key}->{settings} && exists $nodes->{$key}->{settings}->{node} && $nodes->{$key}->{settings}->{node}->{data} eq "false");
        $total++;
    }
    return $total;
}


my $health = dbCheckHealth();

my $nodes = esGet("/_nodes");
$main::numberOfNodes = dataNodes($nodes->{nodes});
logmsg "It is STRONGLY recommended that you stop ALL Arkime captures and viewers before proceeding.  Use 'db.pl ${main::elasticsearch} backup' to backup db first.\n\n";
if ($main::numberOfNodes == 1) {
    logmsg "There is $main::numberOfNodes elastic search data node, if you expect more please fix first before proceeding.\n\n";
} else {
    logmsg "There are $main::numberOfNodes elastic search data nodes, if you expect more please fix first before proceeding.\n\n";
}

if (int($SHARDS) > $main::numberOfNodes) {
    die "Can't set shards ($SHARDS) greater then the number of nodes ($main::numberOfNodes)";
} elsif ($SHARDS == -1) {
    $SHARDS = $main::numberOfNodes;
    if ($SHARDS > 24) {
        logmsg "Setting # of shards to 24, use --shards for a different number\n";
        $SHARDS = 24;
    }
}

dbCheck();

dbVersion(1);

if ($ARGV[1] eq "wipe" && $main::versionNumber != $VERSION) {
    die "Can only use wipe if schema is up to date.  Use upgrade first.";
}

if ($ARGV[1] =~ /^(init|wipe|clean)/) {

    if ($ARGV[1] eq "init" && $main::versionNumber >= 0) {
        logmsg "It appears this elastic search cluster already has Arkime installed (version $main::versionNumber), this will delete ALL data in elastic search! (It does not delete the pcap files on disk.)\n\n";
        waitFor("INIT", "do you want to erase everything?");
    } elsif ($ARGV[1] eq "wipe") {
        logmsg "This will delete ALL session data in elastic search! (It does not delete the pcap files on disk or user info.)\n\n";
        waitFor("WIPE", "do you want to wipe everything?");
    } elsif ($ARGV[1] eq "clean") {
        waitFor("CLEAN", "do you want to clean everything?");
    }
    logmsg "Erasing\n";
    esDelete("/${OLDPREFIX}tags_v3", 1);
    esDelete("/${OLDPREFIX}tags_v2", 1);
    esDelete("/${OLDPREFIX}tags", 1);
    esDelete("/${OLDPREFIX}sequence", 1);
    esDelete("/${OLDPREFIX}sequence_v1", 1);
    esDelete("/${OLDPREFIX}sequence_v2", 1);
    esDelete("/${OLDPREFIX}sequence_v3", 1);
    esDelete("/${OLDPREFIX}files_v6", 1);
    esDelete("/${OLDPREFIX}files_v5", 1);
    esDelete("/${OLDPREFIX}files_v4", 1);
    esDelete("/${OLDPREFIX}files_v3", 1);
    esDelete("/${OLDPREFIX}files", 1);
    esDelete("/${OLDPREFIX}stats", 1);
    esDelete("/${OLDPREFIX}stats_v1", 1);
    esDelete("/${OLDPREFIX}stats_v2", 1);
    esDelete("/${OLDPREFIX}stats_v3", 1);
    esDelete("/${OLDPREFIX}stats_v4", 1);
    esDelete("/${OLDPREFIX}dstats", 1);
    esDelete("/${OLDPREFIX}fields", 1);
    esDelete("/${OLDPREFIX}dstats_v1", 1);
    esDelete("/${OLDPREFIX}dstats_v2", 1);
    esDelete("/${OLDPREFIX}dstats_v3", 1);
    esDelete("/${OLDPREFIX}dstats_v4", 1);
    esDelete("/${OLDPREFIX}sessions-*", 1);
    esDelete("/${OLDPREFIX}sessions2-*", 1);
    esDelete("/_template/${OLDPREFIX}template_1", 1);
    esDelete("/_template/${OLDPREFIX}sessions_template", 1);
    esDelete("/_template/${OLDPREFIX}sessions2_template", 1);
    esDelete("/${OLDPREFIX}fields", 1);
    esDelete("/${OLDPREFIX}fields_v1", 1);
    esDelete("/${OLDPREFIX}fields_v2", 1);
    esDelete("/${OLDPREFIX}fields_v3", 1);
    esDelete("/${OLDPREFIX}history_v1-*", 1);
    esDelete("/_template/${OLDPREFIX}history_v1_template", 1);
    esDelete("/${OLDPREFIX}hunts_v1", 1);
    esDelete("/${OLDPREFIX}hunts_v2", 1);
    esDelete("/${OLDPREFIX}lookups_v1", 1);
    if ($ARGV[1] =~ /^(init|clean)/) {
        esDelete("/${OLDPREFIX}users_v5", 1);
        esDelete("/${OLDPREFIX}users_v6", 1);
        esDelete("/${OLDPREFIX}users_v7", 1);
        esDelete("/${OLDPREFIX}users", 1);
        esDelete("/${OLDPREFIX}queries", 1);
        esDelete("/${OLDPREFIX}queries_v1", 1);
        esDelete("/${OLDPREFIX}queries_v2", 1);
        esDelete("/${OLDPREFIX}queries_v3", 1);

        esDelete("/${OLDPREFIX}users_v30", 1);
        esDelete("/${OLDPREFIX}queries_v30", 1);
    }
    esDelete("/tagger", 1);

    esDelete("/${PREFIX}sequence_v3", 1); # should be 30
    esDelete("/${PREFIX}fields_v30", 1);
    esDelete("/${PREFIX}files_v30", 1);
    esDelete("/${PREFIX}dstats_v30", 1);
    esDelete("/${PREFIX}stats_v30", 1);
    esDelete("/${PREFIX}hunts_v30", 1);
    esDelete("/${PREFIX}lookups_v30", 1);
    esDelete("/_template/${PREFIX}sessions2_template", 1); # should be 30
    esDelete("/_template/${PREFIX}history_v1_template", 1); # should be 30
    esDelete("/${PREFIX}sessions3-*", 1); # Should be 3

    sleep(1);

    exit 0 if ($ARGV[1] =~ "clean");

    logmsg "Creating\n";
    sequenceCreate();
    filesCreate();
    statsCreate();
    dstatsCreate();
    sessions3Update();
    fieldsCreate();
    historyUpdate();
    huntsCreate();
    lookupsCreate();
    if ($ARGV[1] =~ "init") {
        usersCreate();
        queriesCreate();
    }
} elsif ($ARGV[1] =~ /^restore$/) {

    logmsg "It is STRONGLY recommended that you stop ALL Arkime captures and viewers before proceeding.\n";

    dbCheckForActivity();

    my @indexes = ("users", "sequence", "stats", "queries", "hunts", "files", "fields", "dstats", "lookups");
    my @filelist = ();
    foreach my $index (@indexes) { # list of data, settings, and mappings files
        push(@filelist, "$ARGV[2].${PREFIX}${index}.json\n") if (-e "$ARGV[2].${PREFIX}${index}.json");
        push(@filelist, "$ARGV[2].${PREFIX}${index}.settings.json\n") if (-e "$ARGV[2].${PREFIX}${index}.settings.json");
        push(@filelist, "$ARGV[2].${PREFIX}${index}.mappings.json\n") if (-e "$ARGV[2].${PREFIX}${index}.mappings.json");
    }
    foreach my $index ("sessions2", "sessions3", "history") { # list of templates
        @filelist = (@filelist, "$ARGV[2].${PREFIX}${index}.template.json\n") if (-e "$ARGV[2].${PREFIX}${index}.template.json");
    }

    push(@filelist, "$ARGV[2].${PREFIX}aliases.json\n") if (-e "$ARGV[2].${PREFIX}aliases.json");

    my @directory = split(/\//,$ARGV[2]);
    my $basename = $directory[scalar(@directory)-1];
    splice(@directory, scalar(@directory)-1, 1);
    my $path = join("/", @directory);

    die "Cannot find files start with ${basename}.${PREFIX} in $path" if (scalar(@filelist) == 0);


    logmsg "\nFollowing files will be used for restore\n\n@filelist\n\n";

    waitFor("RESTORE", "do you want to restore? This will delete ALL data [@indexes] but sessions and history and restore from backups: files start with $basename in $path");

    logmsg "\nStarting Restore...\n\n";

    logmsg "Erasing data ...\n\n";

    esDelete("/${OLDPREFIX}tags_v3", 1);
    esDelete("/${OLDPREFIX}tags_v2", 1);
    esDelete("/${OLDPREFIX}tags", 1);
    esDelete("/${OLDPREFIX}sequence", 1);
    esDelete("/${OLDPREFIX}sequence_v1", 1);
    esDelete("/${OLDPREFIX}sequence_v2", 1);
    esDelete("/${OLDPREFIX}sequence_v3", 1);
    esDelete("/${OLDPREFIX}files_v6", 1);
    esDelete("/${OLDPREFIX}files_v5", 1);
    esDelete("/${OLDPREFIX}files_v4", 1);
    esDelete("/${OLDPREFIX}files_v3", 1);
    esDelete("/${OLDPREFIX}files", 1);
    esDelete("/${OLDPREFIX}stats", 1);
    esDelete("/${OLDPREFIX}stats_v1", 1);
    esDelete("/${OLDPREFIX}stats_v2", 1);
    esDelete("/${OLDPREFIX}stats_v3", 1);
    esDelete("/${OLDPREFIX}stats_v4", 1);
    esDelete("/${OLDPREFIX}dstats", 1);
    esDelete("/${OLDPREFIX}dstats_v1", 1);
    esDelete("/${OLDPREFIX}dstats_v2", 1);
    esDelete("/${OLDPREFIX}dstats_v3", 1);
    esDelete("/${OLDPREFIX}dstats_v4", 1);
    esDelete("/${OLDPREFIX}fields", 1);
    esDelete("/${OLDPREFIX}fields_v1", 1);
    esDelete("/${OLDPREFIX}fields_v2", 1);
    esDelete("/${OLDPREFIX}fields_v3", 1);
    esDelete("/${OLDPREFIX}hunts_v2", 1);
    esDelete("/${OLDPREFIX}hunts_v1", 1);
    esDelete("/${OLDPREFIX}hunts", 1);
    esDelete("/${OLDPREFIX}users_v3", 1);
    esDelete("/${OLDPREFIX}users_v4", 1);
    esDelete("/${OLDPREFIX}users_v5", 1);
    esDelete("/${OLDPREFIX}users_v6", 1);
    esDelete("/${OLDPREFIX}users_v7", 1);
    esDelete("/${OLDPREFIX}users", 1);
    esDelete("/${OLDPREFIX}queries", 1);
    esDelete("/${OLDPREFIX}queries_v1", 1);
    esDelete("/${OLDPREFIX}queries_v2", 1);
    esDelete("/${OLDPREFIX}queries_v3", 1);
    esDelete("/${OLDPREFIX}lookups_v1", 1);
    esDelete("/_template/${OLDPREFIX}template_1", 1);
    esDelete("/_template/${OLDPREFIX}sessions_template", 1);
    esDelete("/_template/${OLDPREFIX}sessions2_template", 1);
    esDelete("/_template/${OLDPREFIX}history_v1_template", 1);

    esDelete("/${PREFIX}sequence_v3", 1); # should be 30
    esDelete("/${PREFIX}fields_v30", 1);
    esDelete("/${PREFIX}queries_v30", 1);
    esDelete("/${PREFIX}files_v30", 1);
    esDelete("/${PREFIX}users_v30", 1);
    esDelete("/${PREFIX}dstats_v30", 1);
    esDelete("/${PREFIX}stats_v30", 1);
    esDelete("/${PREFIX}hunts_v30", 1);
    esDelete("/${PREFIX}lookups_v30", 1);
    esDelete("/_template/${PREFIX}sessions3_template", 1);
    esDelete("/_template/${PREFIX}history_v1_template", 1);

    logmsg "Importing settings...\n\n";
    foreach my $index (@indexes) { # import settings
        if (-e "$ARGV[2].${PREFIX}${index}.settings.json") {
            open(my $fh, "<", "$ARGV[2].${PREFIX}${index}.settings.json");
            my $data = do { local $/; <$fh> };
            $data = from_json($data);
            my @index = keys %{$data};
            delete $data->{$index[0]}->{settings}->{index}->{creation_date};
            delete $data->{$index[0]}->{settings}->{index}->{provided_name};
            delete $data->{$index[0]}->{settings}->{index}->{uuid};
            delete $data->{$index[0]}->{settings}->{index}->{version};
            my $settings = to_json($data->{$index[0]});
            esPut("/$index[0]?master_timeout=${ESTIMEOUT}s", $settings);
            close($fh);
        }
    }

    logmsg "Importing aliases...\n\n";
    if (-e "$ARGV[2].${PREFIX}aliases.json") { # import alias
            open(my $fh, "<", "$ARGV[2].${PREFIX}aliases.json");
            my $data = do { local $/; <$fh> };
            $data = from_json($data);
            foreach my $alias (@{$data}) {
                esAlias("add", $alias->{index}, $alias->{alias}, 1);
            }
    }

    logmsg "Importing mappings...\n\n";
    foreach my $index (@indexes) { # import mappings
        if (-e "$ARGV[2].${PREFIX}${index}.mappings.json") {
            open(my $fh, "<", "$ARGV[2].${PREFIX}${index}.mappings.json");
            my $data = do { local $/; <$fh> };
            $data = from_json($data);
            my @index = keys %{$data};
            my $mappings = $data->{$index[0]}->{mappings};
            my @type = keys %{$mappings};
            esPut("/$index[0]/$type[0]/_mapping?master_timeout=${ESTIMEOUT}s&pretty&include_type_name=true", to_json($mappings));
            close($fh);
        }
    }

    logmsg "Importing documents...\n\n";
    foreach my $index (@indexes) { # import documents
        if (-e "$ARGV[2].${PREFIX}${index}.json") {
            open(my $fh, "<", "$ARGV[2].${PREFIX}${index}.json");
            my $data = do { local $/; <$fh> };
            esPost("/_bulk", $data);
            close($fh);
        }
    }

    logmsg "Importing templates for Sessions and History...\n\n";
    my @templates = ("sessions2", "sessions3", "history");
    foreach my $template (@templates) { # import templates
        if (-e "$ARGV[2].${PREFIX}${template}.template.json") {
            open(my $fh, "<", "$ARGV[2].${PREFIX}${template}.template.json");
            my $data = do { local $/; <$fh> };
            $data = from_json($data);
            my @template_name = keys %{$data};
            esPut("/_template/$template_name[0]?master_timeout=${ESTIMEOUT}s&include_type_name=true", to_json($data->{$template_name[0]}));
            close($fh);
        }
    }

    foreach my $template (@templates) { # update mappings
        if (-e "$ARGV[2].${PREFIX}${template}.template.json") {
            open(my $fh, "<", "$ARGV[2].${PREFIX}${template}.template.json");
            my $data = do { local $/; <$fh> };
            $data = from_json($data);
            my @template_name = keys %{$data};
            my $mapping = $data->{$template_name[0]}->{mappings};
            if (($template cmp "sessions2") == 0 && $UPGRADEALLSESSIONS) {
                my $indices = esGet("/${OLDPREFIX}sessions2-*/_alias", 1);
                logmsg "Updating sessions2 mapping for ", scalar(keys %{$indices}), " indices\n" if (scalar(keys %{$indices}) != 0);
                foreach my $i (keys %{$indices}) {
                    progress("$i ");
                    esPut("/$i/session/_mapping?master_timeout=${ESTIMEOUT}s&include_type_name=true", to_json($mapping), 1);
                }
                logmsg "\n";
            } elsif (($template cmp "sessions3") == 0 && $UPGRADEALLSESSIONS) {
                my $indices = esGet("/${PREFIX}sessions3-*/_alias", 1);
                logmsg "Updating sessions3 mapping for ", scalar(keys %{$indices}), " indices\n" if (scalar(keys %{$indices}) != 0);
                foreach my $i (keys %{$indices}) {
                    progress("$i ");
                    esPut("/$i/session/_mapping?master_timeout=${ESTIMEOUT}s&include_type_name=true", to_json($mapping), 1);
                }
                logmsg "\n";
            } elsif (($template cmp "history") == 0) {
                my $indices = esGet("/${PREFIX}history_v1-*/_alias", 1);
                logmsg "Updating history mapping for ", scalar(keys %{$indices}), " indices\n" if (scalar(keys %{$indices}) != 0);
                foreach my $i (keys %{$indices}) {
                    progress("$i ");
                    esPut("/$i/history/_mapping?master_timeout=${ESTIMEOUT}s&include_type_name=true", to_json($mapping), 1);
                }
                logmsg "\n";
            }
            close($fh);
        }
    }
    logmsg "Finished Restore.\n";
} else {

# Remaing is upgrade or upgradenoprompt

# For really old versions don't support upgradenoprompt
    if ($main::versionNumber < 64) {
        logmsg "Can not upgrade directly, please upgrade to Moloch 2.4.x or 2.7.x first. (Db version $main::versionNumber)\n\n";
        exit 1;
    }

    if ($health->{status} eq "red") {
        logmsg "Not auto upgrading when elasticsearch status is red.\n\n";
        waitFor("RED", "do you want to really want to upgrade?");
    } elsif ($ARGV[1] ne "upgradenoprompt") {
        logmsg "Trying to upgrade from version $main::versionNumber to version $VERSION.\n\n";
        waitFor("UPGRADE", "do you want to upgrade?");
    }

    logmsg "Starting Upgrade\n";

    if ($main::versionNumber < 70) {
        checkForOld6Indices();
        dbCheckForActivity();
        esPost("/_flush/synced", "", 1);
        sequenceUpgrade();
        createNewAliasesFromOld("fields", "fields_v30", "fields_v3", \&fieldsCreate);
        createNewAliasesFromOld("queries", "queries_v30", "queries_v3", \&queriesCreate);
        createNewAliasesFromOld("files", "files_v30", "files_v6", \&filesCreate);
        createNewAliasesFromOld("users", "users_v30", "users_v7", \&usersCreate);
        createNewAliasesFromOld("dstats", "dstats_v30", "dstats_v4", \&dstatsCreate);
        createNewAliasesFromOld("stats", "stats_v30", "stats_v4", \&statsCreate);
        createNewAliasesFromOld("hunts", "hunts_v30", "hunts_v2", \&huntsCreate);
        createNewAliasesFromOld("lookups", "lookups_v30", "lookups_v1", \&lookupsCreate);
        sessions3Update();
        historyUpdate();
        ecsFieldsUpdate();
        esDelete("/_template/${OLDPREFIX}sessions2_template", 1);
    } elsif ($main::versionNumber <= 70) {
        sessions3Update();
        historyUpdate();
        ecsFieldsUpdate();
    } else {
        logmsg "db.pl is hosed\n";
    }
}

if ($DOHOTWARM) {
    esPut("/${PREFIX}stats_v30,${PREFIX}dstats_v30,${PREFIX}fields_v30,${PREFIX}files_v30,${PREFIX}sequence_v3,${PREFIX}users_v30,${PREFIX}queries_v30,${PREFIX}hunts_v30,${PREFIX}history*,${PREFIX}lookups_v30/_settings?master_timeout=${ESTIMEOUT}s&allow_no_indices=true&ignore_unavailable=true", "{\"index.routing.allocation.require.molochtype\": \"warm\"}");
} else {
    esPut("/${PREFIX}stats_v30,${PREFIX}dstats_v30,${PREFIX}fields_v30,${PREFIX}files_v30,${PREFIX}sequence_v3,${PREFIX}users_v30,${PREFIX}queries_v30,${PREFIX}hunts_v30,${PREFIX}history*,${PREFIX}lookups_v30/_settings?master_timeout=${ESTIMEOUT}s&allow_no_indices=true&ignore_unavailable=true", "{\"index.routing.allocation.require.molochtype\": null}");
}

logmsg "Finished\n";

sleep 1;<|MERGE_RESOLUTION|>--- conflicted
+++ resolved
@@ -6589,13 +6589,10 @@
         exit (1)
     }
 
-<<<<<<< HEAD
-=======
     if ($main::esVersion < 71002) {
         logmsg("Currently using Elasticsearch version ", $esversion->{version}->{number}, " 7.10.2 or newer is recommended\n");
     }
 
->>>>>>> a4e51449
     my $error = 0;
     my $nodes = esGet("/_nodes?flat_settings");
     my $nodeStats = esGet("/_nodes/stats");
