--- conflicted
+++ resolved
@@ -40,15 +40,11 @@
   - #3010 fix lmdb cont3xt and users DB
 ## Cont3xt
   - #3012 add basic databricks support
+  - #3016 fixed cont3xt health check request every second - should be 10s
 ## Viewer
   - #3008 fixed sessions column sorting not working in some cases
-<<<<<<< HEAD
-## Cont3xt
-  - #3016 fixed cont3xt health check request every second - should be 10s
-=======
 ## WISE
   - #3012 add basic databricks support
->>>>>>> 41158d5a
 
 5.5.0 2024/11/11
 ## Release
