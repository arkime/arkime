NOTICE: If upgrading read https://github.com/aol/moloch/wiki/FAQ#How_do_I_upgrade_to_Moloch_1

ES Versions:
  * Moloch >= 1.0.0  supports ES >= 5.5.0, kind of 6.x (no prod tested, only for new installs), not 7.x
  * Moloch >= 0.50.0 supports ES >= 5.5.0, not 6.x
  * Moloch >= 0.18.1 supports ES 2.4.x, >= 5.3,1 not 6.x

Node Versions:
  * Moloch >= 1.0.0 requires NodeJS 8.x
  * Moloch >= 0.20.0 requires NodeJS 6.x
  * Moloch >= 0.18.1 requires NodeJS 4.x

NOTICE: Upgrading from versions prior to 0.18.0 or prior to ES 5 require an
        outage for db.pl upgrade see: https://github.com/aol/moloch/wiki/FAQ#How_do_I_upgrade_to_ES_5x

NOTICE: Restart wiseService before capture when upgrading

<<<<<<< HEAD
=======
1.0.0-beta2 2018/02/xx
  - capture - decode some dhcp
  - capture - tag a tls session with cert:self-signed

1.0.0-beta1 2018/02/20
  - capture - calculate sha256 too (set supportSha256 tru)
  - wise - support sha256 lookups
  - capture - fix disable fields
  - capture - src/dst ip/port can be used to trigger rules now
  - capture - ip fields in rules can now be CIDR
  - capture - simple writer now flushes after 10 seconds of no writting
              there still can be pagesize bytes unwritten (issue #777)

>>>>>>> e7d1ea6c
1.0.0-alpha2 2018/01/31
  - Read alpha1 below
  - release - correct geo files
  - capture - set default geo file path

1.0.0-alpha1 2018/01/26
  - NOTICE: Supported ES Versions: 5.6.x, 6.x (for new installs)
  - NOTICE: hasheader for email/http for old sessions will not be migrated
  - all - rename all field names
  - all - no more analyzed ES fields, everything is a keyword field
  - all - full ipv6 support
  - all - tags index removed, tags/hasheader stored as first class fields
  - all - new reindex2 script to move from pre 1.0 to 1.0
  - capture - http uri field no longer starts with // (issue #732)
  - capture - use maxminddb instead of geoip now (issue #771)
  - all - Country codes are now 2 letters instead of 3 letters
  - release - node 8.9.4

<<<<<<< HEAD
0.50.1 2017/01/XX 
=======
0.50.1 2017/03/XX
>>>>>>> e7d1ea6c
  - NOTICE: Supported ES Versions: >= 5.5.0, 6.x is NOT supported
  - release - upgrade curl, yara, glib
  - viewer - sessions.csv handle multiple fields parameters
  - parliament - better dismissing
  - all - new hourly6 rotateIndex, for every 6 hours
  - parliament - first version of alerts
  - parliament - rename server.js to parliament.js
  - wise - trim spaces after spliting config values
  - capture - better pop3 detection
  - capture - correctly lowercase user


0.50.0 2017/01/24
  - NOTICE: Supported ES Versions: >= 5.5.0, 6.x is NOT supported
  - viewer - Fixed CSV export of fields within objects (issue #790)
  - capture - Retry http requests on connect failures
  - capture - better SLL pcap support (issue #791)
  - capture - icmp code and type were swapped
  - viewer - shards tab can now exclude/include nodes/ips to move shards around
  - capture - removed ES check for http.compression since on default in ES 5
  - capture - clean up sockets better
  - db.pl - now default to a max of 24 shards
  - parliament - initial display of detected issues
  - parliament - move all calls behind /parliament to make easier to reverse proxy
  - viewer - users forceExpression handles special characters correctly again

0.20.2 2017/01/04
  - NOTICE: Supported ES Versions: 2.4.x, > 5.3.1, 6.x is NOT supported
  - viewer - upgrade elasticsearch-js
  - capture - new --host commandline option to specify how viewers should talk to host
  - capture - added classify: dhcp, dhcpv6, splunk, isakmp, aruba-papi
  - capture - improved classify: bitcoin, ntp, ssdp
  - capture - index first N (default 256) bytes of post bodies, controlled by maxReqBody setting
  - capture - more stats on packet processing/failures
  - viewer - cleanup sessionErro
  - viewer - remove dead code
  - tests - more viewer tests
  - viewer - upgrade Cyberchef to 6.8.0
  - capture - basic mpls stripping (issue #779)
  - viewer - start of esshards tab in stats
  - parliament - first version (can install with Configure --parliament)
  - wise - can now install with Configure --wise
  - release - node 6.12.3

0.20.1 2017/11/06
  - NOTICE: Supported ES Versions: 2.4.x, 5.1.2, 5.2.x, > 5.3.1, 5.4.x, 5.5.x, 5.6.x
  - viewer - graph hover now respects timezone setting (issue #757)
  - capture - decode icmp type/code (issue #751)
  - viewer - upgrade Cyberchef to 6.4.5
  - viewer - es indices tab (#761)
  - viewer - es tasks tab (#763)
  - capture - ssh parser crash fixed (introduced in 0.20.0)

0.20.0 2017/10/31
  - NOTICE: Supported ES Versions: 2.4.x, 5.1.2, 5.2.x, > 5.3.1, 5.4.x, 5.5.x, 5.6.x
  - NOTICE: db.pl upgrade is required
  - capture - added --packetcnt from @jmd1212
  - capture - handle monitor directory being empty
  - capture - basic fbzero parser as quic
  - capture - pjl, dcerpc detection
  - release - on ubuntu, plugins weren't loading dependencies correctly
  - viewer - made number of packets displayed setting accurate
  - release - move node install from release to easybutton (issue #720)
  - release - install ES 5
  - capture - initial SMTP BDAT support
  - viewer - initial history support
  - capture - new advanced setting maxMemPercentage that will abort capture if reached
  - capture - basic rip, nzsql detection
  - capture - improved quic, mysql detection
  - capture - plugins can now replace how SPI data is sent to ES
  - viewer - fixed right client menu not working (issue #740)
  - viewer - add/remove tags update tag count (PR #756)
  - viewer - support sessions resize better
  - release - use screwdriver to build and test
  - release - upgrade node version
  - viewer - fix EXISTS! being reformatted (issue #747)
  - viewer - Don't allow * by itself in expressions anymore, must use EXISTS!
  - viewer - removed babel, newer browsers required

0.19.2 2017/08/25
  - NOTICE: Supported ES Versions: 2.4.x, 5.1.2, 5.2.x, > 5.3.1, 5.4.x, 5.5.x, 5.6.x
  - NOTICE: Requires wiseService upgrade if using wise
  - capture - ja3 support (https://github.com/salesforce/ja3/) (issue #706)
  - viewer - spi view column sets (issue #713)
  - viewer - remove jade dependency since using pug now
  - release - node 6.x
  - viewer - fix world map button (issue #724)
  - tests - viewer tests are updated and all passing again
  - viewer - most session detail labels now have menus (issue #723)
  - s3 - fixed deadlock (issue #716)
  - wise - only allow 4096 waiting sessions
  - viewer - add top 10 countries to map (#564)
  - viewer - type ahead improvements, disable by default for multiviewer
  - snf - fix build (issue #719)
  - viewer - abbreviate large units for data bytes (issue #680)
  - viewer - add href to nav tab links (issue #651)
  - viewer - save spiview fields (issue #715)
  - easybutton - Upgrade yara, glib, curl versions
  - viewer - session columns are resizeable (issue #676)
  - wise - ja3 support
  - capture - fixed capture crash when wiseService is restarted
  - release - build a better NOTICE file for binary releases
  - wise - don't crash on "null" json values
  - viewer - decode Basic auth values
  - viewer - ES scrolling should work better

0.19.1 2017/07/13
  - NOTICE: Supported ES Versions: 2.4.x, 5.1.2, 5.2.x, > 5.3.1, 5.4.x
  - viewer - stats bytes human readable format
  - capture - fix wise plugin crash
  - viewer - handle corrupt theme
  - capture - fix quic parser crash
  - release - libyaml as a dependency
 

0.19.0 2017/07/11
  - NOTICE: Supported ES Versions: 2.4.x, 5.1.2, 5.2.x, > 5.3.1, 5.4.x
  - viewer - remove old UI
  - viewer - CyberChef integration (must always add hex decoding)
  - viewer - spigraph sort and refreshing improvements
  - viewer - spiview fixed unique malform url
  - viewer - stats allow comma separated list
  - capture - rulesFiles and rules support
  - capture - fixed daq building
  - viewer - ES scrolling didn't work (issue #697)
  - easybutton - Upgrade yara, glib, geoip, curl versions
  - capture - fixed writer crash with --copy (issue #711)
  - viewer - lots of stats tab fixes (issue #629,#655)
  - viewer - setting for query on page load (issue #599)
  - viewer - don't sort unsortable columns (issue #593)
  - viewer - clipboard fixes (issue #707)

0.18.3 2017/05/25
  - NOTICE: Supported ES Versions: 2.4.x, 5.1.2, 5.2.x, > 5.3.1, 5.4.x
  - viewer - Other decodings (issues #684, #670)
  - viewer - Text lineup (issue #598)
  - wise - track average running time
  - viewer - session graph uses timezone setting
  - viewer - fixed cron query creation with forwarding failures
  - viewer - new serverSecret instead of passwordSecret for S2S
  - viewer - csv export uses visible columns in session table (issue #601)
  - viewer - stats page improvements (issue #682)
  - viewer - do a better job on quoting expressions (issue #694)
  - viewer - remove duplicate TLS section
  - viewer - back button works better with new UI
  - viewer - fixed connections query size (issue #685)
  - viewer - Real SPA (issue #664)
  - viewer - Align email header (issue #690)
  - viewer - Fixed email query generation (issue #689)
  - viewer - spigraph copy/paste (issue #646)
  - db - handle _optimize vs _forcemerge

0.18.2 2017/04/16
  - NOTICE: Supported ES Versions: 2.4.x, 5.1.2, 5.2.x, > 5.3.1, 5.4.x
  - capture - New snapLen variable, by default 16384
  - release - Configure improvements
  - release - ethtool startup commands moved to moloch_config_interfaces.sh
  - viewer - custom themes
  - viewer - fix clickable session field off-focusing too easily
  - viewer - can cancel spiview loads (issue #637)
  - viewer - expose session length in pagination select box (issue #677)
  - viewer - fix spiview not updating (issue #656)
  - viewer - type ahead fixes/dismiss (issue #591)
  - viewer - apply search expression to url (issue #649)
  - viewer - display array values in sessions correctly (issue #625)
  - viewer - fix broken node display in stats (issue #672)
  - viewer - permalink fixes (issue #673)
  - viewer - spigraph field typeahead fixes (issues #647)
  - viewer - connections field typeahead fixes (issues #675)
  - viewer - display when packets are rendering
  - viewer - make sorting icons consistent
  - viewer - connections tab links are rendered correctly (issue #641)
  - viewer - make sure connections popup renders inside view (issue #644)
  - capture - support ES basic auth (issue #679)
  - release - Configure supports multiple interfaces
  - release - only use systemd files if systemctl and /etc/systemd exists

0.18.1 2017/03/28
  - NOTICE: Supported ES Versions: 2.4.x, 5.1.2, 5.2.x (5.3.0 is NOT supported)
  - release - node 4.8.1, lua 5.3.4, curl 7.53.1, glib2 2.52.0
  - capture - handle certs with after dates before the before date
  - capture - actually truncate urls, previous fix didn't work (issue #458, #667)
  - capture - handle certs with pre epoch times
  - capture - more magicMode basic detections
  - db - Handle timeouts and nodeNames better with upgrading from db version 30 to 34
  - capture - fix race condition when quiting and processing unsaved sessions

0.18.0 2017/03/21
  - NOTICE: Upgrading to 0.18 requires an outage for db.pl upgrade (~5 min)
  - NOTICE: Must upgrade wiseService BEFORE upgrading moloch-capture.
            New 0.18.0 wiseService can be used with older moloch-capture.
  - NOTICE: db.pl upgrade REQUIRES *ALL* moloch-capture to be down
  - NOTICE: Supported ES Versions: 2.4.x, 5.1.2, 5.2.x (5.3.0 is NOT supported)
    ES 5 users READ: https://github.com/aol/moloch/wiki/FAQ#how-do-i-upgrade-to-es-5x
  - NOTICE: 0.18.0 has a new look and feel. Some features have been added, removed,
    or temporarily are missing.  Feedback using slack or github issues welcome.
  - wise - md5 lookups now associated with contentType
  - wise - virustotal support
  - capture - contentType now sent to wise for md5 lookups
  - db - all indices except sessions-* are reindex for ES5 support
  - capture - all readers must use batch interface
  - multi - fixed tags for new ui /detail and added tests
  - viewer - files tab uses new ui
  - viewer - users tab uses new ui
  - viewer - stats tab uses new ui (/stats.old available temporarily)
  - viewer - sessions tab uses new ui (/sessions.old available temporarily)
  - viewer - newUI setting removed
  - viewer - spiview tab uses new ui (/spiview.old available temporarily)
  - viewer - connections tab uses new ui (/connections.old available temporarily)
  - capture - pcapWriteMethod=simple-nodirect uses the simple writer without direct
              writes.  Required for some file systems like zfs
  - viewer - spigraph tab uses new ui (/spigraph.old available temporarily)
  - capture - tpacketv3 handles multiple interfaces correctly (issue #658)
  - easybutton - singlehost and config removed, build remains for now
                 make install & make config should work
  - capture - 

0.17.1 2017/01/30
  - NOTICE: ES 2.4 or ES 5.1.2 required (ES 5.x isn't recommended for production yet)
    ES 5 users READ: https://github.com/aol/moloch/wiki/FAQ#how-do-i-upgrade-to-es-5x
  - NOTICE: Can only update directly from Moloch 0.11.1 or later
  - capture - handle missing syn/ack better
  - capture - better mongo detection
  - db - dstats_2 and stats_v1 now use date for time for kibana support, also prepares for ES 5 upgrade
  - capture - some arm64 fixes (issue #584)
  - viewer - new settings page
  - capture - tpacketv3 no longer requires a bpf
  - capture - pfring uses batch packet api
  - capture - fix libpcap multiple interface crash (issue #610)
  - release - Configure improvements

0.17.0 2017/01/05
  - NOTICE: npm update required
  - NOTICE: ES 2.4.x required
  - NOTICE: Last version that can be updated directly from Moloch 0.11.0 or earlier
  - viewer - New sessions UI (newUI=true)
  - all - Initial ES 5.0 support (do not use in production!)
  - all - Refactor many ES calls to remove depreciated syntax
  - viewer - Handle multiple query parameters better
  - WISE - basic elasticsearch source
  - all - Initial pcap encoding support, variables
    * simpleEncoding: aes-256-ctr or xor-2048
    * simpleKEKId - The kek id to use from the keks section
    * [keks] - A section with multipl kekid=passwords
  - capture - Fixed yara 1.7 multithread crash (issue #568)
  - capture - Handle frag gre with frag ip inside
  - viewer - New Help UI (based on new ui)
  - viewer - New bounding select box
  - viewer - Fix clicking map not applying query expression
  - db - New sync-files which does both add/rm missing faster
  - viewer - Add column menus
  - viewer - Fix reordering columns
  - viewer - Fix unnecessary whitespace when copying values from session table
  - viewer - Add IP:Port option to field menus
  - viewer - Permalink adds "openAll=1" parameter
  - capture - mysql tls parser
  - capture - llmnr and mdns
  - capture - version command line option prints library versions too
  - release - GeoIP 1.6.9, curl 7.52.1, pcap 1.8.1, glib 2.50.2, node 4.6.2
  - capture - Use inotify directly since glib2 monitor doesn't expose close write
  - capture - support yara 3.5 (issue #521)
  - capture - new --op option to set any field (issue #412)
  - capture - added dontSaveSPI=1 support to tagger/wise to not save SPI data (issue #505)
  - capture - basic kafka, dropbox-lan-sync detection
  - capture - new scrubspi plugin
  - viewer - Apply user setting timezone
  - viewer - Add "EXISTS!" to search expression typeahead results
  - viewer - split session spi data and pcap loading into two apis

0.16.1 2016/11/28
  - NOTICE: db.pl upgrade is required
  - capture - out-of-order and acked-unseen-segment tags
  - capture - initial pppoe support (issue #536)
  - capture - new timestamp field when record written
  - db - new duplicate firstPacket, lastPacket, ipSrc, ipDst, portSrc, portSrc to
         make Kibana work better with moloch data.
  - db - fix info command
  - viewer - don't crash if we can't decode, still might not decode well though (issue #522)
  - wise - threatstream sql capture importId and handle stripping hostname for lookups
  - capture - new pcapReadMethod of tpacketv3 on linux
  - capture - new option magicMode: libmagic, libmagicnotext, molochmagic, basic, none
  - capture - The tpacketv3, libpcap* pcapReadMethod now batch packets before adding
              to packet queues to reduce mutex lock contention
  - wise - Support dos format tagger files
  - capture - basic tacacs, flash-policy detection

0.16.0 2016/10/14
  - NOTICE: Requires node v4.x (development done with v4.6.0).  If upgrading, remove the
            node_modules and run "npm install" in viewer and wiseService directory
  - viewer - upgrade many packages
  - wise - upgrade many packages
  - easybutton - download prebuilt node 4.6.0
  - capture - set accept-encoding for all requests (issue #542)
  - capture - simple oracle parser
  - viewer - cron jobs should work much better, unfortunately the delay (~11min)
             before items are processed is longer (issue #546)
  - capture - http passer now tags passwd= and pass= as http:password
  - capture - running on ipv6 improvements (issue #545)
  - capture - 0.15.1 broke antiSynDrop=false, now works again
  - viewer - supports multiple --debug on command line to up level
  - release - supports systemd and lua plugin, slightly more user friendly

0.15.1 2016/10/05
  - NOTICE: Last version to support node 0.10
  - release - build pfring, daq, snf plugins
  - wise - threatstream zip method broke in 0.15 (issue #534)
  - wise - support url type
  - viewer - read cert/key before dropping permissions (issue #504)
  - all - tcpflag counting (issue #506)

0.15.0 2016/09/14
  - NOTICE: Requires ES 2.1 or later (recommend 2.4)
  - NOTICE: See https://github.com/aol/moloch/wiki/FAQ#How_do_I_upgrade_to_ES_2x_from_ES_1x
            to learn how to upgrade to ES 2 - db.pl upgrade is only required if going to ES 2 and
            should be run BEFORE upgrading.
  - capture - basic flap detection
  - db.pl - fixed hourly expiration (issue #501)
  - capture - detect tcp syslog, udp sip, tcp nsclient
  - capture - handle syn/ack before or with no syn
  - capture - support classifiers based on port
  - capture - detect zabbix
  - viewer - fixed missing stats data (issue #502)
  - wise - optionally use external cache (issue #495)
  - wise - threatstream can now use the opticlink db directly!
  - capture - also record stats every 10 minutes
  - viewer - stats can now show 5, 60, 10 minute stats
  - viewer - make sure userNameHeader is set before trying to use, and warn if viewHost is not localhost
  - viewer - better ipv6 header decoding
  - capture - fixed multithread compressES=true crash (issue #524)
  - capture - Myricom snf reader plugin support
  - easybutton - ES 2.4.0

0.14.2 2016/07/06
  - NOTICE: 0.14.x will be the last version to support ES 1.x and ES 2.0
  - NOTICE: See https://github.com/aol/moloch/wiki/FAQ#How_do_I_upgrade_to_ES_2x_from_ES_1x
            to learn how to upgrade to ES 2 - db.pl upgrade is only required if going to ES 2 and
            should be run BEFORE upgrading.
  - viewer - limit autocomplete indexes searched (issue #479)
  - db.pl - support setting shards and replicas for sessions
  - capture - simple tds5 parser
  - capture - simple krb5 parser
  - capture - fix pfring stats (issue #488)
  - db.pl - new "add-missing" command, used if ES files table gets messed up (doesn't reindex)
  - capture - throttle when reading offline pcap before overflowing packet queues
  - capture - aerospike protocol detection
  - capture - cassandra protocol detection
  - viewer - spiview now sorts better when session vs packets is used
  - capture - minPacketsSaveBPFs which skips saving SPI data for matching sessions,
              useful for known internal scanning hosts
  - wise - threatstream includes source now (issue #491)
  - capture - simple quic parser
  - capture - pcapDirTemplate for directory naming inside pcapDir
              supports strftime sequences using local time (issue #496)
  - capture - more dns parsing
  - capture - basic ntp detection
  - capture - basic snmp detection
  - capture - basic syslog detection
  - capture - fixed thread waiting so not a busy wait (lower CPU)
  - capture - basic stun detection

0.14.1 2016/06/02
  - NOTICE: glib 2.40 required (should be using 2.47 or higher)
  - capture - initial lua scripting support
  - wise - initial bro quering support
  - capture - debug all config requests with --debug
  - viewer - fixed XSS (issue #471)
  - capture - simple ldap parser
  - capture - simple radius parser
  - easybutton - ES 2.3.3, run ES as daemon, new config
  - capture - new db field tags-term with tags in text format
  - capture - fixed FPE crash in stats (issue #475)
  - capture - calculate jsonSize better (issue #476)
  - capture - basic thrift detection
  - wise - new json format for file/url file types
  - wise - passivetotal tagging support
  - wise - new source that proxies to another wise
  - all - support https elasticsearch

0.14.0 2016/05/08
  - NOTICE: libnids is no longer required
  - NOTICE: You'll want to rerun configure if using the same build directory
  - NOTICE: db.pl upgrade is required
  - NOTICE: ipv6 support is experimental, and will change with ES 5.0
  - capture - replace libnids with internal tcp
  - capture - basic threads
  - capture - memory reporting on linux uses /proc/self/statm now
  - capture - more stats
  - capture - basic ipv6
  - viewer - Columns can be hidden/moved on stats, sessions pages
  - capture - pfring and daq support are now plugins (capture/plugins)
  - capture - can monitor multiple interfaces
  - capture - udp can parse all packets in session now
  - dns - now parses all requests/responses
  - dns - parse multi packet tcp requests
  - capture - gre support
  - all - memory/free space percentage (issue #164)
  - addUser - New option --webauthonly
  - capture - Added readTruncatedPackets config option
  - capture - truncate urls at 4096 bytes and mid save sessions with large fields (issue #458)
  - capture - warn if hostname isn't a FQDN (issue #459)
  - capture - fix memory leak in ES writing
  - viewer - Total/Average stats are of filtered data
  - capture - use getdomainname to try and form FQDN
  - easybutton - node 0.10.45

0.12.3 2016/03/28
  - NOTICE: Only ES 1.7.x and ES 2.x is supported by this version.
  - NOTICE: Requires running npm update
  - NOTICE: See https://github.com/aol/moloch/wiki/FAQ#How_do_I_upgrade_to_ES_2x_from_ES_1x
            to learn how to upgrade to ES 2 - db.pl upgrade is only required if going to ES 2 and
            should be run BEFORE upgrading.
  - all - added support for ES 2
  - viewer - upgraded to express 4
  - viewer - ES load is now a single number to support ES 2
  - db.pl - fixed _upgrade call, needed to be POST
  - tests - http.referer tests
  - capture - smtp now handles no space for mail from, rcpt to (issue #442)
  - capture - basic jabber/sip protocol detection
  - capture - http:password set for case insensitve password= now
  - capture - rdp "Cookie" if present is stored in user field
  - viewer - support auto complete on all fields (experimental)
  - capture - fix for tagger.so crash on XFF fields introduced in 0.12.2
  - easybutton - node 0.10.43, libpcap 1.7.3
  - easybutton - disable bluetooth in libpcap (issue #445)

0.12.2 2016/01/15
  - NOTICE: Only ES 1.[67].x is supported by this version.
  - capture - basic redis detection
  - viewer - connections node distance (issue #428)
  - easybutton - glib 2.47.4 (issue #423)
  - easybutton - disable usb support for libpcap (issue #426)
  - viewer - connections highlighting (issue #431)
  - capture - basic mongo detection
  - viewer - added Export Unique IP:Ports
  - capture - switched memory reporting to even more accurate statm on linux


0.12.1 2015/11/10
  - capture - fixed startup glib error
  - configure - fixed version number
  - easybutton - ES 1.7.3

0.12.0 2015/11/09
  - NOTICE: libcurl (>= 7.21.7) is now required, sorry
  - NOTICE: db.pl upgrade is required
  - NOTICE: duplicate items in available both in tags and elsewhere have been
            removed from tags for future data
  - capture - http module rewritten to use libcurl, woot!
  - capture/s3 - S3 traffic now sent over https
  - viewer - upgraded to DataTables 1.10.7 (issue #379)
  - viewer - add search to files tab (issue #70)
  - viewer - handle older indexes without bytes/databytes/packets
             per src/dst (issue #396)
  - viewer - upgrade D3 to 3.5.5 and switch to min version
  - viewer - upgrade jquery to 2.1.4
  - db - New rm-node command to delete from ES nodes that are no longer active
  - capture - cert.hash is sha1 hash for SSL certificate (issue #388)
  - viewer - New snapto time search that uses current query result for future
             queries (issue #398)
  - capture - Removed most tags items
  - viewer - Delta Time display (issue #398)
  - capture - pcapWriteMethod defaults to thread-direct now
  - viewer - freeSpaceG defaults to 5% now
  - viewer - 404 page and status code logged (issue #397)
  - easybutton - ES 1.6.2
  - easybutton - build curl with --without-librtmp (issue #403)
  - easybutton - mirror sourceforge downloads for now (issue #406)
  - db - Increased optimize timeout
  - db - Require 1.4.x or later
  - db - Removed "index.codec.bloom.load=false"
  - db - Added warning for ES below 1.6.2
  - wise - use native hashtable, required for threatstream
  - viewer - fixed addTags to work with session that have no tags
  - capture - fixed multiple smtp, smb and ssh buffer overflow read/writes (reported by jbremer)
  - viewer - fixed multiple XSS injections (reported by jbremer)
  - viewer - fixed crash when viewing large mime messages
  - capture - irc detection improvement
  - capture - --quiet flag (issue #427)

0.11.5 2015/06/02
  - NOTICE: Only ES 1.[45].x is supported by this version.
            Restart viewer AFTER upgrading ES versions
  - NOTICE: If using multies all viewers must be upgraded at once
  - NOTICE: Requires running npm update
  - capture - http logs connecting time
  - capture - fix http crash issue
  - capture - compiles on OSX again
  - capture - only classify initial udp traffic, performance increase
  - tests - new spigraph tests
  - tests - many new multi tests
  - viewer - switched from ES facets to ES aggregations
  - viewer - maps support src vs dst now
  - multi - fixed hasheader/tag support
  - easybutton - ES 1.5.2, node 0.10.38
  - viewer - Fixed incorrect expression for http.cookie.key
  - viewer - Added --debug to viewer
  - viewer - Only keep 10 files on expire instead of 100, delete up to 200 at a time
  - viewer - Switched hacking viewer
  - viewer - Decoding is now handled with node streams which will allow
             chaining and plugin decoders eventually - npm update required
  - capture - Added cookie value parsing, default off controled by
              parseCookieValue (issue #371)
  - viewer - EXISTS! fixes, tests, and docs (issue #367)
  - viewer - Reuse Uncompress and Files settings between sessions
  - viewer - Anonymous users still have a singled saved settings
  - viewer - Switch actions/views menu to jquery-ContextMenu which looks more like a menu
  - capture - Handle ASCII formated SMB strings
  - capture - payload8 wasn't always all 8 bytes
  - viewer - Initial configration of displayed columns (issue #257)
  - capture - reenabled ftp/lmtp classify
  - capture - vnc classify (issue #382)
  - capture - fixed tcp_flags for netflow (pr #386)
  - viewer - spiview shows protocols per category (issue #385)
  - viewer - spiview supports filename (issue #389)

0.11.4 2015/04/08
  - NOTICE: db.pl upgrade is required
  - NOTICE: Only ES 1.4.x is supported by this version.
                 ES 1.[23] may still work
            Restart viewer AFTER upgrading ES versions
  - http connection handling rework, hopefully better
  - moloch-capture will no longer monitor itself even if it uses the same interface to talk to ES
  - now save packet lengths to ES
  - writing pcap to disk is now pluggable
  - S3 is the first pcap writer plugin, currently experimental
    https://github.com/aol/moloch/wiki/S3
  - multies supports file query
  - maxFileSizeG can now be a float
  - Configurable right click actions on various data types
    https://github.com/aol/moloch/wiki/Settings#rightclick
  - Upgraded jQuery-contextMenu
  - WISE - url source supports headers (issue #346)
  - easybutton installs node 0.10.37, libpcap 1.7.2, and ES 1.4.4 now
  - connections.csv returns session count (issue #356)
  - Expose the id/rootId in SPI Meta (issue #355)
  - WISE - right click loading from files
  - spiview improvements - collapsible sections, sorting,
    right click to set load on default (issue #360)
  - db.pl for ES >= 1.4 now issues _upgrade on optimize/expire
  - WISE - configurable reversedns stripDomains (issue #365)


0.11.3 2015/02/26
  - NOTICE: Only 1.[234].x are supported by this version.
            Restart viewer AFTER upgrading ES versions
  - NOTICE: Requires running npm update for ES 1.3 and moment support
  - NOTICE: Requires running db.pl host:port upgrade
  - For NEW installs can now set a prefix= config variable and
    db.pl --prefix option that will prefix all ES tables.  This makes
    it easier for Moloch to share ES with other services OR multiple
    Moloch clusters can use 1 ES cluster with different prefixes.
  - New usersElasticsearch= and usersPrefix= config that make it possible
    for multiple Moloch clusters to share a single users table.
  - viewer: removal of pre 1.2 ES things
  - Some cron efficiency improvements
  - Check more often if files need to be expired
  - More SMB1 parsing
  - More TLS ciphers
  - Major viewer test suite restructure and improvements
  - Handle searching for ip 255.255.255.255 (issue #301)
  - Fixed RangeError (issue #299)
  - CronQuery changes to split up multi day queries
  - Fixed viewer crashes in pristine state (#304)
  - Added MultiES and fress install test cases
  - HTTP Authorization parsing (http.authtype, http.user)
  - Moved HTTP URI parsing from message complete to headers complete
  - Better Socks4 support
  - Updated easybutton versions of glib, es, node, geoip
  - New data feed framework, WISE - https://github.com/aol/moloch/wiki/WISE
  - http LOG message has total time now
  - netflow plugin sends flows for both directions
  - netflow plugin more time fixes
  - WISE - threatq support
  - WISE - reversedns support (issue #217)
  - WISE - CIDR support (issue #312)
  - WISE - filtering (issue #314)
  - WISE - AlienVault support
  - MultiES fixes with tags search
  - Start of viewer plugins, set with viewerPlugins
  - WISE - views now downloaded from wiseService
    - Requires viewerPlugins=wise.js in ini file
    - if upgrading (cd plugins ; rm emergingthreats.detail.jade opendns.detail.jade threatq.detail.jade threatstream.detail.jade)
  - New offlineFilenameRegex setting to control witch files are matched with -R (issue #313)
  - monitor + recursive should monitor new directories (issue #305)
  - Fixed addUser.js error with when mulitple es nodes are listed in config.ini (issue #322)
  - WISE - Tagger files can have views defined with #view:
  - New cert.notbefore, cert.notafter, cert.validfor fields (issue #329)
  - New starttime, stoptime, view fields (issue #307)
  - New tls.sessionid.dst, tls.sessionid.src, tls.sessionid fields (issue #326)
  - Use ELS doc_values for some fields to reduce ES memory
  - Added cert.cnt back
  - Handle bad ip.protocol strings better (issue #330)
  - Added dontSaveBPFs config
  - Switched capture memory reporting to more accurate getrusage
  - Added capture cpu reporting to stats (requires db.pl upgrade)



0.11.2 2014/10/16
  - NOTICE: ES 1.1.x, 1.2.x, 1.3.x are supported by this version.
            ES 0.90.12 still works but will no longer be supported.
            Restart viewer AFTER upgrading ES versions
  - NOTICE: Requires running db.pl upgrade
  - NOTICE: Requires running npm update for ES 1.3 support
  - New experimental "Cron Queries" feature
    * ONE and ONLY one viewer should have "cronQueries=true"
    * New [moloch-clusters] config section to send sessions
      from one cluster to another
  - Doubled the number of sockets from viewer to ES, now 20
  - Regex and wildcard support for file expression
  - Regex is stricter about back slashing (issue #281)
  - Cache user lookups for 5 seconds
  - dontSaveTags config can now have a :<num> for each tag which
    specifies the total packets to save. (issue #278)
  - Allow multiple -r and -R options
  - Fixed update vs upgrade message (issue #287)
  - Fixed expression errors not displayed on connections tab (issue #288)
  - Added vlan and mac.src, mac.dst, mac indexing/expressions (issue #284)
  - Can disable/enable fields from being indexed with
    './db.pl <host:port> field disable <expression>'
  - Directory monitoring support (issue #191)
    * --monitor (-m) to enable
    * --recursive required to monitor recursively
  - --delete removes files after processing, requires --copy
  - --skip (-s) skips files that have already been processed
  - Tagger now loads items from ES faster
  - Tagger now supports setting almost any field using match;FIELD=value;FIELD2=value2
    It is now possible to have a different tag per match
  - Tagger now supports matching email and uri paths
  - Sort session sections
  - New http.cookie.key expression
  - Handle larger SSL/TLS certificates
  - New fields can be defined in tagger input files
  - New tls.version and tls.cipher fields

0.11.1 2014/08/07
  - NOTICE: ES 0.90.12+, 1.1.x, 1.2.0 are supported by this version.
            ES 1.0 is NOT supported.
            This is the LAST version to support 0.90.x
            Restart viewer AFTER upgrading ES versions
  - NOTICE: When upgrading your runes.sh for 1.x add a -d to the
            command, ES no longer runs in background by default
  - Parsers can register for session save events (issue #248)
  - Fix compressES check with ES 1.x (issue #255)
  - Show error for ip queries with regex or wildcard (issue #252)
  - added session.segments and session.length (issue #254)
  - support elasticsearch=http:// or https:// format (issue #249)
  - Only libmagic the first 50 bytes
  - users tab can now sort various tabs
  - Turn of bloom filter for previous indexes if using db.pl expire
  - Set threadpool search queue size to unlimited
  - stats page works again with dynamic scripts disabled
  - New db.pl rm-missing command (issue #242)
  - Upgrade qtip2 to 2.2.0
  - Mouse over view names shows expression (issue #220)
  - Display SPI Data even if node is unavailabe (issue #219)
  - Netflow plugin timestamp fixes (issue #241)
  - Comma seperate list of elasticsearch hosts (issue #176)
  - New includes directive (issue #144)
  - Initial bigendian support in viewer (issue #259)
  - List queries can now have wildcard and regex items.
    example: http.uri = [term, w*ldcard, /.*regex/]
  - freeSpaceG now supports a percentage
  - Show up to 25 items of each SPI data field with a ...
    to show more (issue #262)
  - If a http header went across two packets the leading piece
    would be chopped

0.11.0 2014/05/08
  - BREAKING: elasticsearch 0.90.7 or newer required, recommend 0.90.12+,
    1.x not supported yet
  - BREAKING: node 0.10.20 or newer required, 0.11+ not supported yet
  - BREAKING: Many of the older expression that were kept for backwards
    compatibility no longer work
  - BREAKING: All plugins need to be updated and rebuilt
  - BREAKING: Glib 2.30 or newer is now required, short term workaround is
    adding "#define G_VALUE_INIT  { 0, { { 0 } } }" to moloch.h, but please upgrade
  - BREAKING: switched to official elasticsearch javascript client,
    npm update required (issue #222)
  - Major internal fields refactoring
  - Fields are now 'easy' to create, only need to change 2 places
  - db.pl upgrade should be needed less often
  - Plugins/Parsers can have their own sessionDetail UI
  - New protocols, dns.status, dns.query.type, dns.query.class fields
  - Fixed bug with http parser not capturing last query value
  - http connecting is now mostly async for faster startup (issue #225)
  - tagger loading is now mostly async for faster startup
  - titleTemplate config option (issue #229)
  - output buffers are now mmaped so they are more likely to be returned to OS
  - free output buffers are now cached, controlled by maxFreeOutputBuffers
  - More untagging, new fields http.method, http.statuscode, http.bodymagic
  - More untagging, new fields email.bodymagic
  - Start of viewer regression testing
  - Fix reverse http header parsing
  - simple mysql parser
  - Fix smtp subject empty encoded sections
  - Increase ES query timeout to 5 minutes
  - simple postgresql parser
  - More same src/dst ip fixes
  - easybutton installs node 0.10.28 & ES 0.90.13 now

0.10.1 2014/03/30
  - Status code not being set when . after mime data
  - db.pl has simple mv/rm commands now
  - Fixed all pagination (issue #192)
  - multies tag fix (issue #205)
  - New email.hasheader
  - New packets.(src|dst), bytes.(src|dst), databytes.(src|dst) (issue #206)
  - New payload8.(src|dst), payload.(hex|utf8), payload.(src|dst).(hex|utf8) (issue #209)
  - pcapDir can now be a semicolon seperated list of directories, currently just
    round robin is supported
  - UI: Fix Search/Actions showing up on second line on page load
  - capture now does memlock and max schedule priority on startup (issue #199)
  - when yara is disabled dont retain extra data
  - parse email user names
  - antiSynDrop config option
  - remove schedule priority change for now
  - Changing memlock failure message to WARNING
  - new pcapWriteMethod advanced setting, supports direct, thread, thread-direct now
  - Change ES updates to support "script.disable_dynamic: false"
  - DNS parsing improvements
  - Deal with windows-1252 subject encoding better (issue #213)
  - Tagger supports md5s
  - Increased default pcap size to 8096
  - Added viewHost and multiESHost
  - Both Yara 1.x and 2.x now supported (issue #201)
  - DNS status support (issue #218)

0.10.0 2013/12/31
  - IMPORTANT: all parsers have been broken out into individual
    shared libraries.  It still isn't possible to easily add new
    db fields yet, coming soon.
  - parsersDir and pluginsDir can now be a list of directories
  - jade 1.0 support (issue #194)
  - webBasePath fix (issue #193)
  - reverse socks support
  - memory reduction
  - fixed plugin and header sections when together not working
  - fixed memory leak with GErrors
  - support traffic to/from same ip better
  - more capture tests

0.9.3 2013/12/17
  - db.pl only open/closes indexes for pre version 12
  - Custom date was broken for urls with no date param
  - Non standard date param added to menu
  - Http file parsing improvements
  - ES health loaded on page load (issue #172)
  - Session detail check boxes work multiple times again
  - core fix with empty tagging plugin information
  - multiple connections.csv files (issue #163)
  - fixed view editing
  - unique.txt tags fixed
  - plugins can add fields
  - start of capture regression tests
  - SNI support (issue #157)
  - lots of socks decoding improvements
  - fixed socks memory leak
  - smtp status code tagging (issue #180)
  - added missing DNS qtypes
  - tcp DNS support (issue #173)
  - DNS MX support
  - easybutton builds libpcap 1.5.1
  - proxy content type correctly
  - fixed viewer exit (issue #183)
  - added unique email filenames
  - src/dst raw view (issue #178)
  - SMTP subject encoded parsing
  - SMTP received header parsing (issue #175)
  - Basic IMAP tagging (issue #186)
  - Basic RDP tagging (issue #187)
  - Better bad passwordSecret error message (issue #190)
  - Upgrade d3 package
  - smtp file finger printing (#174)
  - include smtp user-agent header

0.9.2 2013/11/14
  - BREAKING: nodejs 0.8 is no longer supported
  - Upgrade d3 and cubism
  - Fixed searches so numbers don't have to be quoted
  - Fixed export hitting max number of stack frames
  - Connections tab new UI
  - Connections tab allows any field for src/dst
  - More user settings
  - Fixed unique.txt to deal with multi value fields
  - viewer.js now uses forever-agent package to help multi
    machine communication.  (npm install required)
  - easybutton installs node 0.10.20 now
  - fixed race condition with tag lookup rate limiting
  - expression ip.dst == ip:port wasn't working
  - more max stack fixes
  - users tab improvements (issue #152)
  - New views concept (issue #146), created in settings tab
  - settings tab improvements
  - Ability to search for http.uri.path, http.uri.key,http.uri.value for
    uri path, query string key, and query string value (parseQSValue must
    be set to true)
  - --dryrun doesn't use ES for anything now
  - New session hash algorithm
  - Token checking function now shared
  - Fixed broken upload
  - Change 'npm install' to 'npm update' everywhere
  - New maxFileTimeM for time rotation (issue #158)
  - Increased SMB decode buffer size
  - Fixed SMB decode infinite loop
  - Fixed expire bug with multi nodes on same machine and different traffic rates
  - Added connections.csv (issue #163)
  - Added unlock button to connections
  - small resolution UI improvements (issue #159)
  - sessionDetail cleanup
  - Permalinks are faster (issue #162)
  - Missing rir data would cause session detail to not open
  - Reassembled IP frames > ~5k would cause session detail to not open
  - Fixed right click issues (issue #169)
  - New payload8.src, payload8.dst that saves the first 8 bytes of sessions
    in hex
  - New socks.user field (issue #167)
  - Tagger supports CIDR and 1 level hostname lookups (issue #160)
  - DHT tagging (issue #154)
  - stylus > 0.39 fix
  - javascript loop length "improvements"
  - switch from forever-agent to keep-alive-agent, npm update required
  - caTrustFile config option (issue #161, pull #171
  - start of some javascript cleanup
  - BREAKING: Upgrade to jquery 2.x, no more IE <= 8 support
  - remove connect-timeout package requirement
  - increase 2 minute http timeout to 10 minutes
  - increase max session queried to 2 million


0.9.1 2013/10/03
  - Make sure at least one stats record is written per run
  - Display IRC channel in sessions view
  - Fix right click on sessions view info column
  - Fixed post increment issue in js0n code (issue #128)
  - Fixed broken hourly rotateIndex in viewer (issue #130)
  - Fixed broken settings page for other user (issue #126)
  - Basic SMB tagging
  - Basic ES query throttling
  - Added missing ssh.ver from spigraph
  - EXPERIMENTAL: Multi cluster search (issue #97)
  - Fixed CSV not equal search queries with range fields (issue #132)
  - BREAKING: To specify install dir with ./easybutton-build.sh  use --dir
    for example: ./easybutton-build.sh --dir /nids/moloch
  - Can build with PFRING now, easybutton-build.sh has --pfring
    or easybutton-single.sh asks
  - Basic smb parsing, disable with parseSMB=false
  - Basic socks4 and socks5 decoding
  - rir lookups, configure with rirFile=ipv4-address-space.csv
    https://www.iana.org/assignments/ipv4-address-space/ipv4-address-space.csv
  - Netflowish CSV exporting from UI
  - clean up db.pl some, rename rotate command to expire
  - With custom date queries can now select bounded by
  - New user setting for sessions sort order
  - Fixed encoding issues
  - New plugin pre save callback
  - Fixed entirePcap not setting correct Content-Type
  - New right click pivot option in spiview


0.9.0 2013/08/26
  - 32bit fix for lpd/fpd
  - easybutton now uses nodejs 0.10, 0.8 is still supported for now
  - Work around for tcp seq number wrapping causing viewer exit
  - dns parsing core fix
  - switch to nonblocking pcap saves
  - more debuging info on proxy failure
  - Fixed bug when setting viewUrl
  - Limit number of libnids errors (issue #115)
  - Display possible reasons for libnids IP Header error
  - Another domainless hostname fix (issue #116)
  - Exports should be between 2x-5x faster
  - Added actions menu for search/sessions
  - Scrub and Delete actions, user must have remove right enabled (issue #119, issue #89)
  - Add/Remove(remove right required) tags actions
  - Hourly rotation (issue #122)
  - unique.txt fixes (issue #123)
  - Actions can be done on linked sessions (issue #120)
  - SPI Graph auto refresh (issue #111)
  - Better error handling for SPI data display (issue #109)
  - List queries using [] syntax (issue #106)
  - user prefs with timezone display (issue #95)
  - Basic IRC searches
  - Disk Queue stats display


0.8.7 2013/07/12
  - Use recent versions of express which REQUIRES "npm install" in viewer directory
  - Use recent version of jade which requires extra spaces, use "git diff -w" to
  - Now index Host headers with and without port
  - pcapng exporting with meta data
  - Basic upload feature, doesn't support transfers of meta data yet
  - addUser.js has better help and error reporting
  - ES optimizations to use bool instead of and/or, also use regexp filter
    instead of regexp query
  - Changed ES stats shown to hopefully more useful ones
  - Fixed viewer exit on empty data gzip decode

0.8.6 2013/06/20
  - Deal with non data ES nodes
  - Viewer prints error if it can't find pcapDir setting
  - New setting dbFlushTimeout that controls how often we flush to ES
  - New setting compressES that turns on compresesion to ES, requires
    http.compression: true in elasticsearch yml file
  - libnids was overreporting traffic, switch to libpcap stats,
    bytes/sec and total bytes/sec in stats will be lower
  - Fixed recent jade warnings
  - Fixed openned export
  - minor ui improvements

0.8.5 2013/06/14
  - NOTICE: Requires at least 0.90.1 ES
  - New export dialog that asks for filename and number selection
  - spigraph shows health, decodes tags/ips, has sort by name
  - spigraph/spiview show total counts
  - upgrade to jvectormap 1.2.2 which fixes spigraph issues
  - deal with 113 (SLL) pcap type
  - header search and header cnt search didn't always work
  - ignore case of trailing .pcap when processing a directory
  - fixed bad bug with exporting large files corrupting pcap
  - HTTP file decoding works better
  - On exit ignore http queue limits

0.8.4 2013/05/28
  - NOTICE: Last version to support 0.20 ES
  - NOTICE: Changed some expressions, old versions are supported for now
        email.ct* => email.content-type*
        email.mv* => email.content-type*
        email.id* => email.message-id*
        email.ua* => email.x-mailer*
        header*   => http.hasheader*
        ua*       => http.user-agent*
        http.ua*  => http.user-agent*
  - valgrind fixes and memory reduction
  - New SPI Graph tab which lets you graph an expression per field
  - Now possible to chose which http request, response and smtp headers
    to index using headers-http-request, headers-http-response,
    headers-email sections
  - Session Graph now shows the full queried range instead of data
    available range
  - Fixed db.pl wipe error
  - Added density to db.pl info
  - Added override-ips config section that allows overriding of
    country, tag, asn for ips and cidr ips
  - Clean up add users UI a little, and clear fields on successful add


0.8.3 2013/05/09
  - full text for uri is now available
  - regex searches using == /REGEXHERE/
    regex can be slow so be careful
  - regex and wildcard searches full text instead of tokenized
  - fixed bug with uri.cnt not be recorded
  - filenumber generation rewritten, can now deal with
    multiple instances running and other edge cases
  - http body content is md5, although the encoded
    and non encoded version will get different md5s
  - detect when npm install needs to be run
  - quoted strings and regex strings detect better
  - new centerTime=time&timeWindow=minutes option to do +- views
  - show tags names in unique views
  - remember view setting for future session views
  - DNS qclass and qtype tags
  - Upgrade yara and glib version

0.8.2 2013/04/29
  - Install ES 0.90
  - fixed dropped packet stats
  - netflow plugin (issue #27)
  - memory capture improvements
  - record capture memory in stats
  - record filesize for offline pcap
  - remove port from http host header (issue #63)
  - db.pl prints more info by default,  multiple -v even more
    information, and new info command
  - fixed viewer crashes if pcap can't be read (issue #67)
  - minor css cleanup
  - Display CERT info in session view

0.8.1 2013/04/19
  - Should support nodejs 0.10.3, but still use 0.8.23 for now
  - Support RAW link type pcap files
  - renamed decode.js to pcap.js
  - Setting spiDataMaxIndices to -1 allows all for spiview
  - Log userId for requests
  - fixed uri.cnt
  - don't exit moloch-capture until all file creates finish


0.8.0 2013/04/17
  - New SPI View tab, REQUIRES elasticsearch 0.90 RC2 or later
  - config spiDataMaxIndices controls how many indices to run against since
    spiview feature can cause elastic search to blowup memory.
  - display date as year/mon/day
  - Lots of UI cleanup, slighly less ugly as before hopefully
  - 32 bit builds should work
  - Fixed bug where status codes/http methods weren't always recorded
  - New SMTP plugin callbacks, more to come
  - offline capture reading should work better with old libpcap versions
  - DB now stores full and tokenized version of user agents, ASNs, and cert info
  - verify the config file has a defaults section
  - display elastic search health for admin users on pages
  - display elastic search stats on stats page
  - display ip protocol friendly name
  - display simple png view of raw session data and attachments on mouseover,
    requires "npm install" in viewer directory
  - new much more accurate world map [thanks Dave]
  - fixed user name XSS issue [thanks z0mbiehunt3r]
  - fixed many viewer exits
  - timestamp display option in sessionDetail
  - graph now uses seconds if less then 30 minutes and hours if more
    then 5 days.  This makes display faster
  - Refactored how capture stores spi data in memory
  - Refactored hash table code
  - Added host.dns, host.http, host.email<|MERGE_RESOLUTION|>--- conflicted
+++ resolved
@@ -15,8 +15,6 @@
 
 NOTICE: Restart wiseService before capture when upgrading
 
-<<<<<<< HEAD
-=======
 1.0.0-beta2 2018/02/xx
   - capture - decode some dhcp
   - capture - tag a tls session with cert:self-signed
@@ -30,7 +28,6 @@
   - capture - simple writer now flushes after 10 seconds of no writting
               there still can be pagesize bytes unwritten (issue #777)
 
->>>>>>> e7d1ea6c
 1.0.0-alpha2 2018/01/31
   - Read alpha1 below
   - release - correct geo files
@@ -49,11 +46,7 @@
   - all - Country codes are now 2 letters instead of 3 letters
   - release - node 8.9.4
 
-<<<<<<< HEAD
-0.50.1 2017/01/XX 
-=======
 0.50.1 2017/03/XX
->>>>>>> e7d1ea6c
   - NOTICE: Supported ES Versions: >= 5.5.0, 6.x is NOT supported
   - release - upgrade curl, yara, glib
   - viewer - sessions.csv handle multiple fields parameters
