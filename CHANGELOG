NOTICE: Please see https://molo.ch/faq#upgrading-moloch for upgrading info

ES Versions:
  * Moloch >= 2.0.0  supports ES >= 6.7.0, 7.x is experimental
  * Moloch >= 1.5.0  supports ES >= 5.5.0, 6.x, not 7.x or later
  * Moloch >= 1.0.0  supports ES >= 5.5.0, 6.x (not prod tested, only for new installs), not 7.x or later
  * Moloch >= 0.50.0 supports ES >= 5.5.0, not 6.x or later
  * Moloch >= 0.18.1 supports ES 2.4.x, >= 5.3.1 not 6.x or later

Node Versions:
  * Moloch >= 2.0.0 requires NodeJS 10.x
  * Moloch >= 1.6.0 requires NodeJS 8.x, 8.12 or later
  * Moloch >= 1.0.0 requires NodeJS 8.x
  * Moloch >= 0.20.0 requires NodeJS 6.x
  * Moloch >= 0.18.1 requires NodeJS 4.x

NOTICE: Restart wiseService before capture when upgrading

2.1.0 2019/11/xx
  - NOTE: All viewers must be 2.1 or later for them to communicate.  If not
          upgradeing at once set s2sSignedAuth=false in default section of config.ini
  - release - node 10.16.3, curl 7.66.0, glib 2.59.0, libpcap 1.9.1
  - release - remove ubuntu 14 builds
<<<<<<< HEAD
  - release - on Centos build with devtoolset-7
=======
  - db - new shrink command
  - db - new --gz option to compress backups
  - capture - support named pipes better (issue #1169)
  - capture - New email.smtpHello field
  - capture - fields created with wise/custom-fields are now set across
              linked sessions by default now
  - capture - deal with extra long config values in more places
  - capture - snf improvements
>>>>>>> f05b2651
  - viewer - default max aggregation size is 10000 to work with ES 7.x OOTB,
             new maxAggSize setting
  - viewer - added right-click replacer for %DBFIELD% (thanks tlacuache)
  - viewer - display JA3s and hassh
  - viewer - support file expresssion in more places (issue #1172)
  - viewer - fix files date display (issue #1164)
  - viewer - csp header support
  - viewer - Fix some XSS/rXSS by setting correct content type
  - viewer - Improve permission checking
<<<<<<< HEAD
  - capture - New email.smtpHello field
=======
  - viewer - Use RE2 for regex
  - viewer - shortcuts can be locked from changes
  - wise - switch to ioredis implementation so clusters/sentinel works
  - s3 - many fixes (thanks pjsg)
  - s3 - support compressing pcap when s3WriteGzip is set to true (thanks pjsg)
  - s3 - can fetch data from metadata service (thanks pjsg)
>>>>>>> f05b2651

2.0.1 2019/09/09
  - NOTE: Last version to support ubuntu14
  - release - cyberchef 9.4.0
  - capture - label TLS 1.3 sessions correctly (issue #1137)
  - capture - New simpleMaxQ setting to control max disk Q
  - capture - http CONNECT method will now classify payload (issue #1153)
  - capture - Initial dtls support
  - viewer - cancel current ES query on new query
  - viewer - fix connections page timezone
  - viewer - fix not auto quoting all expressions (issue #1146)
  - viewer - fix security warnings

2.0.0 2019/08/19
  - NOTICE: This versions requires ES 6.7.x (6.8.2+/7.3+ recommended) or later
  - NOTICE: db.pl upgrade is required, see https://molo.ch/faq#how_do_i_upgrade_to_moloch_2
  - release - cyberchef 8.30.0, node 10.16.2, yara 3.10.0
  - release - include sample headers parsing and turn them on by default
  - release - easybutton supports osx
  - all - Fix some elasticsearch deprecation warnings
  - all - elasticsearch 7 support
  - db - backup command now saves meta data so restore can do a rollback (thanks codesniffer)
  - db - improve optimize to deal with connection closed better
  - parliament - Can configure multiple of each type of notifier
  - viewer - Can display pcap retention in Capture Stats tab
  - viewer - Added uploadFileSizeLimit
  - viewer - Can interact with users in multiES if usersElasticsearch is set
  - viewer - Can just delete SPI
  - viewer - Added shortcuts feature
  - viewer - add bytes as a graphing choice
  - viewer - support ip == ipv4 and ip == ipv6 expressions
  - viewer - pivot dropdown option in spiview (issue #1135)
  - viewer - optional milisecond display
  - viewer - Support view parameter for unique/multiunique
  - viewer - Support ES client auth and insecure better (thanks Scott)
  - viewer - Lots of stats summing, avg, sorting fixes
  - capture - Initial ipv6 gtp support
  - capture - no longer send packet lengths to ES by default (enablePacketLen)
  - capture - add truncated-pcap tag to sessions where all pcap isn't written
  - capture - fixed ja3s mishandling of 10/11 extension types (thanks Norwegian Healthcare CERT)
  - capture - fixed ja3 mishandling of 11 extension types (thanks Norwegian Healthcare CERT)
  - capture - Added startsWith,contains,endsWith rule expression modifier
  - capture - honor the caTrustFile directive (thanks Matt)
  - capture - fix data bytes calulations for icmp/udp (thanks Brian)
  - capture - initial vxlan support
  - capture - Myricom/AFPacket improvements (thanks Scott)
  - capture - updates to classifiers: telnet, mpls
  - suricata - support timezones and slashes in signatures better
  - suricata - support huge alert lines
  - wise - support arrays for json elements

1.8.0 2019/04/03
  - NOTICE: This will be the last version to support ES 5
  - NOTICE: db.pl upgrade is required
  - all - support tokens for host.*/http.uri/http.useragent field
  - viewer - should output csv with commas in fields correctly
  - viewer - new Show Packets view in session detail
  - viewer - map show xff countries
  - capture - libfuzzer fixes
  - capture - fix core on exit if a pcapDir doesn't exist (issue #1030)
  - viewer - new elasticsearchTimeout var that is used with ES queries
  - viewer - can now limit query time frame per user
  - viewer - node stats now paginates correctly
  - viewer - support hsts (issue #853)
  - viewer - support simple range queries field == min-max (no spaces)
  - viewer - Users page refactor

1.7.1 2019/02/14
  - NOTICE: db.pl upgrade is required
  - viewer - upgrade to d3 v5 for connections page
  - viewer - typeahead history for spigraph/connections
  - viewer - stats tasks page has a num item selector now
  - viewer - welcome message for new users
  - viewer - save the last time a user used moloch
  - viewer - two --debug will display why proxying traffic
  - viewer - connections now uses ipv6.port and ipv4:port
  - viewer - fix date/time picker timezone and input bugs
  - wise - support json paths
  - wise - improve alienvault loading
  - capture - more tcpflags fields can be matched with rules
  - capture - print more stats at exit with --debug
  - capture - fix small bpf memory leak
  - capture - rules can support most .cnt fields
  - capture - fix OBR if cert has no serial
  - capture - libfuzzer support and initial fixes
  - parliament - add no alert cluster type
  - parliament - remove selected acknowledged issues
  - parliment - add help page


1.7.0 2019/01/17
  - NOTICE: db.pl upgrade is required
  - release - node 8.15.0, cyberchef
  - capture - new cert remainingDays field
  - capture - new tcp initRTT field
  - viewer - cron query notifications (issue #489)
  - viewer - can't use es scroll api with "from" (issue #981)
  - viewer - Export CSV uses the columns shown
  - viewer - field history for search expression (issue #595)
  - viewer - fix date/time picker not using user set timezone (issue #977)
  - viewer - don’t display undefined or empty field values
  - viewer - fix timezone parsing in session detail date field values
  - viewer - show error if using an outdated browser (issue #980)
  - viewer - export results intersection
  - viewer - add clickable labels to the info column
  - viewer - reset the width of the session table columns when switching back to the default
  - parliament - search and page results on the issues page (issues #982 and #983)
  - parliament - add a length of time threshold for “low packets” issues (issue #968)
  - capture - Fixed corrupt file sequence numbers being used when
              when ES is under heavy load
  - capture - Fix importing more then 256 files at once not working correctly (issue #984)
  - all - communityId support for tcp/udp (issue #966)
  - capture - In live capture clean up sessions even if no packets are being received
  - db - improve expire efficiency
  - capture - fix elasticsearch classifier
  - capture - for offline pcap honor umask when --copy is used (issue #976)
  - viewer - Fix some rXSS, thanks Esben Sparre Andreasen of Semmle Security Research Team

1.6.2 2018/12/07
  - NOTICE: db.pl upgrade is required
  - suricata - fix crash when signature name > 128 characters long
  - suricata - fix severity parsing (again)
  - capture - fix possible crash when exporting invalid utf8
  - db - support new --shardsPerNode option
  - viewer - don't issue search when closing the date/time pickers
  - viewer - download packets src/dst bytes img
  - viewer - option to show timezone with every timestamp
  - viewer - added new user permissions (hideStats, hideFiles, hidePcap, and disablePcapDownload)
  - parliament - add option to provide link to dashboard in alert notifications
  - viewer - configure connection node/link popup data
  - release - build snf plugin with screwdriver
  - capture - fix tls parser inifite loop
  - viewer - can customize fields in the info column
  - viewer - new es recovery tab
  - viewer - stats page shows when data is being loaded from server

1.6.1 2018/11/06
  - NOTICE: db.pl upgrade is required
  - capture - ja3s support (issue #949)
  - capture - hassh support (issue #950)
  - capture - simpleKEKId can be a template
  - all - Certificate org names can be an array now
  - wise - reverse dns supports servers setting
  - all - new written/unwritten stats to see how much Moloch has written or
          not written to disk
  - all - don't index packet positions or packet lengths in ES

1.6.0 2018/10/29
  - NOTICE: db.pl upgrade is required
  - release - glib 2.56.2, yara 3.8.1, curl 7.61.1, lua 3.3.5, node 8.12.0
  - db - expire checks min lastPacket in each session2 like curator, not just
         based on name
  - wise - support any field for ES WISE source
  - viewer - packet search (hunt)
  - viewer - admins can see forced expression for users in history
  - viewer - option to add sessions table column configuration to a view
  - viewer - files and stats tables can be customized
  - suricata - parse severity
  - capture - new _dontCheckYara rule ops
  - parliament - add --debug option
  - parliament - add --dasboardOnly flag
  - capture - set vlan field for afpacket
  - capture - new setting parseHTTPRequestHeaderAll, which will parse ALL request
              headers not already parsed into 1 ES field (pr #914)
  - capture - new setting parseHTTPResponseHeaderAll, which will parse ALL response
              headers not already parsed into 1 ES field (pr #914)
  - capture - new setting parseSMTPHeaderAll, which will parse ALL email headers
              not already parsed into 1 ES field (pr #914)
  - capture - new setting parseDNSRecordAll, which will parse a full DNS record
              into multiple new ES fields (pr #914)
  - viewer - show shortcuts on shift
  - capture - initial gtp tunnel support (issue #926)
  - wise - new wiseLogEvery to control how often plugin logs (0 disables)
  - capture - experimental autoGenerateId config to use ES auto generated ids
  - viewer - Ability to download files based on hash (pr #927)
  - viewer - Can resize/save columns (issue #909)
  - multiviewer - Can save user settings and such (pr #935)
  - viewer - Can share views with all other users
  - db.pl - New backup/restore commands, saves everything but sessions

1.5.3 2018/09/10
  - release - libpcap 1.9.0
  - all - new hourly[2348]/hourly12 rotateIndex
  - all - deal with talking to multiple wise servers better
  - all - --insecure option
  - all - use package-lock.json so all builds use the same packages
  - viewer - fix some spiview display issues (dns ip, email headers)
  - viewer - fix upload command tags (issue #888)
  - viewer - aes-256-ctr: fix issues decoding larger files
  - viewer - set rejectUnauthorized for ES connections (issue #894)
  - viewer - fix some payloads not displaying for css reasons
  - viewer - added zoom buttons to connections
  - viewer - keyboard shortcuts
  - capture - require gnu99 supporting compiler
  - capture - if single tcp data packet left at save time, try and classify it (issue #880)
  - capture - for live captures prevent out of order stats records
  - capture - aes-256-ctr: iv is 12B, limit maxFileSizeG to 64G, dek is more random
  - capture - Added corrupt setting to saveUnknownPackets
  - capture - new -o option to override config file from command line
  - capture - trim leading/trailing whitespace from config options
  - capture - new --nostats option to stop stats from being sent to ES
  - capture - fix http socket leak on errors
  - capture - new -F option to specify files that contain a list of pcap files to process
  - capture - new --reprocess option that won't create a new file entry (but
              will duplicate SPI data)
  - capture - add IPPORT_DROPPED count to stats log
  - capture - fix some possible bad memory reads in oracle/radius/http parsers
  - capture - fix some possible integer overflow issues
  - capture - fix tcp sequence number issues
  - parliament - uses Vue now
  - parliament - support email alerts
  - parliament - new edit slider to show edit buttons
  - parliament - many improvements how issues work

1.5.2 2018/07/26
  - capture - new custom-fields section
  - viewer - new custom-views section
  - capture - fix for inplace pcap ingestion not displaying pcap in viewer, introduced in 1.5.0
  - capture - support QUIC version >= 40
  - release - Build Ubuntu 18.04 version
  - wise - fixed sources that didn't register at startup

1.5.1 2018/07/23
  - capture - fix ipv6 sctp hang
  - viewer - added back many tooltips
  - viewer - fix crash when node doesn't exist
  - viewer - fixed some fields not showing up
  - snf - new config snfFlags
  - viewer - fix sorting by a column that isn't in all indices
  - capture - memory leak fix
  - suricata - keep alerts for suricataExpireMinutes setting

1.5.0 2018/07/16
  - BREAKING: wiseCache redis name changes
  - viewer - sessions, spiview, spigraph, connections, help, users, history pages implemented
             in Vue instead of AngularJS
  - viewer - split stats capture graphs/stats into 2 tabs
  - viewer - stats now has sort option
  - capture - new maxTcpOutOfOrderPackets setting, default 256
  - capture - drophash supports v6 and saving
  - wise - support talking to wise over https, use wiseURL
  - capture - basic mqtt parsing
  - capture - rules reload without restarting
  - viewer/db - new hide-node/unhide-node commands to hide commands in capture stats
  - viewer - New queryAllIndices
  - multiviewer - no longer need to have the same rotateIndex everywhere
  - capture - initial saveUnknownPackets support
  - capture - new interfaceOps for ops per interface
  - capture - new filenameOps for ops per filename (issue #857)
  - s3 - use 1.0 field names
  - viewer - fix a case when decoding failed
  - all - ESP now has first packet capture if trackESP is set
  - capture - magicMode remove molochmagic and added both mode
  - wise - initial splunk source
  - capture - new suricata plugin
  - wise - [right-click] with no colon now loads directly from wise.ini
  - capture - decode dns punycode into dns.host, dns.puny has original
  - capture - yaraEveryPacket (default true) when false only does first packets
  - capture - yaraFastMode (default true) when false turns off fast mode
  - viewer - switch to javascript png implementation
  - all - added some GRE erspan support
  - viewer - support gt/lt queries for ip
  - capture/wise - can now configure what fields map to what wise queries and
                   send almost any field (issue #840)
  - all - added used space stat
  - all - changed free space stat to use 1000 based units
  - viewer - removed AngularJS, all pages implemented in Vue
  - capture - hsrp classify

1.1.1 2018/05/31
  - all - fix http.statuscode
  - capture - fix _dropByDst/_dropBySrc crash
  - capture - tcpflag are always counted (issue #849)
  - viewer - fix 10k sessions.json failure

1.1.0 2018/04/30
  - all - basic sctp capturing, no decoding (issue #828)
  - all - intial unencrypted 802.11 Data Frame support (issue #834)
  - db - new segments option to expire and optimize
  - release - curl, node, cyberchef
  - viewer - http.uri and host* allows pasting a URL and doing the right thing (pull #831)
  - capture - New logHTTPConnections setting (pull #749)
  - capture - new wiseExcludeDomains setting, used before sending to wiseService (issue #340)
              defaults to ".in-addr.arpa;.ip6.arpa"
  - wise - full ipv6 support
  - capture - basic sccp classify
  - all - initial frame relay support (issue #838)
  - all - initial 4 over 6 and 6 over 4 support
  - viewer - support fields=id for sessions.csv (issue #839)
  - reindex2 - added --pause option
  - viewer - more stats page fixes

1.0.0 2018/04/05
  - db - always update stats/dstats indices for now
  - parliament - fix es drop error msg
  - tests - make server everything has started before running tests

1.0.0-rc2 2018/03/29
  - viewer - Change default spiDataMaxIndices to 4 everywhere
  - viewer - work around for ES 6 issue https://github.com/elastic/elasticsearch/issues/27740
  - capture - fixed netflow plugin
  - tests - initial parliament tests

1.0.0-rc1 2018/03/20
  - viewer - minor stats page fixes
  - release - new top level package.json/node_modules to make package smaller

1.0.0-beta3 2018/03/15
  - viewer - stats page implemented in Vue instead of Angular
  - capture - some code clean and better thread safe counters
  - viewer - convert field names in saved column sets from pre 1.0

1.0.0-beta2 2018/03/08
  - capture - decode some dhcp
  - capture - tag a tls session with cert:self-signed
  - capture - reload geo, rir, yara and oui files without restarting (issue #692)
  - capture - remove yara 1.x support
  - viewer - cron jobs now use the timestamp time and not last packet time when choosing sessions to look at
             this means delay is shorter, although when upgrading to 1.0 some sessions will be not looked at.

1.0.0-beta1 2018/02/20
  - capture - calculate sha256 too (set supportSha256 tru)
  - wise - support sha256 lookups
  - capture - fix disable fields
  - capture - src/dst ip/port can be used to trigger rules now
  - capture - ip fields in rules can now be CIDR
  - capture - simple writer now flushes after 10 seconds of no writting
              there still can be pagesize bytes unwritten (issue #777)

1.0.0-alpha2 2018/01/31
  - Read alpha1 below
  - release - correct geo files
  - capture - set default geo file path

1.0.0-alpha1 2018/01/26
  - NOTICE: Supported ES Versions: 5.6.x, 6.x (for new installs)
  - NOTICE: hasheader for email/http for old sessions will not be migrated
  - all - rename all field names
  - all - no more analyzed ES fields, everything is a keyword field
  - all - full ipv6 support
  - all - tags index removed, tags/hasheader stored as first class fields
  - all - new reindex2 script to move from pre 1.0 to 1.0
  - capture - http uri field no longer starts with // (issue #732)
  - capture - use maxminddb instead of geoip now (issue #771)
  - all - Country codes are now 2 letters instead of 3 letters
  - release - node 8.9.4


0.50.1 2018/03/29
  - NOTICE: Supported ES Versions: >= 5.5.0, 6.x is NOT supported
  - release - upgrade curl, yara, glib
  - viewer - sessions.csv handle multiple fields parameters
  - parliament - better dismissing
  - all - new hourly6 rotateIndex, for every 6 hours
  - parliament - first version of alerts
  - parliament - rename server.js to parliament.js
  - wise - trim spaces after spliting config values
  - capture - better pop3 detection
  - capture - correctly lowercase user
  - release - added --install to easybutton (issue #812)
  - capture - basic memcache classify
  - viewer - disable TLS 1.0
  - viewer - ES scrolling should be much faster


0.50.0 2018/01/24
  - NOTICE: Supported ES Versions: >= 5.5.0, 6.x is NOT supported
  - viewer - Fixed CSV export of fields within objects (issue #790)
  - capture - Retry http requests on connect failures
  - capture - better SLL pcap support (issue #791)
  - capture - icmp code and type were swapped
  - viewer - shards tab can now exclude/include nodes/ips to move shards around
  - capture - removed ES check for http.compression since on default in ES 5
  - capture - clean up sockets better
  - db.pl - now default to a max of 24 shards
  - parliament - initial display of detected issues
  - parliament - move all calls behind /parliament to make easier to reverse proxy
  - viewer - users forceExpression handles special characters correctly again

0.20.2 2018/01/04
  - NOTICE: Supported ES Versions: 2.4.x, > 5.3.1, 6.x is NOT supported
  - viewer - upgrade elasticsearch-js
  - capture - new --host commandline option to specify how viewers should talk to host
  - capture - added classify: dhcp, dhcpv6, splunk, isakmp, aruba-papi
  - capture - improved classify: bitcoin, ntp, ssdp
  - capture - index first N (default 256) bytes of post bodies, controlled by maxReqBody setting
  - capture - more stats on packet processing/failures
  - viewer - cleanup sessionErro
  - viewer - remove dead code
  - tests - more viewer tests
  - viewer - upgrade Cyberchef to 6.8.0
  - capture - basic mpls stripping (issue #779)
  - viewer - start of esshards tab in stats
  - parliament - first version (can install with Configure --parliament)
  - wise - can now install with Configure --wise
  - release - node 6.12.3

0.20.1 2017/11/06
  - NOTICE: Supported ES Versions: 2.4.x, 5.1.2, 5.2.x, > 5.3.1, 5.4.x, 5.5.x, 5.6.x
  - viewer - graph hover now respects timezone setting (issue #757)
  - capture - decode icmp type/code (issue #751)
  - viewer - upgrade Cyberchef to 6.4.5
  - viewer - es indices tab (#761)
  - viewer - es tasks tab (#763)
  - capture - ssh parser crash fixed (introduced in 0.20.0)

0.20.0 2017/10/31
  - NOTICE: Supported ES Versions: 2.4.x, 5.1.2, 5.2.x, > 5.3.1, 5.4.x, 5.5.x, 5.6.x
  - NOTICE: db.pl upgrade is required
  - capture - added --packetcnt from @jmd1212
  - capture - handle monitor directory being empty
  - capture - basic fbzero parser as quic
  - capture - pjl, dcerpc detection
  - release - on ubuntu, plugins weren't loading dependencies correctly
  - viewer - made number of packets displayed setting accurate
  - release - move node install from release to easybutton (issue #720)
  - release - install ES 5
  - capture - initial SMTP BDAT support
  - viewer - initial history support
  - capture - new advanced setting maxMemPercentage that will abort capture if reached
  - capture - basic rip, nzsql detection
  - capture - improved quic, mysql detection
  - capture - plugins can now replace how SPI data is sent to ES
  - viewer - fixed right client menu not working (issue #740)
  - viewer - add/remove tags update tag count (PR #756)
  - viewer - support sessions resize better
  - release - use screwdriver to build and test
  - release - upgrade node version
  - viewer - fix EXISTS! being reformatted (issue #747)
  - viewer - Don't allow * by itself in expressions anymore, must use EXISTS!
  - viewer - removed babel, newer browsers required

0.19.2 2017/08/25
  - NOTICE: Supported ES Versions: 2.4.x, 5.1.2, 5.2.x, > 5.3.1, 5.4.x, 5.5.x, 5.6.x
  - NOTICE: Requires wiseService upgrade if using wise
  - capture - ja3 support (https://github.com/salesforce/ja3/) (issue #706)
  - viewer - spi view column sets (issue #713)
  - viewer - remove jade dependency since using pug now
  - release - node 6.x
  - viewer - fix world map button (issue #724)
  - tests - viewer tests are updated and all passing again
  - viewer - most session detail labels now have menus (issue #723)
  - s3 - fixed deadlock (issue #716)
  - wise - only allow 4096 waiting sessions
  - viewer - add top 10 countries to map (#564)
  - viewer - type ahead improvements, disable by default for multiviewer
  - snf - fix build (issue #719)
  - viewer - abbreviate large units for data bytes (issue #680)
  - viewer - add href to nav tab links (issue #651)
  - viewer - save spiview fields (issue #715)
  - easybutton - Upgrade yara, glib, curl versions
  - viewer - session columns are resizeable (issue #676)
  - wise - ja3 support
  - capture - fixed capture crash when wiseService is restarted
  - release - build a better NOTICE file for binary releases
  - wise - don't crash on "null" json values
  - viewer - decode Basic auth values
  - viewer - ES scrolling should work better

0.19.1 2017/07/13
  - NOTICE: Supported ES Versions: 2.4.x, 5.1.2, 5.2.x, > 5.3.1, 5.4.x
  - viewer - stats bytes human readable format
  - capture - fix wise plugin crash
  - viewer - handle corrupt theme
  - capture - fix quic parser crash
  - release - libyaml as a dependency


0.19.0 2017/07/11
  - NOTICE: Supported ES Versions: 2.4.x, 5.1.2, 5.2.x, > 5.3.1, 5.4.x
  - viewer - remove old UI
  - viewer - CyberChef integration (must always add hex decoding)
  - viewer - spigraph sort and refreshing improvements
  - viewer - spiview fixed unique malform url
  - viewer - stats allow comma separated list
  - capture - rulesFiles and rules support
  - capture - fixed daq building
  - viewer - ES scrolling didn't work (issue #697)
  - easybutton - Upgrade yara, glib, geoip, curl versions
  - capture - fixed writer crash with --copy (issue #711)
  - viewer - lots of stats tab fixes (issue #629,#655)
  - viewer - setting for query on page load (issue #599)
  - viewer - don't sort unsortable columns (issue #593)
  - viewer - clipboard fixes (issue #707)

0.18.3 2017/05/25
  - NOTICE: Supported ES Versions: 2.4.x, 5.1.2, 5.2.x, > 5.3.1, 5.4.x
  - viewer - Other decodings (issues #684, #670)
  - viewer - Text lineup (issue #598)
  - wise - track average running time
  - viewer - session graph uses timezone setting
  - viewer - fixed cron query creation with forwarding failures
  - viewer - new serverSecret instead of passwordSecret for S2S
  - viewer - csv export uses visible columns in session table (issue #601)
  - viewer - stats page improvements (issue #682)
  - viewer - do a better job on quoting expressions (issue #694)
  - viewer - remove duplicate TLS section
  - viewer - back button works better with new UI
  - viewer - fixed connections query size (issue #685)
  - viewer - Real SPA (issue #664)
  - viewer - Align email header (issue #690)
  - viewer - Fixed email query generation (issue #689)
  - viewer - spigraph copy/paste (issue #646)
  - db - handle _optimize vs _forcemerge

0.18.2 2017/04/16
  - NOTICE: Supported ES Versions: 2.4.x, 5.1.2, 5.2.x, > 5.3.1, 5.4.x
  - capture - New snapLen variable, by default 16384
  - release - Configure improvements
  - release - ethtool startup commands moved to moloch_config_interfaces.sh
  - viewer - custom themes
  - viewer - fix clickable session field off-focusing too easily
  - viewer - can cancel spiview loads (issue #637)
  - viewer - expose session length in pagination select box (issue #677)
  - viewer - fix spiview not updating (issue #656)
  - viewer - type ahead fixes/dismiss (issue #591)
  - viewer - apply search expression to url (issue #649)
  - viewer - display array values in sessions correctly (issue #625)
  - viewer - fix broken node display in stats (issue #672)
  - viewer - permalink fixes (issue #673)
  - viewer - spigraph field typeahead fixes (issues #647)
  - viewer - connections field typeahead fixes (issues #675)
  - viewer - display when packets are rendering
  - viewer - make sorting icons consistent
  - viewer - connections tab links are rendered correctly (issue #641)
  - viewer - make sure connections popup renders inside view (issue #644)
  - capture - support ES basic auth (issue #679)
  - release - Configure supports multiple interfaces
  - release - only use systemd files if systemctl and /etc/systemd exists

0.18.1 2017/03/28
  - NOTICE: Supported ES Versions: 2.4.x, 5.1.2, 5.2.x (5.3.0 is NOT supported)
  - release - node 4.8.1, lua 5.3.4, curl 7.53.1, glib2 2.52.0
  - capture - handle certs with after dates before the before date
  - capture - actually truncate urls, previous fix didn't work (issue #458, #667)
  - capture - handle certs with pre epoch times
  - capture - more magicMode basic detections
  - db - Handle timeouts and nodeNames better with upgrading from db version 30 to 34
  - capture - fix race condition when quiting and processing unsaved sessions

0.18.0 2017/03/21
  - NOTICE: Upgrading to 0.18 requires an outage for db.pl upgrade (~5 min)
  - NOTICE: Must upgrade wiseService BEFORE upgrading moloch-capture.
            New 0.18.0 wiseService can be used with older moloch-capture.
  - NOTICE: db.pl upgrade REQUIRES *ALL* moloch-capture to be down
  - NOTICE: Supported ES Versions: 2.4.x, 5.1.2, 5.2.x (5.3.0 is NOT supported)
    ES 5 users READ: https://molo.ch/faq#how_do_i_upgrade_to_es_5x
  - NOTICE: 0.18.0 has a new look and feel. Some features have been added, removed,
    or temporarily are missing.  Feedback using slack or github issues welcome.
  - wise - md5 lookups now associated with contentType
  - wise - virustotal support
  - capture - contentType now sent to wise for md5 lookups
  - db - all indices except sessions-* are reindex for ES5 support
  - capture - all readers must use batch interface
  - multi - fixed tags for new ui /detail and added tests
  - viewer - files tab uses new ui
  - viewer - users tab uses new ui
  - viewer - stats tab uses new ui (/stats.old available temporarily)
  - viewer - sessions tab uses new ui (/sessions.old available temporarily)
  - viewer - newUI setting removed
  - viewer - spiview tab uses new ui (/spiview.old available temporarily)
  - viewer - connections tab uses new ui (/connections.old available temporarily)
  - capture - pcapWriteMethod=simple-nodirect uses the simple writer without direct
              writes.  Required for some file systems like zfs
  - viewer - spigraph tab uses new ui (/spigraph.old available temporarily)
  - capture - tpacketv3 handles multiple interfaces correctly (issue #658)
  - easybutton - singlehost and config removed, build remains for now
                 make install & make config should work
  - capture -

0.17.1 2017/01/30
  - NOTICE: ES 2.4 or ES 5.1.2 required (ES 5.x isn't recommended for production yet)
    ES 5 users READ: https://molo.ch/faq#how_do_i_upgrade_to_es_5x
  - NOTICE: Can only update directly from Moloch 0.11.1 or later
  - capture - handle missing syn/ack better
  - capture - better mongo detection
  - db - dstats_2 and stats_v1 now use date for time for kibana support, also prepares for ES 5 upgrade
  - capture - some arm64 fixes (issue #584)
  - viewer - new settings page
  - capture - tpacketv3 no longer requires a bpf
  - capture - pfring uses batch packet api
  - capture - fix libpcap multiple interface crash (issue #610)
  - release - Configure improvements

0.17.0 2017/01/05
  - NOTICE: npm update required
  - NOTICE: ES 2.4.x required
  - NOTICE: Last version that can be updated directly from Moloch 0.11.0 or earlier
  - viewer - New sessions UI (newUI=true)
  - all - Initial ES 5.0 support (do not use in production!)
  - all - Refactor many ES calls to remove depreciated syntax
  - viewer - Handle multiple query parameters better
  - WISE - basic elasticsearch source
  - all - Initial pcap encoding support, variables
    * simpleEncoding: aes-256-ctr or xor-2048
    * simpleKEKId - The kek id to use from the keks section
    * [keks] - A section with multipl kekid=passwords
  - capture - Fixed yara 1.7 multithread crash (issue #568)
  - capture - Handle frag gre with frag ip inside
  - viewer - New Help UI (based on new ui)
  - viewer - New bounding select box
  - viewer - Fix clicking map not applying query expression
  - db - New sync-files which does both add/rm missing faster
  - viewer - Add column menus
  - viewer - Fix reordering columns
  - viewer - Fix unnecessary whitespace when copying values from session table
  - viewer - Add IP:Port option to field menus
  - viewer - Permalink adds "openAll=1" parameter
  - capture - mysql tls parser
  - capture - llmnr and mdns
  - capture - version command line option prints library versions too
  - release - GeoIP 1.6.9, curl 7.52.1, pcap 1.8.1, glib 2.50.2, node 4.6.2
  - capture - Use inotify directly since glib2 monitor doesn't expose close write
  - capture - support yara 3.5 (issue #521)
  - capture - new --op option to set any field (issue #412)
  - capture - added dontSaveSPI=1 support to tagger/wise to not save SPI data (issue #505)
  - capture - basic kafka, dropbox-lan-sync detection
  - capture - new scrubspi plugin
  - viewer - Apply user setting timezone
  - viewer - Add "EXISTS!" to search expression typeahead results
  - viewer - split session spi data and pcap loading into two apis

0.16.1 2016/11/28
  - NOTICE: db.pl upgrade is required
  - capture - out-of-order and acked-unseen-segment tags
  - capture - initial pppoe support (issue #536)
  - capture - new timestamp field when record written
  - db - new duplicate firstPacket, lastPacket, ipSrc, ipDst, portSrc, portSrc to
         make Kibana work better with moloch data.
  - db - fix info command
  - viewer - don't crash if we can't decode, still might not decode well though (issue #522)
  - wise - threatstream sql capture importId and handle stripping hostname for lookups
  - capture - new pcapReadMethod of tpacketv3 on linux
  - capture - new option magicMode: libmagic, libmagicnotext, molochmagic, basic, none
  - capture - The tpacketv3, libpcap* pcapReadMethod now batch packets before adding
              to packet queues to reduce mutex lock contention
  - wise - Support dos format tagger files
  - capture - basic tacacs, flash-policy detection

0.16.0 2016/10/14
  - NOTICE: Requires node v4.x (development done with v4.6.0).  If upgrading, remove the
            node_modules and run "npm install" in viewer and wiseService directory
  - viewer - upgrade many packages
  - wise - upgrade many packages
  - easybutton - download prebuilt node 4.6.0
  - capture - set accept-encoding for all requests (issue #542)
  - capture - simple oracle parser
  - viewer - cron jobs should work much better, unfortunately the delay (~11min)
             before items are processed is longer (issue #546)
  - capture - http passer now tags passwd= and pass= as http:password
  - capture - running on ipv6 improvements (issue #545)
  - capture - 0.15.1 broke antiSynDrop=false, now works again
  - viewer - supports multiple --debug on command line to up level
  - release - supports systemd and lua plugin, slightly more user friendly

0.15.1 2016/10/05
  - NOTICE: Last version to support node 0.10
  - release - build pfring, daq, snf plugins
  - wise - threatstream zip method broke in 0.15 (issue #534)
  - wise - support url type
  - viewer - read cert/key before dropping permissions (issue #504)
  - all - tcpflag counting (issue #506)

0.15.0 2016/09/14
  - NOTICE: Requires ES 2.1 or later (recommend 2.4)
  - capture - basic flap detection
  - db.pl - fixed hourly expiration (issue #501)
  - capture - detect tcp syslog, udp sip, tcp nsclient
  - capture - handle syn/ack before or with no syn
  - capture - support classifiers based on port
  - capture - detect zabbix
  - viewer - fixed missing stats data (issue #502)
  - wise - optionally use external cache (issue #495)
  - wise - threatstream can now use the opticlink db directly!
  - capture - also record stats every 10 minutes
  - viewer - stats can now show 5, 60, 10 minute stats
  - viewer - make sure userNameHeader is set before trying to use, and warn if viewHost is not localhost
  - viewer - better ipv6 header decoding
  - capture - fixed multithread compressES=true crash (issue #524)
  - capture - Myricom snf reader plugin support
  - easybutton - ES 2.4.0

0.14.2 2016/07/06
  - NOTICE: 0.14.x will be the last version to support ES 1.x and ES 2.0
  - viewer - limit autocomplete indexes searched (issue #479)
  - db.pl - support setting shards and replicas for sessions
  - capture - simple tds5 parser
  - capture - simple krb5 parser
  - capture - fix pfring stats (issue #488)
  - db.pl - new "add-missing" command, used if ES files table gets messed up (doesn't reindex)
  - capture - throttle when reading offline pcap before overflowing packet queues
  - capture - aerospike protocol detection
  - capture - cassandra protocol detection
  - viewer - spiview now sorts better when session vs packets is used
  - capture - minPacketsSaveBPFs which skips saving SPI data for matching sessions,
              useful for known internal scanning hosts
  - wise - threatstream includes source now (issue #491)
  - capture - simple quic parser
  - capture - pcapDirTemplate for directory naming inside pcapDir
              supports strftime sequences using local time (issue #496)
  - capture - more dns parsing
  - capture - basic ntp detection
  - capture - basic snmp detection
  - capture - basic syslog detection
  - capture - fixed thread waiting so not a busy wait (lower CPU)
  - capture - basic stun detection

0.14.1 2016/06/02
  - NOTICE: glib 2.40 required (should be using 2.47 or higher)
  - capture - initial lua scripting support
  - wise - initial bro quering support
  - capture - debug all config requests with --debug
  - viewer - fixed XSS (issue #471)
  - capture - simple ldap parser
  - capture - simple radius parser
  - easybutton - ES 2.3.3, run ES as daemon, new config
  - capture - new db field tags-term with tags in text format
  - capture - fixed FPE crash in stats (issue #475)
  - capture - calculate jsonSize better (issue #476)
  - capture - basic thrift detection
  - wise - new json format for file/url file types
  - wise - passivetotal tagging support
  - wise - new source that proxies to another wise
  - all - support https elasticsearch

0.14.0 2016/05/08
  - NOTICE: libnids is no longer required
  - NOTICE: You'll want to rerun configure if using the same build directory
  - NOTICE: db.pl upgrade is required
  - NOTICE: ipv6 support is experimental, and will change with ES 5.0
  - capture - replace libnids with internal tcp
  - capture - basic threads
  - capture - memory reporting on linux uses /proc/self/statm now
  - capture - more stats
  - capture - basic ipv6
  - viewer - Columns can be hidden/moved on stats, sessions pages
  - capture - pfring and daq support are now plugins (capture/plugins)
  - capture - can monitor multiple interfaces
  - capture - udp can parse all packets in session now
  - dns - now parses all requests/responses
  - dns - parse multi packet tcp requests
  - capture - gre support
  - all - memory/free space percentage (issue #164)
  - addUser - New option --webauthonly
  - capture - Added readTruncatedPackets config option
  - capture - truncate urls at 4096 bytes and mid save sessions with large fields (issue #458)
  - capture - warn if hostname isn't a FQDN (issue #459)
  - capture - fix memory leak in ES writing
  - viewer - Total/Average stats are of filtered data
  - capture - use getdomainname to try and form FQDN
  - easybutton - node 0.10.45

0.12.3 2016/03/28
  - NOTICE: Only ES 1.7.x and ES 2.x is supported by this version.
  - NOTICE: Requires running npm update
  - all - added support for ES 2
  - viewer - upgraded to express 4
  - viewer - ES load is now a single number to support ES 2
  - db.pl - fixed _upgrade call, needed to be POST
  - tests - http.referer tests
  - capture - smtp now handles no space for mail from, rcpt to (issue #442)
  - capture - basic jabber/sip protocol detection
  - capture - http:password set for case insensitve password= now
  - capture - rdp "Cookie" if present is stored in user field
  - viewer - support auto complete on all fields (experimental)
  - capture - fix for tagger.so crash on XFF fields introduced in 0.12.2
  - easybutton - node 0.10.43, libpcap 1.7.3
  - easybutton - disable bluetooth in libpcap (issue #445)

0.12.2 2016/01/15
  - NOTICE: Only ES 1.[67].x is supported by this version.
  - capture - basic redis detection
  - viewer - connections node distance (issue #428)
  - easybutton - glib 2.47.4 (issue #423)
  - easybutton - disable usb support for libpcap (issue #426)
  - viewer - connections highlighting (issue #431)
  - capture - basic mongo detection
  - viewer - added Export Unique IP:Ports
  - capture - switched memory reporting to even more accurate statm on linux


0.12.1 2015/11/10
  - capture - fixed startup glib error
  - configure - fixed version number
  - easybutton - ES 1.7.3

0.12.0 2015/11/09
  - NOTICE: libcurl (>= 7.21.7) is now required, sorry
  - NOTICE: db.pl upgrade is required
  - NOTICE: duplicate items in available both in tags and elsewhere have been
            removed from tags for future data
  - capture - http module rewritten to use libcurl, woot!
  - capture/s3 - S3 traffic now sent over https
  - viewer - upgraded to DataTables 1.10.7 (issue #379)
  - viewer - add search to files tab (issue #70)
  - viewer - handle older indexes without bytes/databytes/packets
             per src/dst (issue #396)
  - viewer - upgrade D3 to 3.5.5 and switch to min version
  - viewer - upgrade jquery to 2.1.4
  - db - New rm-node command to delete from ES nodes that are no longer active
  - capture - cert.hash is sha1 hash for SSL certificate (issue #388)
  - viewer - New snapto time search that uses current query result for future
             queries (issue #398)
  - capture - Removed most tags items
  - viewer - Delta Time display (issue #398)
  - capture - pcapWriteMethod defaults to thread-direct now
  - viewer - freeSpaceG defaults to 5% now
  - viewer - 404 page and status code logged (issue #397)
  - easybutton - ES 1.6.2
  - easybutton - build curl with --without-librtmp (issue #403)
  - easybutton - mirror sourceforge downloads for now (issue #406)
  - db - Increased optimize timeout
  - db - Require 1.4.x or later
  - db - Removed "index.codec.bloom.load=false"
  - db - Added warning for ES below 1.6.2
  - wise - use native hashtable, required for threatstream
  - viewer - fixed addTags to work with session that have no tags
  - capture - fixed multiple smtp, smb and ssh buffer overflow read/writes (reported by jbremer)
  - viewer - fixed multiple XSS injections (reported by jbremer)
  - viewer - fixed crash when viewing large mime messages
  - capture - irc detection improvement
  - capture - --quiet flag (issue #427)

0.11.5 2015/06/02
  - NOTICE: Only ES 1.[45].x is supported by this version.
            Restart viewer AFTER upgrading ES versions
  - NOTICE: If using multies all viewers must be upgraded at once
  - NOTICE: Requires running npm update
  - capture - http logs connecting time
  - capture - fix http crash issue
  - capture - compiles on OSX again
  - capture - only classify initial udp traffic, performance increase
  - tests - new spigraph tests
  - tests - many new multi tests
  - viewer - switched from ES facets to ES aggregations
  - viewer - maps support src vs dst now
  - multi - fixed hasheader/tag support
  - easybutton - ES 1.5.2, node 0.10.38
  - viewer - Fixed incorrect expression for http.cookie.key
  - viewer - Added --debug to viewer
  - viewer - Only keep 10 files on expire instead of 100, delete up to 200 at a time
  - viewer - Switched hacking viewer
  - viewer - Decoding is now handled with node streams which will allow
             chaining and plugin decoders eventually - npm update required
  - capture - Added cookie value parsing, default off controled by
              parseCookieValue (issue #371)
  - viewer - EXISTS! fixes, tests, and docs (issue #367)
  - viewer - Reuse Uncompress and Files settings between sessions
  - viewer - Anonymous users still have a singled saved settings
  - viewer - Switch actions/views menu to jquery-ContextMenu which looks more like a menu
  - capture - Handle ASCII formated SMB strings
  - capture - payload8 wasn't always all 8 bytes
  - viewer - Initial configration of displayed columns (issue #257)
  - capture - reenabled ftp/lmtp classify
  - capture - vnc classify (issue #382)
  - capture - fixed tcp_flags for netflow (pr #386)
  - viewer - spiview shows protocols per category (issue #385)
  - viewer - spiview supports filename (issue #389)

0.11.4 2015/04/08
  - NOTICE: db.pl upgrade is required
  - NOTICE: Only ES 1.4.x is supported by this version.
                 ES 1.[23] may still work
            Restart viewer AFTER upgrading ES versions
  - http connection handling rework, hopefully better
  - moloch-capture will no longer monitor itself even if it uses the same interface to talk to ES
  - now save packet lengths to ES
  - writing pcap to disk is now pluggable
  - S3 is the first pcap writer plugin, currently experimental
    https://github.com/aol/moloch/wiki/S3
  - multies supports file query
  - maxFileSizeG can now be a float
  - Configurable right click actions on various data types
    https://github.com/aol/moloch/wiki/Settings#rightclick
  - Upgraded jQuery-contextMenu
  - WISE - url source supports headers (issue #346)
  - easybutton installs node 0.10.37, libpcap 1.7.2, and ES 1.4.4 now
  - connections.csv returns session count (issue #356)
  - Expose the id/rootId in SPI Meta (issue #355)
  - WISE - right click loading from files
  - spiview improvements - collapsible sections, sorting,
    right click to set load on default (issue #360)
  - db.pl for ES >= 1.4 now issues _upgrade on optimize/expire
  - WISE - configurable reversedns stripDomains (issue #365)


0.11.3 2015/02/26
  - NOTICE: Only 1.[234].x are supported by this version.
            Restart viewer AFTER upgrading ES versions
  - NOTICE: Requires running npm update for ES 1.3 and moment support
  - NOTICE: Requires running db.pl host:port upgrade
  - For NEW installs can now set a prefix= config variable and
    db.pl --prefix option that will prefix all ES tables.  This makes
    it easier for Moloch to share ES with other services OR multiple
    Moloch clusters can use 1 ES cluster with different prefixes.
  - New usersElasticsearch= and usersPrefix= config that make it possible
    for multiple Moloch clusters to share a single users table.
  - viewer: removal of pre 1.2 ES things
  - Some cron efficiency improvements
  - Check more often if files need to be expired
  - More SMB1 parsing
  - More TLS ciphers
  - Major viewer test suite restructure and improvements
  - Handle searching for ip 255.255.255.255 (issue #301)
  - Fixed RangeError (issue #299)
  - CronQuery changes to split up multi day queries
  - Fixed viewer crashes in pristine state (#304)
  - Added MultiES and fress install test cases
  - HTTP Authorization parsing (http.authtype, http.user)
  - Moved HTTP URI parsing from message complete to headers complete
  - Better Socks4 support
  - Updated easybutton versions of glib, es, node, geoip
  - New data feed framework, WISE - https://github.com/aol/moloch/wiki/WISE
  - http LOG message has total time now
  - netflow plugin sends flows for both directions
  - netflow plugin more time fixes
  - WISE - threatq support
  - WISE - reversedns support (issue #217)
  - WISE - CIDR support (issue #312)
  - WISE - filtering (issue #314)
  - WISE - AlienVault support
  - MultiES fixes with tags search
  - Start of viewer plugins, set with viewerPlugins
  - WISE - views now downloaded from wiseService
    - Requires viewerPlugins=wise.js in ini file
    - if upgrading (cd plugins ; rm emergingthreats.detail.jade opendns.detail.jade threatq.detail.jade threatstream.detail.jade)
  - New offlineFilenameRegex setting to control witch files are matched with -R (issue #313)
  - monitor + recursive should monitor new directories (issue #305)
  - Fixed addUser.js error with when mulitple es nodes are listed in config.ini (issue #322)
  - WISE - Tagger files can have views defined with #view:
  - New cert.notbefore, cert.notafter, cert.validfor fields (issue #329)
  - New starttime, stoptime, view fields (issue #307)
  - New tls.sessionid.dst, tls.sessionid.src, tls.sessionid fields (issue #326)
  - Use ELS doc_values for some fields to reduce ES memory
  - Added cert.cnt back
  - Handle bad ip.protocol strings better (issue #330)
  - Added dontSaveBPFs config
  - Switched capture memory reporting to more accurate getrusage
  - Added capture cpu reporting to stats (requires db.pl upgrade)



0.11.2 2014/10/16
  - NOTICE: ES 1.1.x, 1.2.x, 1.3.x are supported by this version.
            ES 0.90.12 still works but will no longer be supported.
            Restart viewer AFTER upgrading ES versions
  - NOTICE: Requires running db.pl upgrade
  - NOTICE: Requires running npm update for ES 1.3 support
  - New experimental "Cron Queries" feature
    * ONE and ONLY one viewer should have "cronQueries=true"
    * New [moloch-clusters] config section to send sessions
      from one cluster to another
  - Doubled the number of sockets from viewer to ES, now 20
  - Regex and wildcard support for file expression
  - Regex is stricter about back slashing (issue #281)
  - Cache user lookups for 5 seconds
  - dontSaveTags config can now have a :<num> for each tag which
    specifies the total packets to save. (issue #278)
  - Allow multiple -r and -R options
  - Fixed update vs upgrade message (issue #287)
  - Fixed expression errors not displayed on connections tab (issue #288)
  - Added vlan and mac.src, mac.dst, mac indexing/expressions (issue #284)
  - Can disable/enable fields from being indexed with
    './db.pl <host:port> field disable <expression>'
  - Directory monitoring support (issue #191)
    * --monitor (-m) to enable
    * --recursive required to monitor recursively
  - --delete removes files after processing, requires --copy
  - --skip (-s) skips files that have already been processed
  - Tagger now loads items from ES faster
  - Tagger now supports setting almost any field using match;FIELD=value;FIELD2=value2
    It is now possible to have a different tag per match
  - Tagger now supports matching email and uri paths
  - Sort session sections
  - New http.cookie.key expression
  - Handle larger SSL/TLS certificates
  - New fields can be defined in tagger input files
  - New tls.version and tls.cipher fields

0.11.1 2014/08/07
  - NOTICE: ES 0.90.12+, 1.1.x, 1.2.0 are supported by this version.
            ES 1.0 is NOT supported.
            This is the LAST version to support 0.90.x
            Restart viewer AFTER upgrading ES versions
  - NOTICE: When upgrading your runes.sh for 1.x add a -d to the
            command, ES no longer runs in background by default
  - Parsers can register for session save events (issue #248)
  - Fix compressES check with ES 1.x (issue #255)
  - Show error for ip queries with regex or wildcard (issue #252)
  - added session.segments and session.length (issue #254)
  - support elasticsearch=http:// or https:// format (issue #249)
  - Only libmagic the first 50 bytes
  - users tab can now sort various tabs
  - Turn of bloom filter for previous indexes if using db.pl expire
  - Set threadpool search queue size to unlimited
  - stats page works again with dynamic scripts disabled
  - New db.pl rm-missing command (issue #242)
  - Upgrade qtip2 to 2.2.0
  - Mouse over view names shows expression (issue #220)
  - Display SPI Data even if node is unavailabe (issue #219)
  - Netflow plugin timestamp fixes (issue #241)
  - Comma seperate list of elasticsearch hosts (issue #176)
  - New includes directive (issue #144)
  - Initial bigendian support in viewer (issue #259)
  - List queries can now have wildcard and regex items.
    example: http.uri = [term, w*ldcard, /.*regex/]
  - freeSpaceG now supports a percentage
  - Show up to 25 items of each SPI data field with a ...
    to show more (issue #262)
  - If a http header went across two packets the leading piece
    would be chopped

0.11.0 2014/05/08
  - BREAKING: elasticsearch 0.90.7 or newer required, recommend 0.90.12+,
    1.x not supported yet
  - BREAKING: node 0.10.20 or newer required, 0.11+ not supported yet
  - BREAKING: Many of the older expression that were kept for backwards
    compatibility no longer work
  - BREAKING: All plugins need to be updated and rebuilt
  - BREAKING: Glib 2.30 or newer is now required, short term workaround is
    adding "#define G_VALUE_INIT  { 0, { { 0 } } }" to moloch.h, but please upgrade
  - BREAKING: switched to official elasticsearch javascript client,
    npm update required (issue #222)
  - Major internal fields refactoring
  - Fields are now 'easy' to create, only need to change 2 places
  - db.pl upgrade should be needed less often
  - Plugins/Parsers can have their own sessionDetail UI
  - New protocols, dns.status, dns.query.type, dns.query.class fields
  - Fixed bug with http parser not capturing last query value
  - http connecting is now mostly async for faster startup (issue #225)
  - tagger loading is now mostly async for faster startup
  - titleTemplate config option (issue #229)
  - output buffers are now mmaped so they are more likely to be returned to OS
  - free output buffers are now cached, controlled by maxFreeOutputBuffers
  - More untagging, new fields http.method, http.statuscode, http.bodymagic
  - More untagging, new fields email.bodymagic
  - Start of viewer regression testing
  - Fix reverse http header parsing
  - simple mysql parser
  - Fix smtp subject empty encoded sections
  - Increase ES query timeout to 5 minutes
  - simple postgresql parser
  - More same src/dst ip fixes
  - easybutton installs node 0.10.28 & ES 0.90.13 now

0.10.1 2014/03/30
  - Status code not being set when . after mime data
  - db.pl has simple mv/rm commands now
  - Fixed all pagination (issue #192)
  - multies tag fix (issue #205)
  - New email.hasheader
  - New packets.(src|dst), bytes.(src|dst), databytes.(src|dst) (issue #206)
  - New payload8.(src|dst), payload.(hex|utf8), payload.(src|dst).(hex|utf8) (issue #209)
  - pcapDir can now be a semicolon seperated list of directories, currently just
    round robin is supported
  - UI: Fix Search/Actions showing up on second line on page load
  - capture now does memlock and max schedule priority on startup (issue #199)
  - when yara is disabled dont retain extra data
  - parse email user names
  - antiSynDrop config option
  - remove schedule priority change for now
  - Changing memlock failure message to WARNING
  - new pcapWriteMethod advanced setting, supports direct, thread, thread-direct now
  - Change ES updates to support "script.disable_dynamic: false"
  - DNS parsing improvements
  - Deal with windows-1252 subject encoding better (issue #213)
  - Tagger supports md5s
  - Increased default pcap size to 8096
  - Added viewHost and multiESHost
  - Both Yara 1.x and 2.x now supported (issue #201)
  - DNS status support (issue #218)

0.10.0 2013/12/31
  - IMPORTANT: all parsers have been broken out into individual
    shared libraries.  It still isn't possible to easily add new
    db fields yet, coming soon.
  - parsersDir and pluginsDir can now be a list of directories
  - jade 1.0 support (issue #194)
  - webBasePath fix (issue #193)
  - reverse socks support
  - memory reduction
  - fixed plugin and header sections when together not working
  - fixed memory leak with GErrors
  - support traffic to/from same ip better
  - more capture tests

0.9.3 2013/12/17
  - db.pl only open/closes indexes for pre version 12
  - Custom date was broken for urls with no date param
  - Non standard date param added to menu
  - Http file parsing improvements
  - ES health loaded on page load (issue #172)
  - Session detail check boxes work multiple times again
  - core fix with empty tagging plugin information
  - multiple connections.csv files (issue #163)
  - fixed view editing
  - unique.txt tags fixed
  - plugins can add fields
  - start of capture regression tests
  - SNI support (issue #157)
  - lots of socks decoding improvements
  - fixed socks memory leak
  - smtp status code tagging (issue #180)
  - added missing DNS qtypes
  - tcp DNS support (issue #173)
  - DNS MX support
  - easybutton builds libpcap 1.5.1
  - proxy content type correctly
  - fixed viewer exit (issue #183)
  - added unique email filenames
  - src/dst raw view (issue #178)
  - SMTP subject encoded parsing
  - SMTP received header parsing (issue #175)
  - Basic IMAP tagging (issue #186)
  - Basic RDP tagging (issue #187)
  - Better bad passwordSecret error message (issue #190)
  - Upgrade d3 package
  - smtp file finger printing (#174)
  - include smtp user-agent header

0.9.2 2013/11/14
  - BREAKING: nodejs 0.8 is no longer supported
  - Upgrade d3 and cubism
  - Fixed searches so numbers don't have to be quoted
  - Fixed export hitting max number of stack frames
  - Connections tab new UI
  - Connections tab allows any field for src/dst
  - More user settings
  - Fixed unique.txt to deal with multi value fields
  - viewer.js now uses forever-agent package to help multi
    machine communication.  (npm install required)
  - easybutton installs node 0.10.20 now
  - fixed race condition with tag lookup rate limiting
  - expression ip.dst == ip:port wasn't working
  - more max stack fixes
  - users tab improvements (issue #152)
  - New views concept (issue #146), created in settings tab
  - settings tab improvements
  - Ability to search for http.uri.path, http.uri.key,http.uri.value for
    uri path, query string key, and query string value (parseQSValue must
    be set to true)
  - --dryrun doesn't use ES for anything now
  - New session hash algorithm
  - Token checking function now shared
  - Fixed broken upload
  - Change 'npm install' to 'npm update' everywhere
  - New maxFileTimeM for time rotation (issue #158)
  - Increased SMB decode buffer size
  - Fixed SMB decode infinite loop
  - Fixed expire bug with multi nodes on same machine and different traffic rates
  - Added connections.csv (issue #163)
  - Added unlock button to connections
  - small resolution UI improvements (issue #159)
  - sessionDetail cleanup
  - Permalinks are faster (issue #162)
  - Missing rir data would cause session detail to not open
  - Reassembled IP frames > ~5k would cause session detail to not open
  - Fixed right click issues (issue #169)
  - New payload8.src, payload8.dst that saves the first 8 bytes of sessions
    in hex
  - New socks.user field (issue #167)
  - Tagger supports CIDR and 1 level hostname lookups (issue #160)
  - DHT tagging (issue #154)
  - stylus > 0.39 fix
  - javascript loop length "improvements"
  - switch from forever-agent to keep-alive-agent, npm update required
  - caTrustFile config option (issue #161, pull #171
  - start of some javascript cleanup
  - BREAKING: Upgrade to jquery 2.x, no more IE <= 8 support
  - remove connect-timeout package requirement
  - increase 2 minute http timeout to 10 minutes
  - increase max session queried to 2 million


0.9.1 2013/10/03
  - Make sure at least one stats record is written per run
  - Display IRC channel in sessions view
  - Fix right click on sessions view info column
  - Fixed post increment issue in js0n code (issue #128)
  - Fixed broken hourly rotateIndex in viewer (issue #130)
  - Fixed broken settings page for other user (issue #126)
  - Basic SMB tagging
  - Basic ES query throttling
  - Added missing ssh.ver from spigraph
  - EXPERIMENTAL: Multi cluster search (issue #97)
  - Fixed CSV not equal search queries with range fields (issue #132)
  - BREAKING: To specify install dir with ./easybutton-build.sh  use --dir
    for example: ./easybutton-build.sh --dir /nids/moloch
  - Can build with PFRING now, easybutton-build.sh has --pfring
    or easybutton-single.sh asks
  - Basic smb parsing, disable with parseSMB=false
  - Basic socks4 and socks5 decoding
  - rir lookups, configure with rirFile=ipv4-address-space.csv
    https://www.iana.org/assignments/ipv4-address-space/ipv4-address-space.csv
  - Netflowish CSV exporting from UI
  - clean up db.pl some, rename rotate command to expire
  - With custom date queries can now select bounded by
  - New user setting for sessions sort order
  - Fixed encoding issues
  - New plugin pre save callback
  - Fixed entirePcap not setting correct Content-Type
  - New right click pivot option in spiview


0.9.0 2013/08/26
  - 32bit fix for lpd/fpd
  - easybutton now uses nodejs 0.10, 0.8 is still supported for now
  - Work around for tcp seq number wrapping causing viewer exit
  - dns parsing core fix
  - switch to nonblocking pcap saves
  - more debuging info on proxy failure
  - Fixed bug when setting viewUrl
  - Limit number of libnids errors (issue #115)
  - Display possible reasons for libnids IP Header error
  - Another domainless hostname fix (issue #116)
  - Exports should be between 2x-5x faster
  - Added actions menu for search/sessions
  - Scrub and Delete actions, user must have remove right enabled (issue #119, issue #89)
  - Add/Remove(remove right required) tags actions
  - Hourly rotation (issue #122)
  - unique.txt fixes (issue #123)
  - Actions can be done on linked sessions (issue #120)
  - SPI Graph auto refresh (issue #111)
  - Better error handling for SPI data display (issue #109)
  - List queries using [] syntax (issue #106)
  - user prefs with timezone display (issue #95)
  - Basic IRC searches
  - Disk Queue stats display


0.8.7 2013/07/12
  - Use recent versions of express which REQUIRES "npm install" in viewer directory
  - Use recent version of jade which requires extra spaces, use "git diff -w" to
  - Now index Host headers with and without port
  - pcapng exporting with meta data
  - Basic upload feature, doesn't support transfers of meta data yet
  - addUser.js has better help and error reporting
  - ES optimizations to use bool instead of and/or, also use regexp filter
    instead of regexp query
  - Changed ES stats shown to hopefully more useful ones
  - Fixed viewer exit on empty data gzip decode

0.8.6 2013/06/20
  - Deal with non data ES nodes
  - Viewer prints error if it can't find pcapDir setting
  - New setting dbFlushTimeout that controls how often we flush to ES
  - New setting compressES that turns on compresesion to ES, requires
    http.compression: true in elasticsearch yml file
  - libnids was overreporting traffic, switch to libpcap stats,
    bytes/sec and total bytes/sec in stats will be lower
  - Fixed recent jade warnings
  - Fixed openned export
  - minor ui improvements

0.8.5 2013/06/14
  - NOTICE: Requires at least 0.90.1 ES
  - New export dialog that asks for filename and number selection
  - spigraph shows health, decodes tags/ips, has sort by name
  - spigraph/spiview show total counts
  - upgrade to jvectormap 1.2.2 which fixes spigraph issues
  - deal with 113 (SLL) pcap type
  - header search and header cnt search didn't always work
  - ignore case of trailing .pcap when processing a directory
  - fixed bad bug with exporting large files corrupting pcap
  - HTTP file decoding works better
  - On exit ignore http queue limits

0.8.4 2013/05/28
  - NOTICE: Last version to support 0.20 ES
  - NOTICE: Changed some expressions, old versions are supported for now
        email.ct* => email.content-type*
        email.mv* => email.content-type*
        email.id* => email.message-id*
        email.ua* => email.x-mailer*
        header*   => http.hasheader*
        ua*       => http.user-agent*
        http.ua*  => http.user-agent*
  - valgrind fixes and memory reduction
  - New SPI Graph tab which lets you graph an expression per field
  - Now possible to chose which http request, response and smtp headers
    to index using headers-http-request, headers-http-response,
    headers-email sections
  - Session Graph now shows the full queried range instead of data
    available range
  - Fixed db.pl wipe error
  - Added density to db.pl info
  - Added override-ips config section that allows overriding of
    country, tag, asn for ips and cidr ips
  - Clean up add users UI a little, and clear fields on successful add


0.8.3 2013/05/09
  - full text for uri is now available
  - regex searches using == /REGEXHERE/
    regex can be slow so be careful
  - regex and wildcard searches full text instead of tokenized
  - fixed bug with uri.cnt not be recorded
  - filenumber generation rewritten, can now deal with
    multiple instances running and other edge cases
  - http body content is md5, although the encoded
    and non encoded version will get different md5s
  - detect when npm install needs to be run
  - quoted strings and regex strings detect better
  - new centerTime=time&timeWindow=minutes option to do +- views
  - show tags names in unique views
  - remember view setting for future session views
  - DNS qclass and qtype tags
  - Upgrade yara and glib version

0.8.2 2013/04/29
  - Install ES 0.90
  - fixed dropped packet stats
  - netflow plugin (issue #27)
  - memory capture improvements
  - record capture memory in stats
  - record filesize for offline pcap
  - remove port from http host header (issue #63)
  - db.pl prints more info by default,  multiple -v even more
    information, and new info command
  - fixed viewer crashes if pcap can't be read (issue #67)
  - minor css cleanup
  - Display CERT info in session view

0.8.1 2013/04/19
  - Should support nodejs 0.10.3, but still use 0.8.23 for now
  - Support RAW link type pcap files
  - renamed decode.js to pcap.js
  - Setting spiDataMaxIndices to -1 allows all for spiview
  - Log userId for requests
  - fixed uri.cnt
  - don't exit moloch-capture until all file creates finish


0.8.0 2013/04/17
  - New SPI View tab, REQUIRES elasticsearch 0.90 RC2 or later
  - config spiDataMaxIndices controls how many indices to run against since
    spiview feature can cause elastic search to blowup memory.
  - display date as year/mon/day
  - Lots of UI cleanup, slighly less ugly as before hopefully
  - 32 bit builds should work
  - Fixed bug where status codes/http methods weren't always recorded
  - New SMTP plugin callbacks, more to come
  - offline capture reading should work better with old libpcap versions
  - DB now stores full and tokenized version of user agents, ASNs, and cert info
  - verify the config file has a defaults section
  - display elastic search health for admin users on pages
  - display elastic search stats on stats page
  - display ip protocol friendly name
  - display simple png view of raw session data and attachments on mouseover,
    requires "npm install" in viewer directory
  - new much more accurate world map [thanks Dave]
  - fixed user name XSS issue [thanks z0mbiehunt3r]
  - fixed many viewer exits
  - timestamp display option in sessionDetail
  - graph now uses seconds if less then 30 minutes and hours if more
    then 5 days.  This makes display faster
  - Refactored how capture stores spi data in memory
  - Refactored hash table code
  - Added host.dns, host.http, host.email<|MERGE_RESOLUTION|>--- conflicted
+++ resolved
@@ -1,7 +1,7 @@
 NOTICE: Please see https://molo.ch/faq#upgrading-moloch for upgrading info
 
 ES Versions:
-  * Moloch >= 2.0.0  supports ES >= 6.7.0, 7.x is experimental
+  * Moloch >= 2.0.0  supports ES >= 6.7.0 or >= 7.1.0
   * Moloch >= 1.5.0  supports ES >= 5.5.0, 6.x, not 7.x or later
   * Moloch >= 1.0.0  supports ES >= 5.5.0, 6.x (not prod tested, only for new installs), not 7.x or later
   * Moloch >= 0.50.0 supports ES >= 5.5.0, not 6.x or later
@@ -18,12 +18,9 @@
 
 2.1.0 2019/11/xx
   - NOTE: All viewers must be 2.1 or later for them to communicate.  If not
-          upgradeing at once set s2sSignedAuth=false in default section of config.ini
+          upgrading at once set s2sSignedAuth=false in default section of config.ini
   - release - node 10.16.3, curl 7.66.0, glib 2.59.0, libpcap 1.9.1
   - release - remove ubuntu 14 builds
-<<<<<<< HEAD
-  - release - on Centos build with devtoolset-7
-=======
   - db - new shrink command
   - db - new --gz option to compress backups
   - capture - support named pipes better (issue #1169)
@@ -32,7 +29,6 @@
               linked sessions by default now
   - capture - deal with extra long config values in more places
   - capture - snf improvements
->>>>>>> f05b2651
   - viewer - default max aggregation size is 10000 to work with ES 7.x OOTB,
              new maxAggSize setting
   - viewer - added right-click replacer for %DBFIELD% (thanks tlacuache)
@@ -42,19 +38,14 @@
   - viewer - csp header support
   - viewer - Fix some XSS/rXSS by setting correct content type
   - viewer - Improve permission checking
-<<<<<<< HEAD
-  - capture - New email.smtpHello field
-=======
   - viewer - Use RE2 for regex
   - viewer - shortcuts can be locked from changes
   - wise - switch to ioredis implementation so clusters/sentinel works
   - s3 - many fixes (thanks pjsg)
   - s3 - support compressing pcap when s3WriteGzip is set to true (thanks pjsg)
   - s3 - can fetch data from metadata service (thanks pjsg)
->>>>>>> f05b2651
 
 2.0.1 2019/09/09
-  - NOTE: Last version to support ubuntu14
   - release - cyberchef 9.4.0
   - capture - label TLS 1.3 sessions correctly (issue #1137)
   - capture - New simpleMaxQ setting to control max disk Q
