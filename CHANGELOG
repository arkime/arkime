--- conflicted
+++ resolved
@@ -28,7 +28,6 @@
 NOTICE: Restart wiseService before capture when upgrading
 NOTICE: Cross-cluster Shortcuts require you to not restart all your viewers at once after upgrading
 
-<<<<<<< HEAD
 5.0.0 2023/09/xx
   - BREAKING - s3Compression/simpleCompression now default to zstd
   - BREAKING - s3WriteGzip removed, use s3Compression=gzip
@@ -45,12 +44,9 @@
   - viewer - removed x-moloch-auth
 
 
-4.3.3 2023/07/xx
-=======
 4.4.1 2023/08/xx
 
 4.4.0 2023/08/02
->>>>>>> 9473d2f0
   - release - cyberchef 10.5.2
   - release - update arkime_update_geo.sh to use different manuf location
   - all - improved json verification
