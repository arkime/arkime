NOTICE: Please see https://molo.ch/faq#upgrading-moloch for upgrading info

ES Versions:
  * Moloch >= 2.0.0  supports ES >= 6.7.0, 7.x is experimental
  * Moloch >= 1.5.0  supports ES >= 5.5.0, 6.x, not 7.x or later
  * Moloch >= 1.0.0  supports ES >= 5.5.0, 6.x (not prod tested, only for new installs), not 7.x or later
  * Moloch >= 0.50.0 supports ES >= 5.5.0, not 6.x or later
  * Moloch >= 0.18.1 supports ES 2.4.x, >= 5.3.1 not 6.x or later

Node Versions:
  * Moloch >= 2.0.0 requires NodeJS 10.x
  * Moloch >= 1.6.0 requires NodeJS 8.x, 8.12 or later
  * Moloch >= 1.0.0 requires NodeJS 8.x
  * Moloch >= 0.20.0 requires NodeJS 6.x
  * Moloch >= 0.18.1 requires NodeJS 4.x

NOTICE: Restart wiseService before capture when upgrading

<<<<<<< HEAD
2.1.0 2019/09/xx
  - release - node 10.16.3, curl 7.66.0
  - release - on Centos build with devtoolset-7
=======
2.1.0 2019/10/xx
  - release - node 10.16.3, curl 7.66.0, glib 2.59.0
  - release - remove ubuntu 14 builds
  - viewer - default max aggregation size is 10000 to work with ES 7.x OOTB,
             new maxAggSize setting
  - viewer - added right-click replacer for %DBFIELD% (thanks tlacuache)
  - viewer - display JA3s and hassh
  - viewer - support file expresssion in more places (issue #1172)
  - viewer - fix files date display (issue #1164)
  - viewer - csp header support
  - db - new shrink command
  - capture - support named pipes better (issue #1169)
  - wise - switch to ioredis implementation so clusters/sentinel works

>>>>>>> 3f52c0e6

2.0.1 2019/09/09
  - NOTE: Last version to support ubuntu14
  - release - cyberchef 9.4.0
  - capture - label TLS 1.3 sessions correctly (issue #1137)
  - capture - New simpleMaxQ setting to control max disk Q
  - capture - http CONNECT method will now classify payload (issue #1153)
  - capture - Initial dtls support
  - viewer - cancel current ES query on new query
  - viewer - fix connections page timezone
  - viewer - fix not auto quoting all expressions (issue #1146)
  - viewer - fix security warnings

2.0.0 2019/08/19
  - NOTICE: This versions requires ES 6.7.x (6.8.2+/7.3+ recommended) or later
  - NOTICE: db.pl upgrade is required, see https://molo.ch/faq#how_do_i_upgrade_to_moloch_2
  - release - cyberchef 8.30.0, node 10.16.2, yara 3.10.0
  - release - include sample headers parsing and turn them on by default
  - release - easybutton supports osx
  - all - Fix some elasticsearch deprecation warnings
  - all - elasticsearch 7 support
  - db - backup command now saves meta data so restore can do a rollback (thanks codesniffer)
  - db - improve optimize to deal with connection closed better
  - parliament - Can configure multiple of each type of notifier
  - viewer - Can display pcap retention in Capture Stats tab
  - viewer - Added uploadFileSizeLimit
  - viewer - Can interact with users in multiES if usersElasticsearch is set
  - viewer - Can just delete SPI
  - viewer - Added shortcuts feature
  - viewer - add bytes as a graphing choice
  - viewer - support ip == ipv4 and ip == ipv6 expressions
  - viewer - pivot dropdown option in spiview (issue #1135)
  - viewer - optional milisecond display
  - viewer - Support view parameter for unique/multiunique
  - viewer - Support ES client auth and insecure better (thanks Scott)
  - viewer - Lots of stats summing, avg, sorting fixes
  - capture - Initial ipv6 gtp support
  - capture - no longer send packet lengths to ES by default (enablePacketLen)
  - capture - add truncated-pcap tag to sessions where all pcap isn't written
  - capture - fixed ja3s mishandling of 10/11 extension types (thanks Norwegian Healthcare CERT)
  - capture - fixed ja3 mishandling of 11 extension types (thanks Norwegian Healthcare CERT)
  - capture - Added startsWith,contains,endsWith rule expression modifier
  - capture - honor the caTrustFile directive (thanks Matt)
  - capture - fix data bytes calulations for icmp/udp (thanks Brian)
  - capture - initial vxlan support
  - capture - Myricom/AFPacket improvements (thanks Scott)
  - capture - updates to classifiers: telnet, mpls
  - suricata - support timezones and slashes in signatures better
  - suricata - support huge alert lines
  - wise - support arrays for json elements

1.8.0 2019/04/03
  - NOTICE: This will be the last version to support ES 5
  - NOTICE: db.pl upgrade is required
  - all - support tokens for host.*/http.uri/http.useragent field
  - viewer - should output csv with commas in fields correctly
  - viewer - new Show Packets view in session detail
  - viewer - map show xff countries
  - capture - libfuzzer fixes
  - capture - fix core on exit if a pcapDir doesn't exist (issue #1030)
  - viewer - new elasticsearchTimeout var that is used with ES queries
  - viewer - can now limit query time frame per user
  - viewer - node stats now paginates correctly
  - viewer - support hsts (issue #853)
  - viewer - support simple range queries field == min-max (no spaces)
  - viewer - Users page refactor

1.7.1 2019/02/14
  - NOTICE: db.pl upgrade is required
  - viewer - upgrade to d3 v5 for connections page
  - viewer - typeahead history for spigraph/connections
  - viewer - stats tasks page has a num item selector now
  - viewer - welcome message for new users
  - viewer - save the last time a user used moloch
  - viewer - two --debug will display why proxying traffic
  - viewer - connections now uses ipv6.port and ipv4:port
  - viewer - fix date/time picker timezone and input bugs
  - wise - support json paths
  - wise - improve alienvault loading
  - capture - more tcpflags fields can be matched with rules
  - capture - print more stats at exit with --debug
  - capture - fix small bpf memory leak
  - capture - rules can support most .cnt fields
  - capture - fix OBR if cert has no serial
  - capture - libfuzzer support and initial fixes
  - parliament - add no alert cluster type
  - parliament - remove selected acknowledged issues
  - parliment - add help page


1.7.0 2019/01/17
  - NOTICE: db.pl upgrade is required
  - release - node 8.15.0, cyberchef
  - capture - new cert remainingDays field
  - capture - new tcp initRTT field
  - viewer - cron query notifications (issue #489)
  - viewer - can't use es scroll api with "from" (issue #981)
  - viewer - Export CSV uses the columns shown
  - viewer - field history for search expression (issue #595)
  - viewer - fix date/time picker not using user set timezone (issue #977)
  - viewer - don’t display undefined or empty field values
  - viewer - fix timezone parsing in session detail date field values
  - viewer - show error if using an outdated browser (issue #980)
  - viewer - export results intersection
  - viewer - add clickable labels to the info column
  - viewer - reset the width of the session table columns when switching back to the default
  - parliament - search and page results on the issues page (issues #982 and #983)
  - parliament - add a length of time threshold for “low packets” issues (issue #968)
  - capture - Fixed corrupt file sequence numbers being used when
              when ES is under heavy load
  - capture - Fix importing more then 256 files at once not working correctly (issue #984)
  - all - communityId support for tcp/udp (issue #966)
  - capture - In live capture clean up sessions even if no packets are being received
  - db - improve expire efficiency
  - capture - fix elasticsearch classifier
  - capture - for offline pcap honor umask when --copy is used (issue #976)
  - viewer - Fix some rXSS, thanks Esben Sparre Andreasen of Semmle Security Research Team

1.6.2 2018/12/07
  - NOTICE: db.pl upgrade is required
  - suricata - fix crash when signature name > 128 characters long
  - suricata - fix severity parsing (again)
  - capture - fix possible crash when exporting invalid utf8
  - db - support new --shardsPerNode option
  - viewer - don't issue search when closing the date/time pickers
  - viewer - download packets src/dst bytes img
  - viewer - option to show timezone with every timestamp
  - viewer - added new user permissions (hideStats, hideFiles, hidePcap, and disablePcapDownload)
  - parliament - add option to provide link to dashboard in alert notifications
  - viewer - configure connection node/link popup data
  - release - build snf plugin with screwdriver
  - capture - fix tls parser inifite loop
  - viewer - can customize fields in the info column
  - viewer - new es recovery tab
  - viewer - stats page shows when data is being loaded from server

1.6.1 2018/11/06
  - NOTICE: db.pl upgrade is required
  - capture - ja3s support (issue #949)
  - capture - hassh support (issue #950)
  - capture - simpleKEKId can be a template
  - all - Certificate org names can be an array now
  - wise - reverse dns supports servers setting
  - all - new written/unwritten stats to see how much Moloch has written or
          not written to disk
  - all - don't index packet positions or packet lengths in ES

1.6.0 2018/10/29
  - NOTICE: db.pl upgrade is required
  - release - glib 2.56.2, yara 3.8.1, curl 7.61.1, lua 3.3.5, node 8.12.0
  - db - expire checks min lastPacket in each session2 like curator, not just
         based on name
  - wise - support any field for ES WISE source
  - viewer - packet search (hunt)
  - viewer - admins can see forced expression for users in history
  - viewer - option to add sessions table column configuration to a view
  - viewer - files and stats tables can be customized
  - suricata - parse severity
  - capture - new _dontCheckYara rule ops
  - parliament - add --debug option
  - parliament - add --dasboardOnly flag
  - capture - set vlan field for afpacket
  - capture - new setting parseHTTPRequestHeaderAll, which will parse ALL request
              headers not already parsed into 1 ES field (pr #914)
  - capture - new setting parseHTTPResponseHeaderAll, which will parse ALL response
              headers not already parsed into 1 ES field (pr #914)
  - capture - new setting parseSMTPHeaderAll, which will parse ALL email headers
              not already parsed into 1 ES field (pr #914)
  - capture - new setting parseDNSRecordAll, which will parse a full DNS record
              into multiple new ES fields (pr #914)
  - viewer - show shortcuts on shift
  - capture - initial gtp tunnel support (issue #926)
  - wise - new wiseLogEvery to control how often plugin logs (0 disables)
  - capture - experimental autoGenerateId config to use ES auto generated ids
  - viewer - Ability to download files based on hash (pr #927)
  - viewer - Can resize/save columns (issue #909)
  - multiviewer - Can save user settings and such (pr #935)
  - viewer - Can share views with all other users
  - db.pl - New backup/restore commands, saves everything but sessions

1.5.3 2018/09/10
  - release - libpcap 1.9.0
  - all - new hourly[2348]/hourly12 rotateIndex
  - all - deal with talking to multiple wise servers better
  - all - --insecure option
  - all - use package-lock.json so all builds use the same packages
  - viewer - fix some spiview display issues (dns ip, email headers)
  - viewer - fix upload command tags (issue #888)
  - viewer - aes-256-ctr: fix issues decoding larger files
  - viewer - set rejectUnauthorized for ES connections (issue #894)
  - viewer - fix some payloads not displaying for css reasons
  - viewer - added zoom buttons to connections
  - viewer - keyboard shortcuts
  - capture - require gnu99 supporting compiler
  - capture - if single tcp data packet left at save time, try and classify it (issue #880)
  - capture - for live captures prevent out of order stats records
  - capture - aes-256-ctr: iv is 12B, limit maxFileSizeG to 64G, dek is more random
  - capture - Added corrupt setting to saveUnknownPackets
  - capture - new -o option to override config file from command line
  - capture - trim leading/trailing whitespace from config options
  - capture - new --nostats option to stop stats from being sent to ES
  - capture - fix http socket leak on errors
  - capture - new -F option to specify files that contain a list of pcap files to process
  - capture - new --reprocess option that won't create a new file entry (but
              will duplicate SPI data)
  - capture - add IPPORT_DROPPED count to stats log
  - capture - fix some possible bad memory reads in oracle/radius/http parsers
  - capture - fix some possible integer overflow issues
  - capture - fix tcp sequence number issues
  - parliament - uses Vue now
  - parliament - support email alerts
  - parliament - new edit slider to show edit buttons
  - parliament - many improvements how issues work

1.5.2 2018/07/26
  - capture - new custom-fields section
  - viewer - new custom-views section
  - capture - fix for inplace pcap ingestion not displaying pcap in viewer, introduced in 1.5.0
  - capture - support QUIC version >= 40
  - release - Build Ubuntu 18.04 version
  - wise - fixed sources that didn't register at startup

1.5.1 2018/07/23
  - capture - fix ipv6 sctp hang
  - viewer - added back many tooltips
  - viewer - fix crash when node doesn't exist
  - viewer - fixed some fields not showing up
  - snf - new config snfFlags
  - viewer - fix sorting by a column that isn't in all indices
  - capture - memory leak fix
  - suricata - keep alerts for suricataExpireMinutes setting

1.5.0 2018/07/16
  - BREAKING: wiseCache redis name changes
  - viewer - sessions, spiview, spigraph, connections, help, users, history pages implemented
             in Vue instead of AngularJS
  - viewer - split stats capture graphs/stats into 2 tabs
  - viewer - stats now has sort option
  - capture - new maxTcpOutOfOrderPackets setting, default 256
  - capture - drophash supports v6 and saving
  - wise - support talking to wise over https, use wiseURL
  - capture - basic mqtt parsing
  - capture - rules reload without restarting
  - viewer/db - new hide-node/unhide-node commands to hide commands in capture stats
  - viewer - New queryAllIndices
  - multiviewer - no longer need to have the same rotateIndex everywhere
  - capture - initial saveUnknownPackets support
  - capture - new interfaceOps for ops per interface
  - capture - new filenameOps for ops per filename (issue #857)
  - s3 - use 1.0 field names
  - viewer - fix a case when decoding failed
  - all - ESP now has first packet capture if trackESP is set
  - capture - magicMode remove molochmagic and added both mode
  - wise - initial splunk source
  - capture - new suricata plugin
  - wise - [right-click] with no colon now loads directly from wise.ini
  - capture - decode dns punycode into dns.host, dns.puny has original
  - capture - yaraEveryPacket (default true) when false only does first packets
  - capture - yaraFastMode (default true) when false turns off fast mode
  - viewer - switch to javascript png implementation
  - all - added some GRE erspan support
  - viewer - support gt/lt queries for ip
  - capture/wise - can now configure what fields map to what wise queries and
                   send almost any field (issue #840)
  - all - added used space stat
  - all - changed free space stat to use 1000 based units
  - viewer - removed AngularJS, all pages implemented in Vue
  - capture - hsrp classify

1.1.1 2018/05/31
  - all - fix http.statuscode
  - capture - fix _dropByDst/_dropBySrc crash
  - capture - tcpflag are always counted (issue #849)
  - viewer - fix 10k sessions.json failure

1.1.0 2018/04/30
  - all - basic sctp capturing, no decoding (issue #828)
  - all - intial unencrypted 802.11 Data Frame support (issue #834)
  - db - new segments option to expire and optimize
  - release - curl, node, cyberchef
  - viewer - http.uri and host* allows pasting a URL and doing the right thing (pull #831)
  - capture - New logHTTPConnections setting (pull #749)
  - capture - new wiseExcludeDomains setting, used before sending to wiseService (issue #340)
              defaults to ".in-addr.arpa;.ip6.arpa"
  - wise - full ipv6 support
  - capture - basic sccp classify
  - all - initial frame relay support (issue #838)
  - all - initial 4 over 6 and 6 over 4 support
  - viewer - support fields=id for sessions.csv (issue #839)
  - reindex2 - added --pause option
  - viewer - more stats page fixes

1.0.0 2018/04/05
  - db - always update stats/dstats indices for now
  - parliament - fix es drop error msg
  - tests - make server everything has started before running tests

1.0.0-rc2 2018/03/29
  - viewer - Change default spiDataMaxIndices to 4 everywhere
  - viewer - work around for ES 6 issue https://github.com/elastic/elasticsearch/issues/27740
  - capture - fixed netflow plugin
  - tests - initial parliament tests

1.0.0-rc1 2018/03/20
  - viewer - minor stats page fixes
  - release - new top level package.json/node_modules to make package smaller

1.0.0-beta3 2018/03/15
  - viewer - stats page implemented in Vue instead of Angular
  - capture - some code clean and better thread safe counters
  - viewer - convert field names in saved column sets from pre 1.0

1.0.0-beta2 2018/03/08
  - capture - decode some dhcp
  - capture - tag a tls session with cert:self-signed
  - capture - reload geo, rir, yara and oui files without restarting (issue #692)
  - capture - remove yara 1.x support
  - viewer - cron jobs now use the timestamp time and not last packet time when choosing sessions to look at
             this means delay is shorter, although when upgrading to 1.0 some sessions will be not looked at.

1.0.0-beta1 2018/02/20
  - capture - calculate sha256 too (set supportSha256 tru)
  - wise - support sha256 lookups
  - capture - fix disable fields
  - capture - src/dst ip/port can be used to trigger rules now
  - capture - ip fields in rules can now be CIDR
  - capture - simple writer now flushes after 10 seconds of no writting
              there still can be pagesize bytes unwritten (issue #777)

1.0.0-alpha2 2018/01/31
  - Read alpha1 below
  - release - correct geo files
  - capture - set default geo file path

1.0.0-alpha1 2018/01/26
  - NOTICE: Supported ES Versions: 5.6.x, 6.x (for new installs)
  - NOTICE: hasheader for email/http for old sessions will not be migrated
  - all - rename all field names
  - all - no more analyzed ES fields, everything is a keyword field
  - all - full ipv6 support
  - all - tags index removed, tags/hasheader stored as first class fields
  - all - new reindex2 script to move from pre 1.0 to 1.0
  - capture - http uri field no longer starts with // (issue #732)
  - capture - use maxminddb instead of geoip now (issue #771)
  - all - Country codes are now 2 letters instead of 3 letters
  - release - node 8.9.4


0.50.1 2018/03/29
  - NOTICE: Supported ES Versions: >= 5.5.0, 6.x is NOT supported
  - release - upgrade curl, yara, glib
  - viewer - sessions.csv handle multiple fields parameters
  - parliament - better dismissing
  - all - new hourly6 rotateIndex, for every 6 hours
  - parliament - first version of alerts
  - parliament - rename server.js to parliament.js
  - wise - trim spaces after spliting config values
  - capture - better pop3 detection
  - capture - correctly lowercase user
  - release - added --install to easybutton (issue #812)
  - capture - basic memcache classify
  - viewer - disable TLS 1.0
  - viewer - ES scrolling should be much faster


0.50.0 2018/01/24
  - NOTICE: Supported ES Versions: >= 5.5.0, 6.x is NOT supported
  - viewer - Fixed CSV export of fields within objects (issue #790)
  - capture - Retry http requests on connect failures
  - capture - better SLL pcap support (issue #791)
  - capture - icmp code and type were swapped
  - viewer - shards tab can now exclude/include nodes/ips to move shards around
  - capture - removed ES check for http.compression since on default in ES 5
  - capture - clean up sockets better
  - db.pl - now default to a max of 24 shards
  - parliament - initial display of detected issues
  - parliament - move all calls behind /parliament to make easier to reverse proxy
  - viewer - users forceExpression handles special characters correctly again

0.20.2 2018/01/04
  - NOTICE: Supported ES Versions: 2.4.x, > 5.3.1, 6.x is NOT supported
  - viewer - upgrade elasticsearch-js
  - capture - new --host commandline option to specify how viewers should talk to host
  - capture - added classify: dhcp, dhcpv6, splunk, isakmp, aruba-papi
  - capture - improved classify: bitcoin, ntp, ssdp
  - capture - index first N (default 256) bytes of post bodies, controlled by maxReqBody setting
  - capture - more stats on packet processing/failures
  - viewer - cleanup sessionErro
  - viewer - remove dead code
  - tests - more viewer tests
  - viewer - upgrade Cyberchef to 6.8.0
  - capture - basic mpls stripping (issue #779)
  - viewer - start of esshards tab in stats
  - parliament - first version (can install with Configure --parliament)
  - wise - can now install with Configure --wise
  - release - node 6.12.3

0.20.1 2017/11/06
  - NOTICE: Supported ES Versions: 2.4.x, 5.1.2, 5.2.x, > 5.3.1, 5.4.x, 5.5.x, 5.6.x
  - viewer - graph hover now respects timezone setting (issue #757)
  - capture - decode icmp type/code (issue #751)
  - viewer - upgrade Cyberchef to 6.4.5
  - viewer - es indices tab (#761)
  - viewer - es tasks tab (#763)
  - capture - ssh parser crash fixed (introduced in 0.20.0)

0.20.0 2017/10/31
  - NOTICE: Supported ES Versions: 2.4.x, 5.1.2, 5.2.x, > 5.3.1, 5.4.x, 5.5.x, 5.6.x
  - NOTICE: db.pl upgrade is required
  - capture - added --packetcnt from @jmd1212
  - capture - handle monitor directory being empty
  - capture - basic fbzero parser as quic
  - capture - pjl, dcerpc detection
  - release - on ubuntu, plugins weren't loading dependencies correctly
  - viewer - made number of packets displayed setting accurate
  - release - move node install from release to easybutton (issue #720)
  - release - install ES 5
  - capture - initial SMTP BDAT support
  - viewer - initial history support
  - capture - new advanced setting maxMemPercentage that will abort capture if reached
  - capture - basic rip, nzsql detection
  - capture - improved quic, mysql detection
  - capture - plugins can now replace how SPI data is sent to ES
  - viewer - fixed right client menu not working (issue #740)
  - viewer - add/remove tags update tag count (PR #756)
  - viewer - support sessions resize better
  - release - use screwdriver to build and test
  - release - upgrade node version
  - viewer - fix EXISTS! being reformatted (issue #747)
  - viewer - Don't allow * by itself in expressions anymore, must use EXISTS!
  - viewer - removed babel, newer browsers required

0.19.2 2017/08/25
  - NOTICE: Supported ES Versions: 2.4.x, 5.1.2, 5.2.x, > 5.3.1, 5.4.x, 5.5.x, 5.6.x
  - NOTICE: Requires wiseService upgrade if using wise
  - capture - ja3 support (https://github.com/salesforce/ja3/) (issue #706)
  - viewer - spi view column sets (issue #713)
  - viewer - remove jade dependency since using pug now
  - release - node 6.x
  - viewer - fix world map button (issue #724)
  - tests - viewer tests are updated and all passing again
  - viewer - most session detail labels now have menus (issue #723)
  - s3 - fixed deadlock (issue #716)
  - wise - only allow 4096 waiting sessions
  - viewer - add top 10 countries to map (#564)
  - viewer - type ahead improvements, disable by default for multiviewer
  - snf - fix build (issue #719)
  - viewer - abbreviate large units for data bytes (issue #680)
  - viewer - add href to nav tab links (issue #651)
  - viewer - save spiview fields (issue #715)
  - easybutton - Upgrade yara, glib, curl versions
  - viewer - session columns are resizeable (issue #676)
  - wise - ja3 support
  - capture - fixed capture crash when wiseService is restarted
  - release - build a better NOTICE file for binary releases
  - wise - don't crash on "null" json values
  - viewer - decode Basic auth values
  - viewer - ES scrolling should work better

0.19.1 2017/07/13
  - NOTICE: Supported ES Versions: 2.4.x, 5.1.2, 5.2.x, > 5.3.1, 5.4.x
  - viewer - stats bytes human readable format
  - capture - fix wise plugin crash
  - viewer - handle corrupt theme
  - capture - fix quic parser crash
  - release - libyaml as a dependency


0.19.0 2017/07/11
  - NOTICE: Supported ES Versions: 2.4.x, 5.1.2, 5.2.x, > 5.3.1, 5.4.x
  - viewer - remove old UI
  - viewer - CyberChef integration (must always add hex decoding)
  - viewer - spigraph sort and refreshing improvements
  - viewer - spiview fixed unique malform url
  - viewer - stats allow comma separated list
  - capture - rulesFiles and rules support
  - capture - fixed daq building
  - viewer - ES scrolling didn't work (issue #697)
  - easybutton - Upgrade yara, glib, geoip, curl versions
  - capture - fixed writer crash with --copy (issue #711)
  - viewer - lots of stats tab fixes (issue #629,#655)
  - viewer - setting for query on page load (issue #599)
  - viewer - don't sort unsortable columns (issue #593)
  - viewer - clipboard fixes (issue #707)

0.18.3 2017/05/25
  - NOTICE: Supported ES Versions: 2.4.x, 5.1.2, 5.2.x, > 5.3.1, 5.4.x
  - viewer - Other decodings (issues #684, #670)
  - viewer - Text lineup (issue #598)
  - wise - track average running time
  - viewer - session graph uses timezone setting
  - viewer - fixed cron query creation with forwarding failures
  - viewer - new serverSecret instead of passwordSecret for S2S
  - viewer - csv export uses visible columns in session table (issue #601)
  - viewer - stats page improvements (issue #682)
  - viewer - do a better job on quoting expressions (issue #694)
  - viewer - remove duplicate TLS section
  - viewer - back button works better with new UI
  - viewer - fixed connections query size (issue #685)
  - viewer - Real SPA (issue #664)
  - viewer - Align email header (issue #690)
  - viewer - Fixed email query generation (issue #689)
  - viewer - spigraph copy/paste (issue #646)
  - db - handle _optimize vs _forcemerge

0.18.2 2017/04/16
  - NOTICE: Supported ES Versions: 2.4.x, 5.1.2, 5.2.x, > 5.3.1, 5.4.x
  - capture - New snapLen variable, by default 16384
  - release - Configure improvements
  - release - ethtool startup commands moved to moloch_config_interfaces.sh
  - viewer - custom themes
  - viewer - fix clickable session field off-focusing too easily
  - viewer - can cancel spiview loads (issue #637)
  - viewer - expose session length in pagination select box (issue #677)
  - viewer - fix spiview not updating (issue #656)
  - viewer - type ahead fixes/dismiss (issue #591)
  - viewer - apply search expression to url (issue #649)
  - viewer - display array values in sessions correctly (issue #625)
  - viewer - fix broken node display in stats (issue #672)
  - viewer - permalink fixes (issue #673)
  - viewer - spigraph field typeahead fixes (issues #647)
  - viewer - connections field typeahead fixes (issues #675)
  - viewer - display when packets are rendering
  - viewer - make sorting icons consistent
  - viewer - connections tab links are rendered correctly (issue #641)
  - viewer - make sure connections popup renders inside view (issue #644)
  - capture - support ES basic auth (issue #679)
  - release - Configure supports multiple interfaces
  - release - only use systemd files if systemctl and /etc/systemd exists

0.18.1 2017/03/28
  - NOTICE: Supported ES Versions: 2.4.x, 5.1.2, 5.2.x (5.3.0 is NOT supported)
  - release - node 4.8.1, lua 5.3.4, curl 7.53.1, glib2 2.52.0
  - capture - handle certs with after dates before the before date
  - capture - actually truncate urls, previous fix didn't work (issue #458, #667)
  - capture - handle certs with pre epoch times
  - capture - more magicMode basic detections
  - db - Handle timeouts and nodeNames better with upgrading from db version 30 to 34
  - capture - fix race condition when quiting and processing unsaved sessions

0.18.0 2017/03/21
  - NOTICE: Upgrading to 0.18 requires an outage for db.pl upgrade (~5 min)
  - NOTICE: Must upgrade wiseService BEFORE upgrading moloch-capture.
            New 0.18.0 wiseService can be used with older moloch-capture.
  - NOTICE: db.pl upgrade REQUIRES *ALL* moloch-capture to be down
  - NOTICE: Supported ES Versions: 2.4.x, 5.1.2, 5.2.x (5.3.0 is NOT supported)
    ES 5 users READ: https://molo.ch/faq#how_do_i_upgrade_to_es_5x
  - NOTICE: 0.18.0 has a new look and feel. Some features have been added, removed,
    or temporarily are missing.  Feedback using slack or github issues welcome.
  - wise - md5 lookups now associated with contentType
  - wise - virustotal support
  - capture - contentType now sent to wise for md5 lookups
  - db - all indices except sessions-* are reindex for ES5 support
  - capture - all readers must use batch interface
  - multi - fixed tags for new ui /detail and added tests
  - viewer - files tab uses new ui
  - viewer - users tab uses new ui
  - viewer - stats tab uses new ui (/stats.old available temporarily)
  - viewer - sessions tab uses new ui (/sessions.old available temporarily)
  - viewer - newUI setting removed
  - viewer - spiview tab uses new ui (/spiview.old available temporarily)
  - viewer - connections tab uses new ui (/connections.old available temporarily)
  - capture - pcapWriteMethod=simple-nodirect uses the simple writer without direct
              writes.  Required for some file systems like zfs
  - viewer - spigraph tab uses new ui (/spigraph.old available temporarily)
  - capture - tpacketv3 handles multiple interfaces correctly (issue #658)
  - easybutton - singlehost and config removed, build remains for now
                 make install & make config should work
  - capture -

0.17.1 2017/01/30
  - NOTICE: ES 2.4 or ES 5.1.2 required (ES 5.x isn't recommended for production yet)
    ES 5 users READ: https://molo.ch/faq#how_do_i_upgrade_to_es_5x
  - NOTICE: Can only update directly from Moloch 0.11.1 or later
  - capture - handle missing syn/ack better
  - capture - better mongo detection
  - db - dstats_2 and stats_v1 now use date for time for kibana support, also prepares for ES 5 upgrade
  - capture - some arm64 fixes (issue #584)
  - viewer - new settings page
  - capture - tpacketv3 no longer requires a bpf
  - capture - pfring uses batch packet api
  - capture - fix libpcap multiple interface crash (issue #610)
  - release - Configure improvements

0.17.0 2017/01/05
  - NOTICE: npm update required
  - NOTICE: ES 2.4.x required
  - NOTICE: Last version that can be updated directly from Moloch 0.11.0 or earlier
  - viewer - New sessions UI (newUI=true)
  - all - Initial ES 5.0 support (do not use in production!)
  - all - Refactor many ES calls to remove depreciated syntax
  - viewer - Handle multiple query parameters better
  - WISE - basic elasticsearch source
  - all - Initial pcap encoding support, variables
    * simpleEncoding: aes-256-ctr or xor-2048
    * simpleKEKId - The kek id to use from the keks section
    * [keks] - A section with multipl kekid=passwords
  - capture - Fixed yara 1.7 multithread crash (issue #568)
  - capture - Handle frag gre with frag ip inside
  - viewer - New Help UI (based on new ui)
  - viewer - New bounding select box
  - viewer - Fix clicking map not applying query expression
  - db - New sync-files which does both add/rm missing faster
  - viewer - Add column menus
  - viewer - Fix reordering columns
  - viewer - Fix unnecessary whitespace when copying values from session table
  - viewer - Add IP:Port option to field menus
  - viewer - Permalink adds "openAll=1" parameter
  - capture - mysql tls parser
  - capture - llmnr and mdns
  - capture - version command line option prints library versions too
  - release - GeoIP 1.6.9, curl 7.52.1, pcap 1.8.1, glib 2.50.2, node 4.6.2
  - capture - Use inotify directly since glib2 monitor doesn't expose close write
  - capture - support yara 3.5 (issue #521)
  - capture - new --op option to set any field (issue #412)
  - capture - added dontSaveSPI=1 support to tagger/wise to not save SPI data (issue #505)
  - capture - basic kafka, dropbox-lan-sync detection
  - capture - new scrubspi plugin
  - viewer - Apply user setting timezone
  - viewer - Add "EXISTS!" to search expression typeahead results
  - viewer - split session spi data and pcap loading into two apis

0.16.1 2016/11/28
  - NOTICE: db.pl upgrade is required
  - capture - out-of-order and acked-unseen-segment tags
  - capture - initial pppoe support (issue #536)
  - capture - new timestamp field when record written
  - db - new duplicate firstPacket, lastPacket, ipSrc, ipDst, portSrc, portSrc to
         make Kibana work better with moloch data.
  - db - fix info command
  - viewer - don't crash if we can't decode, still might not decode well though (issue #522)
  - wise - threatstream sql capture importId and handle stripping hostname for lookups
  - capture - new pcapReadMethod of tpacketv3 on linux
  - capture - new option magicMode: libmagic, libmagicnotext, molochmagic, basic, none
  - capture - The tpacketv3, libpcap* pcapReadMethod now batch packets before adding
              to packet queues to reduce mutex lock contention
  - wise - Support dos format tagger files
  - capture - basic tacacs, flash-policy detection

0.16.0 2016/10/14
  - NOTICE: Requires node v4.x (development done with v4.6.0).  If upgrading, remove the
            node_modules and run "npm install" in viewer and wiseService directory
  - viewer - upgrade many packages
  - wise - upgrade many packages
  - easybutton - download prebuilt node 4.6.0
  - capture - set accept-encoding for all requests (issue #542)
  - capture - simple oracle parser
  - viewer - cron jobs should work much better, unfortunately the delay (~11min)
             before items are processed is longer (issue #546)
  - capture - http passer now tags passwd= and pass= as http:password
  - capture - running on ipv6 improvements (issue #545)
  - capture - 0.15.1 broke antiSynDrop=false, now works again
  - viewer - supports multiple --debug on command line to up level
  - release - supports systemd and lua plugin, slightly more user friendly

0.15.1 2016/10/05
  - NOTICE: Last version to support node 0.10
  - release - build pfring, daq, snf plugins
  - wise - threatstream zip method broke in 0.15 (issue #534)
  - wise - support url type
  - viewer - read cert/key before dropping permissions (issue #504)
  - all - tcpflag counting (issue #506)

0.15.0 2016/09/14
  - NOTICE: Requires ES 2.1 or later (recommend 2.4)
  - capture - basic flap detection
  - db.pl - fixed hourly expiration (issue #501)
  - capture - detect tcp syslog, udp sip, tcp nsclient
  - capture - handle syn/ack before or with no syn
  - capture - support classifiers based on port
  - capture - detect zabbix
  - viewer - fixed missing stats data (issue #502)
  - wise - optionally use external cache (issue #495)
  - wise - threatstream can now use the opticlink db directly!
  - capture - also record stats every 10 minutes
  - viewer - stats can now show 5, 60, 10 minute stats
  - viewer - make sure userNameHeader is set before trying to use, and warn if viewHost is not localhost
  - viewer - better ipv6 header decoding
  - capture - fixed multithread compressES=true crash (issue #524)
  - capture - Myricom snf reader plugin support
  - easybutton - ES 2.4.0

0.14.2 2016/07/06
  - NOTICE: 0.14.x will be the last version to support ES 1.x and ES 2.0
  - viewer - limit autocomplete indexes searched (issue #479)
  - db.pl - support setting shards and replicas for sessions
  - capture - simple tds5 parser
  - capture - simple krb5 parser
  - capture - fix pfring stats (issue #488)
  - db.pl - new "add-missing" command, used if ES files table gets messed up (doesn't reindex)
  - capture - throttle when reading offline pcap before overflowing packet queues
  - capture - aerospike protocol detection
  - capture - cassandra protocol detection
  - viewer - spiview now sorts better when session vs packets is used
  - capture - minPacketsSaveBPFs which skips saving SPI data for matching sessions,
              useful for known internal scanning hosts
  - wise - threatstream includes source now (issue #491)
  - capture - simple quic parser
  - capture - pcapDirTemplate for directory naming inside pcapDir
              supports strftime sequences using local time (issue #496)
  - capture - more dns parsing
  - capture - basic ntp detection
  - capture - basic snmp detection
  - capture - basic syslog detection
  - capture - fixed thread waiting so not a busy wait (lower CPU)
  - capture - basic stun detection

0.14.1 2016/06/02
  - NOTICE: glib 2.40 required (should be using 2.47 or higher)
  - capture - initial lua scripting support
  - wise - initial bro quering support
  - capture - debug all config requests with --debug
  - viewer - fixed XSS (issue #471)
  - capture - simple ldap parser
  - capture - simple radius parser
  - easybutton - ES 2.3.3, run ES as daemon, new config
  - capture - new db field tags-term with tags in text format
  - capture - fixed FPE crash in stats (issue #475)
  - capture - calculate jsonSize better (issue #476)
  - capture - basic thrift detection
  - wise - new json format for file/url file types
  - wise - passivetotal tagging support
  - wise - new source that proxies to another wise
  - all - support https elasticsearch

0.14.0 2016/05/08
  - NOTICE: libnids is no longer required
  - NOTICE: You'll want to rerun configure if using the same build directory
  - NOTICE: db.pl upgrade is required
  - NOTICE: ipv6 support is experimental, and will change with ES 5.0
  - capture - replace libnids with internal tcp
  - capture - basic threads
  - capture - memory reporting on linux uses /proc/self/statm now
  - capture - more stats
  - capture - basic ipv6
  - viewer - Columns can be hidden/moved on stats, sessions pages
  - capture - pfring and daq support are now plugins (capture/plugins)
  - capture - can monitor multiple interfaces
  - capture - udp can parse all packets in session now
  - dns - now parses all requests/responses
  - dns - parse multi packet tcp requests
  - capture - gre support
  - all - memory/free space percentage (issue #164)
  - addUser - New option --webauthonly
  - capture - Added readTruncatedPackets config option
  - capture - truncate urls at 4096 bytes and mid save sessions with large fields (issue #458)
  - capture - warn if hostname isn't a FQDN (issue #459)
  - capture - fix memory leak in ES writing
  - viewer - Total/Average stats are of filtered data
  - capture - use getdomainname to try and form FQDN
  - easybutton - node 0.10.45

0.12.3 2016/03/28
  - NOTICE: Only ES 1.7.x and ES 2.x is supported by this version.
  - NOTICE: Requires running npm update
  - all - added support for ES 2
  - viewer - upgraded to express 4
  - viewer - ES load is now a single number to support ES 2
  - db.pl - fixed _upgrade call, needed to be POST
  - tests - http.referer tests
  - capture - smtp now handles no space for mail from, rcpt to (issue #442)
  - capture - basic jabber/sip protocol detection
  - capture - http:password set for case insensitve password= now
  - capture - rdp "Cookie" if present is stored in user field
  - viewer - support auto complete on all fields (experimental)
  - capture - fix for tagger.so crash on XFF fields introduced in 0.12.2
  - easybutton - node 0.10.43, libpcap 1.7.3
  - easybutton - disable bluetooth in libpcap (issue #445)

0.12.2 2016/01/15
  - NOTICE: Only ES 1.[67].x is supported by this version.
  - capture - basic redis detection
  - viewer - connections node distance (issue #428)
  - easybutton - glib 2.47.4 (issue #423)
  - easybutton - disable usb support for libpcap (issue #426)
  - viewer - connections highlighting (issue #431)
  - capture - basic mongo detection
  - viewer - added Export Unique IP:Ports
  - capture - switched memory reporting to even more accurate statm on linux


0.12.1 2015/11/10
  - capture - fixed startup glib error
  - configure - fixed version number
  - easybutton - ES 1.7.3

0.12.0 2015/11/09
  - NOTICE: libcurl (>= 7.21.7) is now required, sorry
  - NOTICE: db.pl upgrade is required
  - NOTICE: duplicate items in available both in tags and elsewhere have been
            removed from tags for future data
  - capture - http module rewritten to use libcurl, woot!
  - capture/s3 - S3 traffic now sent over https
  - viewer - upgraded to DataTables 1.10.7 (issue #379)
  - viewer - add search to files tab (issue #70)
  - viewer - handle older indexes without bytes/databytes/packets
             per src/dst (issue #396)
  - viewer - upgrade D3 to 3.5.5 and switch to min version
  - viewer - upgrade jquery to 2.1.4
  - db - New rm-node command to delete from ES nodes that are no longer active
  - capture - cert.hash is sha1 hash for SSL certificate (issue #388)
  - viewer - New snapto time search that uses current query result for future
             queries (issue #398)
  - capture - Removed most tags items
  - viewer - Delta Time display (issue #398)
  - capture - pcapWriteMethod defaults to thread-direct now
  - viewer - freeSpaceG defaults to 5% now
  - viewer - 404 page and status code logged (issue #397)
  - easybutton - ES 1.6.2
  - easybutton - build curl with --without-librtmp (issue #403)
  - easybutton - mirror sourceforge downloads for now (issue #406)
  - db - Increased optimize timeout
  - db - Require 1.4.x or later
  - db - Removed "index.codec.bloom.load=false"
  - db - Added warning for ES below 1.6.2
  - wise - use native hashtable, required for threatstream
  - viewer - fixed addTags to work with session that have no tags
  - capture - fixed multiple smtp, smb and ssh buffer overflow read/writes (reported by jbremer)
  - viewer - fixed multiple XSS injections (reported by jbremer)
  - viewer - fixed crash when viewing large mime messages
  - capture - irc detection improvement
  - capture - --quiet flag (issue #427)

0.11.5 2015/06/02
  - NOTICE: Only ES 1.[45].x is supported by this version.
            Restart viewer AFTER upgrading ES versions
  - NOTICE: If using multies all viewers must be upgraded at once
  - NOTICE: Requires running npm update
  - capture - http logs connecting time
  - capture - fix http crash issue
  - capture - compiles on OSX again
  - capture - only classify initial udp traffic, performance increase
  - tests - new spigraph tests
  - tests - many new multi tests
  - viewer - switched from ES facets to ES aggregations
  - viewer - maps support src vs dst now
  - multi - fixed hasheader/tag support
  - easybutton - ES 1.5.2, node 0.10.38
  - viewer - Fixed incorrect expression for http.cookie.key
  - viewer - Added --debug to viewer
  - viewer - Only keep 10 files on expire instead of 100, delete up to 200 at a time
  - viewer - Switched hacking viewer
  - viewer - Decoding is now handled with node streams which will allow
             chaining and plugin decoders eventually - npm update required
  - capture - Added cookie value parsing, default off controled by
              parseCookieValue (issue #371)
  - viewer - EXISTS! fixes, tests, and docs (issue #367)
  - viewer - Reuse Uncompress and Files settings between sessions
  - viewer - Anonymous users still have a singled saved settings
  - viewer - Switch actions/views menu to jquery-ContextMenu which looks more like a menu
  - capture - Handle ASCII formated SMB strings
  - capture - payload8 wasn't always all 8 bytes
  - viewer - Initial configration of displayed columns (issue #257)
  - capture - reenabled ftp/lmtp classify
  - capture - vnc classify (issue #382)
  - capture - fixed tcp_flags for netflow (pr #386)
  - viewer - spiview shows protocols per category (issue #385)
  - viewer - spiview supports filename (issue #389)

0.11.4 2015/04/08
  - NOTICE: db.pl upgrade is required
  - NOTICE: Only ES 1.4.x is supported by this version.
                 ES 1.[23] may still work
            Restart viewer AFTER upgrading ES versions
  - http connection handling rework, hopefully better
  - moloch-capture will no longer monitor itself even if it uses the same interface to talk to ES
  - now save packet lengths to ES
  - writing pcap to disk is now pluggable
  - S3 is the first pcap writer plugin, currently experimental
    https://github.com/aol/moloch/wiki/S3
  - multies supports file query
  - maxFileSizeG can now be a float
  - Configurable right click actions on various data types
    https://github.com/aol/moloch/wiki/Settings#rightclick
  - Upgraded jQuery-contextMenu
  - WISE - url source supports headers (issue #346)
  - easybutton installs node 0.10.37, libpcap 1.7.2, and ES 1.4.4 now
  - connections.csv returns session count (issue #356)
  - Expose the id/rootId in SPI Meta (issue #355)
  - WISE - right click loading from files
  - spiview improvements - collapsible sections, sorting,
    right click to set load on default (issue #360)
  - db.pl for ES >= 1.4 now issues _upgrade on optimize/expire
  - WISE - configurable reversedns stripDomains (issue #365)


0.11.3 2015/02/26
  - NOTICE: Only 1.[234].x are supported by this version.
            Restart viewer AFTER upgrading ES versions
  - NOTICE: Requires running npm update for ES 1.3 and moment support
  - NOTICE: Requires running db.pl host:port upgrade
  - For NEW installs can now set a prefix= config variable and
    db.pl --prefix option that will prefix all ES tables.  This makes
    it easier for Moloch to share ES with other services OR multiple
    Moloch clusters can use 1 ES cluster with different prefixes.
  - New usersElasticsearch= and usersPrefix= config that make it possible
    for multiple Moloch clusters to share a single users table.
  - viewer: removal of pre 1.2 ES things
  - Some cron efficiency improvements
  - Check more often if files need to be expired
  - More SMB1 parsing
  - More TLS ciphers
  - Major viewer test suite restructure and improvements
  - Handle searching for ip 255.255.255.255 (issue #301)
  - Fixed RangeError (issue #299)
  - CronQuery changes to split up multi day queries
  - Fixed viewer crashes in pristine state (#304)
  - Added MultiES and fress install test cases
  - HTTP Authorization parsing (http.authtype, http.user)
  - Moved HTTP URI parsing from message complete to headers complete
  - Better Socks4 support
  - Updated easybutton versions of glib, es, node, geoip
  - New data feed framework, WISE - https://github.com/aol/moloch/wiki/WISE
  - http LOG message has total time now
  - netflow plugin sends flows for both directions
  - netflow plugin more time fixes
  - WISE - threatq support
  - WISE - reversedns support (issue #217)
  - WISE - CIDR support (issue #312)
  - WISE - filtering (issue #314)
  - WISE - AlienVault support
  - MultiES fixes with tags search
  - Start of viewer plugins, set with viewerPlugins
  - WISE - views now downloaded from wiseService
    - Requires viewerPlugins=wise.js in ini file
    - if upgrading (cd plugins ; rm emergingthreats.detail.jade opendns.detail.jade threatq.detail.jade threatstream.detail.jade)
  - New offlineFilenameRegex setting to control witch files are matched with -R (issue #313)
  - monitor + recursive should monitor new directories (issue #305)
  - Fixed addUser.js error with when mulitple es nodes are listed in config.ini (issue #322)
  - WISE - Tagger files can have views defined with #view:
  - New cert.notbefore, cert.notafter, cert.validfor fields (issue #329)
  - New starttime, stoptime, view fields (issue #307)
  - New tls.sessionid.dst, tls.sessionid.src, tls.sessionid fields (issue #326)
  - Use ELS doc_values for some fields to reduce ES memory
  - Added cert.cnt back
  - Handle bad ip.protocol strings better (issue #330)
  - Added dontSaveBPFs config
  - Switched capture memory reporting to more accurate getrusage
  - Added capture cpu reporting to stats (requires db.pl upgrade)



0.11.2 2014/10/16
  - NOTICE: ES 1.1.x, 1.2.x, 1.3.x are supported by this version.
            ES 0.90.12 still works but will no longer be supported.
            Restart viewer AFTER upgrading ES versions
  - NOTICE: Requires running db.pl upgrade
  - NOTICE: Requires running npm update for ES 1.3 support
  - New experimental "Cron Queries" feature
    * ONE and ONLY one viewer should have "cronQueries=true"
    * New [moloch-clusters] config section to send sessions
      from one cluster to another
  - Doubled the number of sockets from viewer to ES, now 20
  - Regex and wildcard support for file expression
  - Regex is stricter about back slashing (issue #281)
  - Cache user lookups for 5 seconds
  - dontSaveTags config can now have a :<num> for each tag which
    specifies the total packets to save. (issue #278)
  - Allow multiple -r and -R options
  - Fixed update vs upgrade message (issue #287)
  - Fixed expression errors not displayed on connections tab (issue #288)
  - Added vlan and mac.src, mac.dst, mac indexing/expressions (issue #284)
  - Can disable/enable fields from being indexed with
    './db.pl <host:port> field disable <expression>'
  - Directory monitoring support (issue #191)
    * --monitor (-m) to enable
    * --recursive required to monitor recursively
  - --delete removes files after processing, requires --copy
  - --skip (-s) skips files that have already been processed
  - Tagger now loads items from ES faster
  - Tagger now supports setting almost any field using match;FIELD=value;FIELD2=value2
    It is now possible to have a different tag per match
  - Tagger now supports matching email and uri paths
  - Sort session sections
  - New http.cookie.key expression
  - Handle larger SSL/TLS certificates
  - New fields can be defined in tagger input files
  - New tls.version and tls.cipher fields

0.11.1 2014/08/07
  - NOTICE: ES 0.90.12+, 1.1.x, 1.2.0 are supported by this version.
            ES 1.0 is NOT supported.
            This is the LAST version to support 0.90.x
            Restart viewer AFTER upgrading ES versions
  - NOTICE: When upgrading your runes.sh for 1.x add a -d to the
            command, ES no longer runs in background by default
  - Parsers can register for session save events (issue #248)
  - Fix compressES check with ES 1.x (issue #255)
  - Show error for ip queries with regex or wildcard (issue #252)
  - added session.segments and session.length (issue #254)
  - support elasticsearch=http:// or https:// format (issue #249)
  - Only libmagic the first 50 bytes
  - users tab can now sort various tabs
  - Turn of bloom filter for previous indexes if using db.pl expire
  - Set threadpool search queue size to unlimited
  - stats page works again with dynamic scripts disabled
  - New db.pl rm-missing command (issue #242)
  - Upgrade qtip2 to 2.2.0
  - Mouse over view names shows expression (issue #220)
  - Display SPI Data even if node is unavailabe (issue #219)
  - Netflow plugin timestamp fixes (issue #241)
  - Comma seperate list of elasticsearch hosts (issue #176)
  - New includes directive (issue #144)
  - Initial bigendian support in viewer (issue #259)
  - List queries can now have wildcard and regex items.
    example: http.uri = [term, w*ldcard, /.*regex/]
  - freeSpaceG now supports a percentage
  - Show up to 25 items of each SPI data field with a ...
    to show more (issue #262)
  - If a http header went across two packets the leading piece
    would be chopped

0.11.0 2014/05/08
  - BREAKING: elasticsearch 0.90.7 or newer required, recommend 0.90.12+,
    1.x not supported yet
  - BREAKING: node 0.10.20 or newer required, 0.11+ not supported yet
  - BREAKING: Many of the older expression that were kept for backwards
    compatibility no longer work
  - BREAKING: All plugins need to be updated and rebuilt
  - BREAKING: Glib 2.30 or newer is now required, short term workaround is
    adding "#define G_VALUE_INIT  { 0, { { 0 } } }" to moloch.h, but please upgrade
  - BREAKING: switched to official elasticsearch javascript client,
    npm update required (issue #222)
  - Major internal fields refactoring
  - Fields are now 'easy' to create, only need to change 2 places
  - db.pl upgrade should be needed less often
  - Plugins/Parsers can have their own sessionDetail UI
  - New protocols, dns.status, dns.query.type, dns.query.class fields
  - Fixed bug with http parser not capturing last query value
  - http connecting is now mostly async for faster startup (issue #225)
  - tagger loading is now mostly async for faster startup
  - titleTemplate config option (issue #229)
  - output buffers are now mmaped so they are more likely to be returned to OS
  - free output buffers are now cached, controlled by maxFreeOutputBuffers
  - More untagging, new fields http.method, http.statuscode, http.bodymagic
  - More untagging, new fields email.bodymagic
  - Start of viewer regression testing
  - Fix reverse http header parsing
  - simple mysql parser
  - Fix smtp subject empty encoded sections
  - Increase ES query timeout to 5 minutes
  - simple postgresql parser
  - More same src/dst ip fixes
  - easybutton installs node 0.10.28 & ES 0.90.13 now

0.10.1 2014/03/30
  - Status code not being set when . after mime data
  - db.pl has simple mv/rm commands now
  - Fixed all pagination (issue #192)
  - multies tag fix (issue #205)
  - New email.hasheader
  - New packets.(src|dst), bytes.(src|dst), databytes.(src|dst) (issue #206)
  - New payload8.(src|dst), payload.(hex|utf8), payload.(src|dst).(hex|utf8) (issue #209)
  - pcapDir can now be a semicolon seperated list of directories, currently just
    round robin is supported
  - UI: Fix Search/Actions showing up on second line on page load
  - capture now does memlock and max schedule priority on startup (issue #199)
  - when yara is disabled dont retain extra data
  - parse email user names
  - antiSynDrop config option
  - remove schedule priority change for now
  - Changing memlock failure message to WARNING
  - new pcapWriteMethod advanced setting, supports direct, thread, thread-direct now
  - Change ES updates to support "script.disable_dynamic: false"
  - DNS parsing improvements
  - Deal with windows-1252 subject encoding better (issue #213)
  - Tagger supports md5s
  - Increased default pcap size to 8096
  - Added viewHost and multiESHost
  - Both Yara 1.x and 2.x now supported (issue #201)
  - DNS status support (issue #218)

0.10.0 2013/12/31
  - IMPORTANT: all parsers have been broken out into individual
    shared libraries.  It still isn't possible to easily add new
    db fields yet, coming soon.
  - parsersDir and pluginsDir can now be a list of directories
  - jade 1.0 support (issue #194)
  - webBasePath fix (issue #193)
  - reverse socks support
  - memory reduction
  - fixed plugin and header sections when together not working
  - fixed memory leak with GErrors
  - support traffic to/from same ip better
  - more capture tests

0.9.3 2013/12/17
  - db.pl only open/closes indexes for pre version 12
  - Custom date was broken for urls with no date param
  - Non standard date param added to menu
  - Http file parsing improvements
  - ES health loaded on page load (issue #172)
  - Session detail check boxes work multiple times again
  - core fix with empty tagging plugin information
  - multiple connections.csv files (issue #163)
  - fixed view editing
  - unique.txt tags fixed
  - plugins can add fields
  - start of capture regression tests
  - SNI support (issue #157)
  - lots of socks decoding improvements
  - fixed socks memory leak
  - smtp status code tagging (issue #180)
  - added missing DNS qtypes
  - tcp DNS support (issue #173)
  - DNS MX support
  - easybutton builds libpcap 1.5.1
  - proxy content type correctly
  - fixed viewer exit (issue #183)
  - added unique email filenames
  - src/dst raw view (issue #178)
  - SMTP subject encoded parsing
  - SMTP received header parsing (issue #175)
  - Basic IMAP tagging (issue #186)
  - Basic RDP tagging (issue #187)
  - Better bad passwordSecret error message (issue #190)
  - Upgrade d3 package
  - smtp file finger printing (#174)
  - include smtp user-agent header

0.9.2 2013/11/14
  - BREAKING: nodejs 0.8 is no longer supported
  - Upgrade d3 and cubism
  - Fixed searches so numbers don't have to be quoted
  - Fixed export hitting max number of stack frames
  - Connections tab new UI
  - Connections tab allows any field for src/dst
  - More user settings
  - Fixed unique.txt to deal with multi value fields
  - viewer.js now uses forever-agent package to help multi
    machine communication.  (npm install required)
  - easybutton installs node 0.10.20 now
  - fixed race condition with tag lookup rate limiting
  - expression ip.dst == ip:port wasn't working
  - more max stack fixes
  - users tab improvements (issue #152)
  - New views concept (issue #146), created in settings tab
  - settings tab improvements
  - Ability to search for http.uri.path, http.uri.key,http.uri.value for
    uri path, query string key, and query string value (parseQSValue must
    be set to true)
  - --dryrun doesn't use ES for anything now
  - New session hash algorithm
  - Token checking function now shared
  - Fixed broken upload
  - Change 'npm install' to 'npm update' everywhere
  - New maxFileTimeM for time rotation (issue #158)
  - Increased SMB decode buffer size
  - Fixed SMB decode infinite loop
  - Fixed expire bug with multi nodes on same machine and different traffic rates
  - Added connections.csv (issue #163)
  - Added unlock button to connections
  - small resolution UI improvements (issue #159)
  - sessionDetail cleanup
  - Permalinks are faster (issue #162)
  - Missing rir data would cause session detail to not open
  - Reassembled IP frames > ~5k would cause session detail to not open
  - Fixed right click issues (issue #169)
  - New payload8.src, payload8.dst that saves the first 8 bytes of sessions
    in hex
  - New socks.user field (issue #167)
  - Tagger supports CIDR and 1 level hostname lookups (issue #160)
  - DHT tagging (issue #154)
  - stylus > 0.39 fix
  - javascript loop length "improvements"
  - switch from forever-agent to keep-alive-agent, npm update required
  - caTrustFile config option (issue #161, pull #171
  - start of some javascript cleanup
  - BREAKING: Upgrade to jquery 2.x, no more IE <= 8 support
  - remove connect-timeout package requirement
  - increase 2 minute http timeout to 10 minutes
  - increase max session queried to 2 million


0.9.1 2013/10/03
  - Make sure at least one stats record is written per run
  - Display IRC channel in sessions view
  - Fix right click on sessions view info column
  - Fixed post increment issue in js0n code (issue #128)
  - Fixed broken hourly rotateIndex in viewer (issue #130)
  - Fixed broken settings page for other user (issue #126)
  - Basic SMB tagging
  - Basic ES query throttling
  - Added missing ssh.ver from spigraph
  - EXPERIMENTAL: Multi cluster search (issue #97)
  - Fixed CSV not equal search queries with range fields (issue #132)
  - BREAKING: To specify install dir with ./easybutton-build.sh  use --dir
    for example: ./easybutton-build.sh --dir /nids/moloch
  - Can build with PFRING now, easybutton-build.sh has --pfring
    or easybutton-single.sh asks
  - Basic smb parsing, disable with parseSMB=false
  - Basic socks4 and socks5 decoding
  - rir lookups, configure with rirFile=ipv4-address-space.csv
    https://www.iana.org/assignments/ipv4-address-space/ipv4-address-space.csv
  - Netflowish CSV exporting from UI
  - clean up db.pl some, rename rotate command to expire
  - With custom date queries can now select bounded by
  - New user setting for sessions sort order
  - Fixed encoding issues
  - New plugin pre save callback
  - Fixed entirePcap not setting correct Content-Type
  - New right click pivot option in spiview


0.9.0 2013/08/26
  - 32bit fix for lpd/fpd
  - easybutton now uses nodejs 0.10, 0.8 is still supported for now
  - Work around for tcp seq number wrapping causing viewer exit
  - dns parsing core fix
  - switch to nonblocking pcap saves
  - more debuging info on proxy failure
  - Fixed bug when setting viewUrl
  - Limit number of libnids errors (issue #115)
  - Display possible reasons for libnids IP Header error
  - Another domainless hostname fix (issue #116)
  - Exports should be between 2x-5x faster
  - Added actions menu for search/sessions
  - Scrub and Delete actions, user must have remove right enabled (issue #119, issue #89)
  - Add/Remove(remove right required) tags actions
  - Hourly rotation (issue #122)
  - unique.txt fixes (issue #123)
  - Actions can be done on linked sessions (issue #120)
  - SPI Graph auto refresh (issue #111)
  - Better error handling for SPI data display (issue #109)
  - List queries using [] syntax (issue #106)
  - user prefs with timezone display (issue #95)
  - Basic IRC searches
  - Disk Queue stats display


0.8.7 2013/07/12
  - Use recent versions of express which REQUIRES "npm install" in viewer directory
  - Use recent version of jade which requires extra spaces, use "git diff -w" to
  - Now index Host headers with and without port
  - pcapng exporting with meta data
  - Basic upload feature, doesn't support transfers of meta data yet
  - addUser.js has better help and error reporting
  - ES optimizations to use bool instead of and/or, also use regexp filter
    instead of regexp query
  - Changed ES stats shown to hopefully more useful ones
  - Fixed viewer exit on empty data gzip decode

0.8.6 2013/06/20
  - Deal with non data ES nodes
  - Viewer prints error if it can't find pcapDir setting
  - New setting dbFlushTimeout that controls how often we flush to ES
  - New setting compressES that turns on compresesion to ES, requires
    http.compression: true in elasticsearch yml file
  - libnids was overreporting traffic, switch to libpcap stats,
    bytes/sec and total bytes/sec in stats will be lower
  - Fixed recent jade warnings
  - Fixed openned export
  - minor ui improvements

0.8.5 2013/06/14
  - NOTICE: Requires at least 0.90.1 ES
  - New export dialog that asks for filename and number selection
  - spigraph shows health, decodes tags/ips, has sort by name
  - spigraph/spiview show total counts
  - upgrade to jvectormap 1.2.2 which fixes spigraph issues
  - deal with 113 (SLL) pcap type
  - header search and header cnt search didn't always work
  - ignore case of trailing .pcap when processing a directory
  - fixed bad bug with exporting large files corrupting pcap
  - HTTP file decoding works better
  - On exit ignore http queue limits

0.8.4 2013/05/28
  - NOTICE: Last version to support 0.20 ES
  - NOTICE: Changed some expressions, old versions are supported for now
        email.ct* => email.content-type*
        email.mv* => email.content-type*
        email.id* => email.message-id*
        email.ua* => email.x-mailer*
        header*   => http.hasheader*
        ua*       => http.user-agent*
        http.ua*  => http.user-agent*
  - valgrind fixes and memory reduction
  - New SPI Graph tab which lets you graph an expression per field
  - Now possible to chose which http request, response and smtp headers
    to index using headers-http-request, headers-http-response,
    headers-email sections
  - Session Graph now shows the full queried range instead of data
    available range
  - Fixed db.pl wipe error
  - Added density to db.pl info
  - Added override-ips config section that allows overriding of
    country, tag, asn for ips and cidr ips
  - Clean up add users UI a little, and clear fields on successful add


0.8.3 2013/05/09
  - full text for uri is now available
  - regex searches using == /REGEXHERE/
    regex can be slow so be careful
  - regex and wildcard searches full text instead of tokenized
  - fixed bug with uri.cnt not be recorded
  - filenumber generation rewritten, can now deal with
    multiple instances running and other edge cases
  - http body content is md5, although the encoded
    and non encoded version will get different md5s
  - detect when npm install needs to be run
  - quoted strings and regex strings detect better
  - new centerTime=time&timeWindow=minutes option to do +- views
  - show tags names in unique views
  - remember view setting for future session views
  - DNS qclass and qtype tags
  - Upgrade yara and glib version

0.8.2 2013/04/29
  - Install ES 0.90
  - fixed dropped packet stats
  - netflow plugin (issue #27)
  - memory capture improvements
  - record capture memory in stats
  - record filesize for offline pcap
  - remove port from http host header (issue #63)
  - db.pl prints more info by default,  multiple -v even more
    information, and new info command
  - fixed viewer crashes if pcap can't be read (issue #67)
  - minor css cleanup
  - Display CERT info in session view

0.8.1 2013/04/19
  - Should support nodejs 0.10.3, but still use 0.8.23 for now
  - Support RAW link type pcap files
  - renamed decode.js to pcap.js
  - Setting spiDataMaxIndices to -1 allows all for spiview
  - Log userId for requests
  - fixed uri.cnt
  - don't exit moloch-capture until all file creates finish


0.8.0 2013/04/17
  - New SPI View tab, REQUIRES elasticsearch 0.90 RC2 or later
  - config spiDataMaxIndices controls how many indices to run against since
    spiview feature can cause elastic search to blowup memory.
  - display date as year/mon/day
  - Lots of UI cleanup, slighly less ugly as before hopefully
  - 32 bit builds should work
  - Fixed bug where status codes/http methods weren't always recorded
  - New SMTP plugin callbacks, more to come
  - offline capture reading should work better with old libpcap versions
  - DB now stores full and tokenized version of user agents, ASNs, and cert info
  - verify the config file has a defaults section
  - display elastic search health for admin users on pages
  - display elastic search stats on stats page
  - display ip protocol friendly name
  - display simple png view of raw session data and attachments on mouseover,
    requires "npm install" in viewer directory
  - new much more accurate world map [thanks Dave]
  - fixed user name XSS issue [thanks z0mbiehunt3r]
  - fixed many viewer exits
  - timestamp display option in sessionDetail
  - graph now uses seconds if less then 30 minutes and hours if more
    then 5 days.  This makes display faster
  - Refactored how capture stores spi data in memory
  - Refactored hash table code
  - Added host.dns, host.http, host.email<|MERGE_RESOLUTION|>--- conflicted
+++ resolved
@@ -16,14 +16,10 @@
 
 NOTICE: Restart wiseService before capture when upgrading
 
-<<<<<<< HEAD
-2.1.0 2019/09/xx
-  - release - node 10.16.3, curl 7.66.0
-  - release - on Centos build with devtoolset-7
-=======
 2.1.0 2019/10/xx
   - release - node 10.16.3, curl 7.66.0, glib 2.59.0
   - release - remove ubuntu 14 builds
+  - release - on Centos build with devtoolset-7
   - viewer - default max aggregation size is 10000 to work with ES 7.x OOTB,
              new maxAggSize setting
   - viewer - added right-click replacer for %DBFIELD% (thanks tlacuache)
@@ -34,8 +30,6 @@
   - db - new shrink command
   - capture - support named pipes better (issue #1169)
   - wise - switch to ioredis implementation so clusters/sentinel works
-
->>>>>>> 3f52c0e6
 
 2.0.1 2019/09/09
   - NOTE: Last version to support ubuntu14
