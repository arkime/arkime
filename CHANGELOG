--- conflicted
+++ resolved
@@ -51,11 +51,8 @@
   - #2824 add ability to delete shards from ES Shards tab
   - #2834 improve forcedExpression help
   - #2840 fix downloading pcap of scheme uploaded items
-<<<<<<< HEAD
   - #2843 new %NODEHOST% substitution
-=======
   - #2845 fix s3 download to work with LocalStack
->>>>>>> 0370abb8
 ## WISE
   - #2834 fix azure ip link
 
