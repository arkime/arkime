--- conflicted
+++ resolved
@@ -15,7 +15,6 @@
 
 NOTICE: Restart wiseService before capture when upgrading
 
-<<<<<<< HEAD
 1.0.0-beta2 2018/02/xx
   - capture - decode some dhcp
   - capture - tag a tls session with cert:self-signed
@@ -47,10 +46,7 @@
   - all - Country codes are now 2 letters instead of 3 letters
   - release - node 8.9.4
 
-0.50.1 2017/01/XX 
-=======
 0.50.1 2017/03/XX
->>>>>>> 25e5057e
   - NOTICE: Supported ES Versions: >= 5.5.0, 6.x is NOT supported
   - release - upgrade curl, yara, glib
   - viewer - sessions.csv handle multiple fields parameters
