NOTICE: Please see https://arkime.com/faq#upgrading-arkime for upgrading info

OpenSearch Versions:
  * Arkime >= 3.0.0  supports 1.x or 2.x

Elasticsearch Versions:
  * Arkime >= 4.0.0  supports ES >= 7.10.0 or 8.x, not 9.x or later
  * Arkime >= 3.0.0  supports ES >= 7.10.0, not 8.x or later
  * Moloch >= 2.7.0  supports ES >= 7.4.0, not 8.x or later
  * Moloch >= 2.2.0  supports ES >= 6.8.0 or >= 7.1.0, not 8.x or later
  * Moloch >= 2.0.0  supports ES >= 6.7.0 or >= 7.1.0, not 8.x or later
  * Moloch >= 1.5.0  supports ES >= 5.5.0, 6.x, not 7.x or later
  * Moloch >= 1.0.0  supports ES >= 5.5.0, 6.x (not prod tested, only for new installs), not 7.x or later
  * Moloch >= 0.50.0 supports ES >= 5.5.0, not 6.x or later
  * Moloch >= 0.18.1 supports ES 2.4.x, >= 5.3.1 not 6.x or later

Node Versions:
  * Arkime >= 6.0.0 requires NodeJS >= 20.9.0 or < 23
  * Arkime >= 5.4.0 requires NodeJS >= 20.0.0 or < 21
  * Arkime >= 5.0.2 requires NodeJS >= 18.15.0 or < 21
  * Arkime >= 5.0.0 requires NodeJS >= 18.0.0 and < 19
  * Arkime >= 4.2.0 requires NodeJS >= 16.0.0 and < 19
  * Arkime >= 3.4.0 requires NodeJS >= 16.0.0 and < 17
  * Arkime >= 3.0.0 requires NodeJS 14.x
  * Moloch >= 2.4.0 requires NodeJS 12.x
  * Moloch >= 2.0.0 requires NodeJS 10.x
  * Moloch >= 1.6.0 requires NodeJS 8.x, 8.12 or later
  * Moloch >= 1.0.0 requires NodeJS 8.x
  * Moloch >= 0.20.0 requires NodeJS 6.x
  * Moloch >= 0.18.1 requires NodeJS 4.x

NOTICE: Restart wiseService before capture when upgrading
NOTICE: Cross-cluster Shortcuts require you to not restart all your viewers at once after upgrading
NOTICE: Create a parliament config file before upgrading (see https://arkime.com/settings#parliament and https://arkime.com/faq#how_do_i_upgrade_to_arkime_5)

<<<<<<< HEAD
6.0.0 2025/11/xx
## BREAKING
  - #3138 settings parseSMTP & parseSMB removed, use disableParsers instead
  - #3138 plugins must end with supported extension, e.g. .so, .lua
  - #3138 setting luaFiles now defaults to no files
  - #3212 with capture --scheme is now the default, use --libpcap for previous behaviour
## Release
  - Node 22.15.1

## Capture
  - #3138 lua plugin now autoloads *.lua scripts in parsers directory
          if lua plugin is used
  - #3208 vlan id is now stored in order seen

## Capture/Viewer
  - #3197 new sessionsStarted and sessionsPresent in files tab
  - #3210 new vlan.dot1q and vlan.dot1ad expressions

=======
>>>>>>> a7f48a41
5.7.1 2025/07/xx

5.7.0 2025/06/11
## BREAKING
  - User defined roles with the user-role-mappings feature used to require
     role- prefix but didn't work, now they require role: prefix and do work
## Release
  - #3196 Fix Debian 13 dependency libyara issue
  - #3205 arkime_config_interfaces.sh -n with dash fix
  - #3211 Node 20.19.2
  - #3231 No longer use screwdriver, only github actions, goodbye el7
  - #3233 EL10 initial support
  - #3244 Support make DESTDIR install
## All
  - #3237 Add missing settings to addUser.js/arkime_add_user.sh
## Viewer
  - #3199,#3200 Support searchable snapshots with partial- index prefix
  - #3218 Elasticsearch 9 dstats fix
  - #3224 Fix/Change user-role-mappings must start with role: instead of role-
## Capture
  - #3209 New espSavePackets setting
  - #3229 Drop packets larger than 0xffff in size
<<<<<<< HEAD

5.6.5 2025/05/xx
## BREAKING
  - User defined roles with the user-role-mappings feature used to require
     role- prefix but didn't work, now they require role: prefix and do work
=======
>>>>>>> a7f48a41

5.6.4 2025/04/29
## Viewer
  - #3188 Prevent more session prototype pollution with connections
  - #3188 Improved receiveSession auth & index verification

5.6.3 2025/04/22
## Release
  - #3173 Initial Debian 13 support
## Capture
  - #3175 Don't include dns.host.tokens in host query
  - #3177 support autoGenerateId=consistent to reprocess into same sid
## Multies
  - #3176 Fix issues when clusters are down (thanks @DavidCHIA-Rub)
## Viewer
  - #3164 Support searchable snapshots with partial- index prefix
  - #3167, #3169 Prevent more session prototype pollution
  - #3170 Add error handling for unknown views

5.6.2 2025/03/27
## db.pl
  - #3135 Support passwords > 55 characters (thanks @GhostNaix)
  - #3143 new db.pl mv <node> <old prefix> <new prefix> to move many files at once
## Capture
  - #3105 Support decrypted smtp
  - #3136 Support ERSPAN Type III
  - #3157 Log bulk FORBIDDEN errors
## Viewer
  - #3137 Prevent session prototype pollution
  - #3142 Fix session detail long arrays not displaying correctly
  - #3147 Fix erspan decode issues
  - #3148 Fix issuerCN not displaying in session detail
  - #3151 Fix cert.serial not displaying in session detail
  - #3158 Fix s3http/s scheme not caching blocks correctly
  - #3159 Fix packets not showing up when using writer-s3 without compression

5.6.1 2025/02/13
## BREAKING
  - Cont3xt Twilio integration requires a new token
## Release
  - #3103 arkime_config_interfaces.sh supports interface envs
  - #3121 Node 20.18.3
  - #3115 build ja4 docker images
  - #3127 docker.sh now sets ARKIME__usersElasticsearch (when not set) from
          ARKIME__elasticsearch (when set)
## All
  - #3093 if config file doesn't exist, don't exit with error.  This is useful
          with containers + envs. Capture does require the file to
	  exist if specified.
  - #3107 ARKIME__ envs now use cont3xt,wiseService,... instead of default for
          section name for those respective applications
  - #3110 can now use https://usersElasticsearch in url/config and Arkime will
          fill in from the env/config
  - #3122 if no section used for override, use something sane
## Capture
  - #3100 fix SSLv2 constants and misidentify DTLS 0 (thanks @droe)
  - #3105 parse smtp data that isn't actually encrypted after STARTTLS
## db.pl
  - #3101 support ARKIME__prefix, ARKIME__elasticsearchBasicAuth,
          ARKIME__elasticsearchAPIKey envs
  - #3124 new arkime_configs index for storing config files
## Viewer
  - #3095 Show Arkime capture version in the stats UI
  - #3114 Fix http sessions missing http request not showing body (thanks @bryangwj)
  - #3120 Fix value actions not showing for info column fields
## WISE
  - #3107, #3108 Support webBasePath
  - #3110, #3111, #3127 if usersElasticsearch isn't set will use elasticsearch config
## Cont3xt
  - #3118 update Twilio integration to v2 API

5.6.0 2025/01/15
## BREAKING
  - Unknown config variables that start with tpacketv3 or simple will now cause an error
## Release
  - #3051 arkime_config_interfaces.sh doesn't try and set up "dummy" interface
  - #3081 afterinstall.sh uses prefix correctly
## All
  - #3037 remove babel
  - #3087 Env vars improvements and DASH, COLON, DOT, SLASH are now replaced
## Capture
  - #3046 added packet-stats command
  - #3052 add ARKIME_default__ support for env vars
  - #3062 only refresh Arkime indices on exit
  - #3063 use suricata vlan when using sessionIdTracking
  - #3070 new --command option instead of having to use command-socket
  - #3072 add ident protocol classifier
  - #3079 check tpacketv3* and simple* config settings
  - #3083 new _flipSrcDst rule action
  - #3083 new tcp.synSet rule field
  - #3083 rules can now use values of "${configvar}"
  - #3088 fix memory leak if "<root>" is dns query
## Viewer
  - #3055 fix missing session.network section error
  - #3059 fix losing custom theme setting
  - #3068 display all kinds of data nodes on ES Nodes tab
  - #3076 Fix incorrect Overload Drops/s statistic in Capture Stats page (thanks @mcgillowen)

5.5.1 2024/11/20
## Release
  - #3011 Add db.pl to docker.sh
  - #3015 Node 20.18.0
  - #3021 docker.sh now supports --init and installs missing iproute2 package
## All
  - #3010 fix lmdb cont3xt and users DB
## Cont3xt
  - #3012 add basic databricks support
  - #3016 fixed cont3xt health check request every second - should be 10s
## db.pl
  - #3017 New field-list, field-rm commands
## Viewer
  - #3008 fixed sessions column sorting not working in some cases
## WISE
  - #3012 add basic databricks support

5.5.0 2024/11/11
## Release
  - #2925 Node 20.17.0
  - #2956 CyberChef 10.19.2
  - #2992 Now have official docker container at https://github.com/arkime/arkime/packages
## All
  - #2947 new user-role-mappings section for oidc/header auth
  - #2950 support authRedirectURIs list (thanks @divinehawk)
  - #2954 Fix form/oidc authMode failure to start when deleting old sids failed
  - #2964 Add to files tab lastPacket timestamp and start/finish processing time stamps
  - #2995 Switch to arkime-iptrie
## Capture
  - #2924 _closeNow rule operator
  - #2929 Update ja4 for alpn edge cases
  - #2940 cert.ja4x* now work with rules/wise
  - #2959 New --libpcap option for libpcap offline processing vs
          --scheme for new faster method
  - #2969 Add back host.dns to rules
  - #2991 Add initial IP TTL and TCP Seq number fields
  - #2996 pcapDir defaults to /opt/arkime/raw and pluginDir defaults to /opt/arkime/plugins
## db.pl
  - #2946 fix sync-files not handling multiple nodes, or dash containing nodes
          correctly (thanks @dennisse)
## Multies
  - #2962 fix caTrustFile not working with multies
## Viewer
  - #2926 cronQueries=auto now uses the node name in the unique key
  - #2935 spigraph treemap shows unique Dst/Src IPs
  - #2945 add iframe 'allow' option
  - #2965 fix millisecond timestamp setting not saving
  - #2966 Add the ability to hide tags in the session table

5.4.0 2024/08/05
## Release
  - #2885 Node 20.15.1
## All
  - #2892 backoff recurring health requests if they fail
  - #2898 support using env vars for many config settings (thanks @Jc2k)
## Capture
  - #2866 for s3/sqs scheme support standard AWS credentials methods including
          env vars, --profile ~/.aws/credentials or config, and meta data service
  - #2869 scheme mode for local files support monitor mode
  - #2870 log error with pcap_dispatch (thanks @vpiserchia)
  - #2873 New --command-socket option to enable a unix domain control port for
          controlling capture
  - #2875 New --command-wait option to use when no offline files on command line
  - #2877 command-socket add-dir now has options to override command line
  - #2891 fix JA4 when num extensions or ciphers is > 99
  - #2893 support deleting pcaps when ignoreErrors set (thanks @vpiserchia)
  - #2894 support --op/--delete with scheme commands
## Cont3xt
  - #2879 Added skipChildren query string parameter
  - #2880 Only focus on search if no search parameter
  - #2890 Date formatting in link groups
  - #2903 Added Quad9 tidbits on domains and ips
  - #2904 Added Email Reputation integration
## Multies
  - #2865 form or oidc require usersElasticsearch to be set for multiES
## Viewer
  - #2884 Improve hunt parallelization, run 2 sessions per node at once
  - #2886 Expire logging improvements and multiES disable
  - #2896 added protocols/tags to default info column fields
  - #2899 fixed viewer not loading writer-s3 files since Arkime 5.3.0
  - #2900 Support hunts on multiviewer, still need a normal viewer to run
          hunts

5.3.0 2024/06/27
## Release
  - #2821 CyberChef 10.19.0
## All
  - #2842 requiredAuthHeaderVal can be a comma separated list
## Capture
  - #2820 fix puny dns entries missing from all list sometimes
  - #2832 arkime_config_interfaces.sh fixes (thanks @dennisse)
  - #2833 support processing a directory from s3
  - #2835 fix crash with bgp parsing and shifting time
  - #2835 create pcap files with at least config snapLen
  - #2835 fix files with no processed packets hanging capture
  - #2856 suppport AWS SQS for notifications to process new S3 files
  - #2856 fix scheme pcap processor with corrupt pcap files
  - #2859 log error if maxStreams is too low
## Cont3xt
  - #2823 added "Add Field" button to top of overview form
  - #2829 new DNS integration card
## Multies
  - #2853 don't initialize Auth subsystem
## Parliament
  - #2849 fix form auth not styling correctly
  - #2857 display cont3xt/wise links for non admins
## Viewer
  - #2817 new maxSessionsQueried setting, default 2MM
  - #2819 hide noFacet fields from being columns
  - #2824 add ability to delete shards from ES Shards tab
  - #2834 improve forcedExpression help
  - #2840 fix downloading pcap of scheme uploaded items
  - #2843 new %NODEHOST% substitution
  - #2845 fix s3 download to work with LocalStack
## WISE
  - #2834 fix azure ip link

5.2.0 2024/05/28
## BREAKING
  - db.pl upgrade is required when upgrading from 5.1.2 or earlier
## Release
  - #2779 Using https://localhost or https://127.0.0.1 no longer requires --insecure
  - #2779 Configure now prompts for OpenSearch/Elasticsearch user/password
  - #2783 New debian 12 package
  - CyberChef 10.18.3
  - #2797 Node 18.20.3
## All
  - #2772 fix OIDC login crash
  - #2773 Users tab saves automatically on change
## Capture
  - #2748 icmp community id support
  - #2766 VLAN or VNI can be used in session ids, controlled by sessionIdTracking
  - #2784 Added DTLS JA4 support
  - #2791 udp databytes was too large when padded
  - #2796 Added DTLS JA4S support, requires new ja4plus plugin also
  - #2799 support multiple EOL for JA4T and JA4TS
## Cont3xt
  - #2795 support adding clickhouse integrations
## db.pl
  - #2798 fix expire/rotate warnings
## Viewer
  - #2741 save session table info column fields
  - #2800 scrubbing pcap of compressed/encrypted packets deletes references
          instead of failing


5.1.2 2024/04/23
## Release
  - #2759 CyberChef 10.17.0
## Capture
  - #2756 parse SMB dialect
  - #2758 fix rules not always matching "0" for non array integer fields
## Viewer
  - #2765 add esadmin functionality to multiviewer

5.1.1 2024/04/15
## Release
  - #2752 Node 18.20.2 (EL 7, Ubuntu 18 still on 18.19.1)
## Capture
  - #2732 rules support NOT string and integer fields
  - #2746 fix DNS parser PUNY length checks
  - #2744 fix empty pcap files hanging capture
## Viewer
  - #2745 don't autocomplete values starting with a quote

5.1.0 2024/04/04
## Release
  - #2667 support Node 20
  - #2734 Node 18.20.1 (EL 7, Ubuntu 18 still on 18.19.1)
  - #2737 CyberChef 10.15.0
## Capture/Viewer
  - #2694 New DNS parser that captures all the answers, enable with
          dnsOutputAnswers=true (thanks @mcgillowen)
## Capture
  - #2674 Fix filelist not working in scheme mode
  - #2679 cert.alt can be used in rules
  - #2699 Disable reader s3 download timeout
  - #2726 Fix ZSTD_decompress missing for some builds
## Cont3xt
  - #2683 lock integration settings
  - #2719 snap to dates
  - #2730 Arkime/OpenSearch/Elasticsearch integration had insecure logic backwards
## Viewer
  - #2668 fix pcap export with only default time range and no date param in url
  - #2680 add default user settings to viewer config
          https://arkime.com/settings#user-setting-defaults
  - #2681 fix unique of numerical fields
  - #2701 Make sure pcap reassembly doesn't starve viewer
  - #2704 Support viewUrl having a path
  - #2705 Support querying non Arkime indices, enable with
          queryExtraIndices (thanks @mmguero)
  - #2718 Green on black theme improvements, Elyse's fav now
  - #2735 help improvements
  - #2736 help improvements

5.0.1 2024/02/20
## Release
  - #2631 CyberChef 10.6.0
  - #2648 Build for Ubuntu 24.04
  - #2655 Support rpm fips installs again
  - #2558 Node 18.19.1
## Capture
  - #2634 add esp packet stats (fixes #1116)
  - #2638 support readTruncatedPackets on live captures
## db.pl
  - #2633 noprompt outputs less warnings
  - #2639 fix init not working with large number of indices
## JA4+
  - Fixed memory leak
  - Fixed JA4H issue with long cookies
## Parliament
  - #2645 Fixed issues not being detected
  - #2659 Fixed parliament crashing if userPrefix not set
## Viewer
  - #2632 fix field labels not expanding fully
  - #2637 fix session detail grip
  - #2668 fix pcap export with only default time range and no date param in url
## WISE
  - #2653 set a threatstream.indicator field

5.0.0 2024/02/06
## BREAKING
  - #2297 s3Compression/simpleCompression now defaults to zstd
  - #2297 s3WriteGzip removed, use s3Compression=gzip for gzip instead of new zstd default
  - #2297 s3GapPacketPos defaults to TRUE
  - #2297 enablePacketDedup defaults to TRUE
  - #2299 #2308  authMode defaults to digest now
  - #2312 removed old v1 viewer APIs
  - #2349 parliament password removed, must configure common auth via the UI before upgrading or manually in the config file see [parliament](https://arkime.com/settings#parliament) and [how do I upgrade to 5](https://arkime.com/faq#how_do_i_upgrade_to_arkime_5)
  - #2402 WISE/tagger must now use http.request.FIELD/http.response.FIELD when referencing header defined with headers-http-request/headers-http-response
  - #2450 Centos 7 build no longers includes pfring support
  - #2453 Increase simpleCompressionBlockSize default to 64000
## Release
  - #2448 zstd 1.5.5, nghttp2 1.57.0, maxmind 1.7.1, yara 4.2.3
  - #2443 Centos 7, Ubuntu 18, Alpine use unofficial builds of node
  - #2543 node v18.19.0
  - #2447 support building on alpine
  - #2549 use configure prefix more places (thanks @vpiserchia)
  - #2584 AL2023 & Ubuntu22.04 ARM builds
## All
  - #2316 programs support same config file formats (ini/json/yaml) and retrieval (file, elasticsearch)
  - #2419 json/yaml config file formats now allow arrays instead of comma/semi separated
  - #2299 #2308 authMode setting added
  - #2299 #2408 #2463 added authMode: basic, form, basic+form, basic+oidc, headerOnly, header+digest (same as header), header+basic
  - #2387 notifiers for parliament and arkime merged conflicts mitigated by appending "Parliament" to parliament notifiers
  - #2396 drop privileges is now AFTER http(s) list
  - #2509 add optional login message for form auth
  - #2511 new authOIDCScope setting
  - #2482 new logoutUrl setting
  - #2571 new scheme pcap reading
  - #2618 better error message when can't use OpenSearch/Elasticsearch on startup
## Capture
  - #2295 moloch converted to arkime
  - #2312 override ips can now set any field
  - #2312 overrideIpsFiles setting
  - #2314 packetDropIpsFiles setting
  - #2390 can have negative cert.validDays/cert.remainingDays (thanks @mcgillowen)
  - #2390 added cert.remainingSeconds/cert.remainingSeconds (thanks @mcgillowen)
  - #2390 cert.remainingDays is now based on the firstPacket of session instead of current time (thanks @mcgillowen)
  - #2409 JA4 support
  - #2409 JA3/JA4 support for smtp STARTTLS
  - #2297 always build zstd (except arch)
  - #2517 new custom-fields-remap feature
  - #2186 count the number of http methods per session
  - #2528 new oui.txt location, some names have changes, fixes #2347
  - #2539 new tls:has_esni tag if the client hello has esni
  - #2553 fix rules range matching not working always
  - #2554 support fieldSet tcpflag rules
  - #2575 fix startup complaint about aliases, category, and transforms
  - #2576 support different dlt for pcap-over-ip
  - #2592 fix sometimes not identifying quic protocol correctly
  - #2600 add tls:has_ech tag (thanks @renini)
  - #2614 new kafka-config section
  - #2622 fix malicious quic packet crashing capture
## Cont3xt
  - #2121 new bulk UI and support for bulk queries
  - #2271 lots of keyboard shortcut improvements
  - #2383 new array syntax for links substitution
  - #2382 new OpenSearch/Elasticsearch integration (config file only)
  - #2441 new csv/json file/url/redis integration (config file only)
  - #2385 new viewRoles in config file per integration to control access
  - #2407 transfer ownership of resources
  - #2437 new csv/json data source supports
  - #2441 new redis data source support
  - #2507 demoMode added
  - #2527 skipChildren added
  - #2532 new wise integration
  - #2580 add links to integration search page from card
  - #2565 added punycode decoding
## db.pl
  - #2588 db.pl won't try and backup indices that don't exist
  - #2588 db.pl backup cont3xt indices
## ESProxy
  - #2483 #2484 support field updates/deletes
## Viewer
  - #2296 removed x-moloch-auth
  - #2392 files/history/stats now have cluster dropdown for multiviewer
  - #2402 http.request.FIELD and http.response.FIELD supported
  - #2404 add editor for resources
  - #2407 transfer ownership of resources
  - #2482 added uploadRoles to control who can upload
  - #2501 add defaultTimeRange setting
  - #2521 add footerTemplate setting
  - #2525 add [config setting](https://arkime.com/settings#spiViewCategoryOrder) to set spiview category order
  - #2523 resize session detail field label/values
  - #2552 added %URIEncodedText% for URI encoded substitution (thanks @vpiserchia)
  - #2574 fix longstanding issue with backslash search and SMB
  - #2601 patch cyberchef xss vuln (https://github.com/gchq/CyberChef/issues/1468)
  - #2606 zstd sometimes didn't read all packets
  - #2607 improved session detail display
  - #2621 session detail link a link now, multi select info column items now
## Parliament
  - #2377 dashboard-only mode removed, if you want users to just see the dashboard don't assign them the parliamentUser role
  - #2395 configuration is now stored in opensearch/elasticsearch
  - #2530 add Users page
## WISE
  - #2537 new urlScrapePrefix/urlScrapeSuffix used with urlScrapeRedirect
  - #2537 new jsonl format supported
  - #2588 don't setup auth if --webconfig isn't used


4.6.0 2023/10/16
  - release - curl 8.4.0
  - release - fix viewer systemd file
  - capture - fix zstd hanging capture on full buffer
  - viewer - corrupt http session decoding might hang viewer
  - viewer - handle uncompressing pcap errors better
  - viewer - role check in UI didn't always work
  - all - handle cookies encoded with bad proxy

4.5.0 2023/09/13
  - release - node 16.20.2
  - release - added missingok to default logrotate for arkime
  - capture - dns answers were double parsed
  - capture - custom-fields honors viewerOnly:true
  - capture - added dns.https fields
  - capture - added cert:certificate-authority tag (thanks mcgillowen )
  - cont3xt - remove raw view button for link groups on the cont3xt search page
  - cont3xt - Overview shortcut
  - cont3xt - fixed overviews not updating on switch
  - db.pl - don't allow '.' to be used for sync/add path
  - viewer - fixed ipv6 session display issues when :: in ip
  - viewer - http display rewritten to not depending on nodejs internals
  - viewer - gpe display improvements

4.4.0 2023/08/02
  - release - cyberchef 10.5.2
  - release - update arkime_update_geo.sh to use different manuf location
  - all - improved json verification
  - all - better logging when requiredAuthHeader fails
  - all - better role creation/usage validation
  - all - don't allow circular role dependencies
  - all - now need to be an userAdmin and *Admin to update *Admin change
          settings for another user
  - all - more auth debugging
  - all - can now change the password of another *Admin user if you have
          userAdmin and all the same *Admin
  - all - hide webEnable, headerAuthEnable checkboxes for roles
  - all - oidc now uses sameSite: Lax instead of sameSite: Strict for cookies
  - capture - handle tcp port reuse better
  - capture - fix kafka memory leak when produce fails
  - cont3xt - New overview cards
  - cont3xt - fix startup race condition with db init
  - cont3xt - new search protocol to prepare for bulk
  - parliament - fix parliament clean start not letting auth be set up
  - viewer - gtp decoding
  - viewer - demo mode improvements, arkimeAdmin can use normally
  - viewer - fix unique endpoint not enforcing user time limit

4.3.2 2023/06/13
  - release - cyberchef 10.4.0 libpcap 1.10.4
  - all - config 'prefix' can be at most 50 characters
  - all - new cookie generation code
  - capture - handle packets better at epoch time
  - cont3xt - add twilio country code tidbit
  - cont3xt - add httpRealm to sample config
  - cont3xt - help improvements
  - cont3xt - minor UI improvements
  - db.pl - set ISM deleteTime for sessions correctly
  - esproxy - add tests
  - parliament - fixed occasional missing token error
  - viewer/wise - Field/Value actions now support all:true to show on every instance
  - viewer - Fix Src/Dst mouse over for packets/bytes
  - viewer - Field Actions didn't work in expanded meta
  - viewer - Fix sending/receiving sessions not working

4.3.1 2023/05/08
  - BREAKING - If running mixed versions of Arkime, broken cron queries error
               might show on OLD version
  - release - fix ubuntu22 kafka dep
  - all - passwordSecret log message now has the right [section]
  - capture - --tags option now works as well as --tag
  - viewer - new auto cronQueries setting
  - viewer - change where primary viewer info is stored to not cause constant
             mapping change
  - viewer - fixed ipv6 not working, now assumes zero filled with mask (if
             not provided)
  - viewer - code refactor into javascript classes

4.3.0 2023/04/27
  - BREAKING - Only SuperAdmin can assign *Admin roles now
  - release - fix kafka library linking
  - release - al2023 support
  - release - improve arkime_config_interfaces.sh
  - release - Configure doesn't offer demo Elasticsearch on Arch
  - release - reqBodyOnlyUtf8=true in sample config file
  - all - support colon in OpenSearch/Elasticsearch password
  - all - fix some prototype pollution
  - all - improve roles enforcement
  - all - New authTrustProxy setting
  - capture - tcpClosingTimeout setting controls delay before saving tcp
              sessions after close
  - capture - default dbBulkSize to 1M, min 500K, max 15M and removed
              from sample config file
  - capture - s3 writer now writes multiple files based on packetThreads
  - capture - s3 writer supports zstd, s3Compression setting
  - capture - s3 writer compression level, s3CompressionBlockSize setting
  - capture - s3 writer block size, s3CompressionBlockSize setting
  - capture - s3 writer gap encoding, s3GapPacketPos setting
  - capture - s3 writer when s3UseECSEnv is true use container env vars to find
              the id/key/token for s3 auth
  - capture - improve Gh0st parser (#2225)
  - capture - new dnp3 & finger classifier
  - capture - tcphealthcheck adding debugging
  - capture/viewer - includes setting ignores missing files starting with -
  - cont3xt - add malicious tidbit from urlscan results
  - cont3xt - add malicious and brand columns to results table for urlscan
  - cont3xt - link group UI improvements
  - cont3xt - add createDate for whois data
  - db.pl - new --ifneeded option to init/upgrade that will exit if not needed
  - parliament - fix digest auth
  - parliament - better auth support
  - parliament - improve issue page and filters
  - viewer - display errors when cronQueries isn't configured
  - viewer - fix first sessions table row obscured sometimes
  - viewer - disable more apis in demo mode
  - viewer - allow roles forced expression without user forced expression (#2213)
  - viewer - s3 now use each file's bucket to determine access style
  - wise - only send csp headers in initial request for wise page

4.2.0 2023/03/01
  - release - node 16.19.1, support node v18
  - release - fix arch build issues
  - release - EL9 build uses sha256 digest
  - all - OpenSearch/Elasticsearch name cleanup
  - all - cleanup nodejs dependencies
  - all - refactor how authentication is done, everything now uses passportjs
  - all - support oidc authentication method
  - all - caTrustFile setting should work everywhere
  - capture - support ERSPAN Type I and vlan for Type II
  - capture - new kafka plugin for sessions
  - capture - use malloc instead of GSlice
  - capture - corrupt DNS alt name memory leak fixed
  - capture - Added simpleFreeOutputBuffers setting
  - cont3xt - raw create link groups
  - cont3xt - two clicks to delete link groups or links
  - cont3xt - classify domains with multiple dashes correctly
  - cont3xt - added ability to copy links between link groups
  - cont3xt - support intl phonenumbers
  - db.pl - Initial OpenSearch ISM support
  - db.pl - Better error text for cert verify failure
  - esproxy - fix converting basic auth to base64
  - viewer - fix field actions crash
  - viewer - can now use expression  http.request.FIELD or http.response.FIELD
             with headers-http-request, headers-http-response defined fields
  - viewer - support viewing ipv6 DLT_RAW (#1293)
  - viewer - ESAdmin -> Unflood works on users cluster now also
  - viewer - support running in s2s auth mode only


4.1.0 2023/01/10
  - release - glib 2.72.4 cyberchef 9.55.0 flot 4.2.3 d3 7.7
  - db.pl - backup/restore wasn't dealing with templates correctly
  - db.pl - upgrade failed if there was no moloch_shared user
  - db.pl - repair now fixes missing history/ecs templates
  - db.pl - fix users-export/users-import
  - cont3xt - support missing auth and userTmpl settings
  - cont3xt - Hide link group when no links match filter
  - cont3xt - Added landing page
  - capture - allow wise field dst.ip:port
  - capture - add VNI field
  - capture - initial tzsp reader support
  - capture - y2038 fixes
  - capture - Integer ops in rules now support a leading min or max which only
              sets the value if less than or greater than current value
  - wise - added usersElasticsearchBasicAuth setting and lmdb cache support
  - wise - add passivetotal value action if at least key is defined
  - viewer - fix es node stats for different node.roles
  - viewer/cont3xt - can now search roles
  - viewer/cont3xt - don't show change password menu item if web auth is enabled for
             user and disableUserPasswordUI is true

4.0.3 2022/11/28
  - release - cyberchef 9.54.0
  - release - copy systemd files instead of soft linking
  - releaes - capture/viewer systemd files now After OpenSearch/Elasticsearch
  - capture - on short runs, field definitions weren't getting updated
  - capture - s3 writer sets s3Compress to false with s3WriteGzip true
  - capture - JA3s value was sometimes incorrect
  - cont3xt - fixed digest mode fetching settings from config file
  - db.pl - fixed init not working with OpenSearch sometimes
  - db.pl - will now count data or data_hot node roles
  - viewer - fixed showing more than 10 roles

4.0.2 2022/11/01
  - release - cyberchef 9.48.0
  - all - better console output sanitization
  - capture/viewer - Add TLS Certificate Organisational Unit field parsing (PR #2038)
  - capture - use arkime_update_geo.sh in error msg
  - capture - log error and exit if fields loading fails
  - release - Stop Configure from destroying systemd files

4.0.1 2022/10/18
  - addUser.js - remove WARNING adding first user
  - addUser.js - --webauthonly now sets header auth flag
  - all - better console output sanitization
  - capture - offline pcap allows more outstanding packets based on maxPacketsInQueue
  - db.pl - Fixed some OpenSearch compatibility
  - db.pl - Fixed upgrading to 4.x with no _moloch_shared user
  - viewer - Fix cert notbefore/notafter showing bad dates in sessions table

4.0.0 2022/10/11
  - BREAKING - Must be 3.3.0+ to upgrade to 4.x
  - BREAKING - systemd files auto installed, still need to enable
  - BREAKING - Move to roles for some permission checking,
               userAdmin role required to edit users
  - BREAKING - the version file lives in common directory now
  - BREAKING - new defaults maxFileSizeG=12, compressES=true
  - BREAKING - pcap compression is turned on by default, disable with simpleCompression=none
  - BREAKING - simpleGzipBlockSize renamed simpleCompressionBlockSize
  - BREAKING - right-click changed to value-actions in config
  - BREAKING - the userId search in history for admin nolonger adds the surrounding wildcards automatically
  - BREAKING - views & notifiers are now their own indices
  - release - cyberchef 9.46.5, node 16.16.0
  - release - systemd files are delivered with /opt/arkime path instead of setting at install time
  - release - CICD tests with OpenSearch
  - all - Support ES 8 & OpenSearch
  - all - check for missing users index or no users on startup
  - all - update code/docs to mention OpenSearch
  - addUser.js - new --roles option, --admin creates superAdmin user
  - capture - New ecsEventDataset setting
  - capture - save sessions not saving packets for across restarts
  - capture - afpacket rewrite, improve performance & less out of order packets
  - capture - fix quic crash
  - capture - make creating fields from config/parsers/wise/tagger use ES bulk call
  - capture/viewer - new outer fields replace gre fields (PR #1889)
  - capture/viewer - initial SLL2 support (issue #2002)
  - capture/viewer - zstd pcap compression
  - chad - new plugin
  - cont3xt - new Cont3xt application, see https://arkime.com/cont3xt
  - cont3xt/viewer - share new user UI
  - db.pl - fix sync-files/add-missing trying to add non pcap files
  - db.pl - init/wipe clean up aliases that became indices
  - db.pl - determine data node using roles array (issue #2006)
  - db.pl - fix warning: Smartmatch is experimental
  - db.pl - ilm didn't work if no sessions2 indices
  - common - fix userAuthIps setting
  - esproxy - check gzip traffic
  - esproxy - improved bulk and url sanitization
  - parliament - added --insecure option
  - parliament/wise - can be configured to use shared user DB
  - suricata - support char 127 in json better
  - viewer - fixed auth fallback to digest from header mode
  - viewer - field-actions to display configurable menu items on field labels
  - viewer - share shortcuts with specific users or roles ("arkimeUser" role = old shortcut sharing)
  - viewer - share views with specific users or roles ("arkimeUser" role = old shortcut sharing)
  - viewer - share notifiers with specific users or roles (all previous notifiers will be shared with the "arkimeUser" role)
  - viewer - share queries with specific users or roles
  - viewer - share hunts with roles
  - viewer - rework some settings UI, try and make UX similiar when adding things
  - viewer - no more _moloch_shared user
  - viewer - configure auto-hiding map/graph on large queries using turnOffGraphDays (default = 30 days)
  - wise - fix some stats sorting
  - wise - fix UI saving of INI formatted config
  - wise - can configure field-actions

3.4.2 2022/03/31
  - release - node 16.14.2
  - viewer - Packets/s, Sessions/s, Dropped/s didn't have correct total/average
  - viewer - host = $shortcut should work now
  - capture - support longer node names (thanks mcgillowen)
  - capture - host.smb.tokens wasn't defined correctly
  - wise - alienvault no longer uses key
  - tagger - support --insecure option
  - tests - support --insecure with tests

3.4.1 2022/03/16
  - release - node 16.14.1
  - capture - new snmp parser of a few fields
  - capture - rules can have numeric ranges
  - db.pl - stop using history type name
  - esproxy - added queries/_mapping to GET allow list
  - viewer - Packets/s, Sessions/s, Dropped/s weren't accurate (thanks mcgillowen)

3.4.0 2022/03/09
  - release - node 16.14.0, libpcap 1.10.1
  - release - Configure script deals with / in password better
  - BREAKING - in header auth mode userAuthIps allows only localhost by default
  - wise - fix issues with redis source
  - wise - threatstream in sqlite3 mode opens in readonly now
  - wise - support -o section.var=value command line option
  - wise - improve json parsing to handle non arrays when expecting an array
  - wise - didn't always encoding number fields correctly
  - db.pl - added a repair command that will fix some common issues
  - viewer - reading packets from S3 failed
  - viewer - increase speed when searching match fields
  - viewer - fixed lastUsed when in digest auth
  - viewer/wise - new userAuthIps setting that has which ips auth requests can
                  come from. header mode - default localhost, other - default all ips
  - viewer - record which node is cron node and warn if not found
  - viewer - allow floating point numbers for disk watermarks
  - capture - switch from deflate to gzip posting to ES, lower min gzip size to 860
  - capture - ietf quic improvements
  - esproxy - can now create a [tee] section that will duplicate all ES calls,
              but ignore results
  - tests - Add --elasticsearch option which is actually used correctly

3.3.1 2022/01/26
  - viewer - fix displaying large packets or xored packets not always working
  - capture - refactor curl code based on recommendations
  - capture - only allow 50 packets per ip4 frag
  - capture - new modbus parser (thanks mcgillowen)
  - tests - reduce race conditions

3.3.0 2022/01/19
  - BREAKING - non standard pcap files now use the .arkime extension
  - BREAKING - for wise multiES entries, prefix: now defaults to arkime_
  - BREAKING - for wise threatstream source you must create md5 index manually
  - release - node 14.18.3
  - viewer - default to hunt reassembled packets
  - viewer - add descriptions to hunts
  - viewer - hide graph/map (speeds up large queries)
  - viewer - history logs es query/indices
  - viewer - open up to 50 sessions at a time button
  - viewer - make sure hunt progress bar shows up
  - viewer - handle corrupt pcap files better
  - viewer - handle hunt errors better
  - viewer - scrubbing won't crash on unsupported files
  - capture - make sure file/seq es requests have higher priority
  - capture - support pcap flies with 0 timestamp
  - capture - use .arkime file extension for non standard pcap files
  - capture - new _dropBySession rule op
  - capture - fix infite recursion - thanks albntomat0_1
  - capture - improve udp/tcp header length checking
  - capture - improve error messages for field setting issues
  - capture - cache when getting pcap data from S3 (thanks pjsg)
  - capture - New ecsEventProvider setting
  - wise - switch from node-sqlite3 to better-sqlite3 package
  - all - support creating gzip files, set simpleGzipBlockSize
  - all - support creating pcap files with short packet headers, set simpleShortHeader

3.2.1 2021/12/14
  - esproxy - handle sessions2 without prefix
  - capture - new parseHTTPHeaderValueMaxLen replaces hard coded 1024
  - viewer - some hunt fixes
  - viewer - switch from ES bool MUST to FILTER
  - viewer - increase elasticsearchScrollTimeout default
  - viewer - new AND arrays with ][ syntax vs OR arrays with []
  - viewer - fix --insecure which broke in 3.2.0
  - viewer - ES Nodes has new uptime stat
  - viewer - fix 3.x sending to remote cluster
  - viewer - disable periodic queries on multiviewer
  - viewer - history can always toggle open and show api
  - wise - fixed views that used require: not working
  - db.pl - sync-files, add-missing, and other fixes since 3.x

3.2.0 2021/12/07
  - release - node 14.18.2
  - release - remove daily.sh, setup a cron directly now
  - all - refactor some shared code into common directory
  - capture - fix memory leak with ip4 frags and packet q overflowing
  - capture - standardize on config error process exiting
  - capture - ietf quic improvements
  - tests - add some auth tests to test suite
  - viewer - jquery upgrade
  - viewer - help fields display improvements
  - viewer - support https urls in wise plugin (issue #1777)
  - viewer - fix history links with && not working
  - viewer - userAuthCreateTmpl improvements
  - viewer - fix cron and database bounding queries
  - viewer - fix settings page not loading on pre 3.x config
  - viewer - cyberchef didn't always load the packets

3.1.1 2021/10/13
  - release - node 14.18.1
  - addUser.js - fix not exiting on complete when certs defined
  - all - deal with usersElasticsearch being an array better
  - capture - increase max of pcapWriteSize, tpacketv3NumThreads
  - capture - decrease max of maxESConns, maxESRequests
  - viewer - fix vlan display (broke in 3.0.0)
  - viewer - Issue Query on Page Load "No" option changed to issue query if there is a search expression
  - viewer - fix position of value actions dropdown in spigraph table
  - wise - fix error msg about redundant parameters
  - wise - new mergeQuery setting for splunk

3.1.0 2021/10/04
  - all - support float field type
  - all - support Q-in-Q ether type
  - all - --insecure has consistent messaging now
  - all - Finally added elasticsearchBasicAuth/usersElasticsearchBasicAuth can be
          user:pass or base64(user:pass)
  - capture - s3 writer uses IMDSv2 (thanks fj604)
  - capture - dscp src/dst (issue #1626)
  - capture - refactor how udp tunnels are added, just normal parsers now
  - capture - initial GENEVE, VXLAN-GPE support
  - capture - initial IETF QUIC support
  - capture - fix interfaceOps crash (issue #1763)
  - release - much improved arkime_config_interfaces.sh (thanks arkaØm)
  - release - node 14.18.0
  - viewer - stop upload menu showing up when empty command
  - viewer - improve first load time by spliting bundle and lazy load items
  - viewer - combine multiple calls from UI into one call
  - viewer - added pcap expire debugging
  - viewer - uploadCommand can now use INSECURE-ORIGINALNAME to access uploaded filename
  - viewer - shortcut display improvements
  - viewer - shortcuts can be in arrays
  - viewer - shortcut wildcard support (issue #1554)
  - viewer - didn't decrypt pcap for large packets correctly (issue #1756)
  - viewer - support wiseURL for wise.js viewer plugin (issue #1758)
  - viewer - display "0" values
  - viewer - Test alert includes who requested it
  - viewer - fixed regex and floats not always working in array expressions
  - viewer - fix always putting cursor at end of input when selecting typeahead result
  - viewer - add typeahead results in search expression for values in a list
  - multies - support elasticsearchApiKey
  - multies - support scrolling and large queries/pagination
  - wise - handle empty config file on startup
  - wise - support ./ with value-actions
  - wise - support usersElasticsearchAPIKey
  - esproxy - elasticsearchAPIKey and elasticsearchBasicAuth support

3.0.0 2021/08/18
  - BREAKING - Elasticsearch - ES 7.10.0 or later required
  - BREAKING - if not using a ES prefix, the prefix arkime_ will now be used
  - BREAKING - multies - multiESNodes requires a name: and prefix: attribute per entry
  - BREAKING - wise - custom sources will need to be modified
  - BREAKING - wise - redis urls have a new standard format
  - BREAKING - wise - for json data keyColumn has been renamed keyPath
  - BREAKING - wise - now lower case lotermfield and upper case uptermfield fields
  - BREAKING - capture - override-ips will no longer have leading 0s for ASN
  - release - curl 7.78.0, node 14.17.5, glib 2.68.3, yara 4.0.2, lua 5.3.6, maxmind 1.4.3, nghttp2 1.44.0
  - capture - search for GeoIP files first in /var/lib/GeoIP
  - capture - fixed possible ABR with time parsing
  - capture - fixed memory leak with dns bad hostname parsing
  - capture - new classifier for nfs and several rpc protocols
  - capture - handle larger oracle connect msgs better
  - capture - parse small http basic auth headers correctly
  - capture - rule matches can now be logged
  - capture - new localPcapIndex setting to enable pcap index on capture node instead of ES
  - capture - write long open tcp sessions every tcpSaveTimeout even if no syn
  - capture - fixed possible memory corruption with --flush option
  - capture - check max packet length in more places
  - capture - parse proxy-authorization header (PR #1651)
  - db.pl - new urlinfile://filepath where elasticsearch url is the first line of filepath file
  - db.pl - fix history mapping issue
  - viewer - add POST version session query APIs to support long expressions
             old GET versions still work
  - viewer - reorganize and standardize APIs
  - viewer - put npm scripts and common npm packages at top level
  - viewer - allow viewing of large encrypted pcap files (issue #1555)
  - viewer - can find nodes for pcap based on --host
  - viewer - in multiviewer mode can now select which clusters to search (PR #1325)
  - viewer - fix addTag/removeTag with multiviewer (PR #1556)
  - viewer - can modify some sessions2 template from esadmin tab
  - viewer - can modify entire shortcuts now
  - viewer - spigraph visualization improvements
  - viewer - Can set watermark settings again
  - viewer - Start moloch -> arkime cookie changes
  - viewer - dark theme improvements and new themes
  - viewer - can now toggle on/off capture start times
  - viewer - improve toolbar for packet display
  - viewer - standardize on . ipv6 and : ipv4 port separator
  - viewer - send shallower queries to ES when possible
  - viewer - fix cron queries when using autoGenerateId
  - viewer - improve session settings across sessions
  - viewer - fix multiple requests when changing views and start/stop times
  - viewer - fix setting user permissions not applying until page reload
  - viewer - improve column resizing
  - viewer - add button to open sessions cron query tagged
  - viewer - rename cron queries to periodic queries, fix bugs, and add data (created time, creator userId, last run time, enabled/disabled time)
  - viewer - add create periodic query to action menu dropdown
  - viewer - notifier links to results
  - viewer - notifier displays more data (creator userId, created time, last updated time)
  - viewer - cancel hunts & remove hunt name and id from sessions
  - viewer - shortcuts sync across all clusters if usersElasticsearch and cronQueries is set
  - viewer - monitor cert and key files and reload them if they change
  - viewer - display http request method in history page
  - viewer - add bad status codes for failing to fetch pcap
  - viewer - fix uncompress packets by requesting all packets
  - wise - new config UI, enable with --webconfig
  - wise - more moloch->arkime changes
  - wise - for json data can now set arrayPath for start of where to parse
  - wise - new nlasticsearchfile type
  - wise - threatstream results now cached
  - wise - support memcached for cache
  - wise - new urlinfile://filepath where config is the first line of filepath file
  - wise - help page
  - wise - valueactions can be stored in flat file, redis or elasticsearch
  - all - renamed rightclicks to valueactions
  - all - many typos fixed
  - all - support Elasticsearch API Keys (elasticsearchAPIKey setting)
  - esproxy - first version, see https://arkime.com/esproxy

2.7.1 2020/12/01
  - release - glib 2.66.2, curl 7.73.0, nghttp2 1.42.0
  - wise - fix UI queries hanging
  - viewer - fix anonymous user settings not saving
  - viewer - fix lastUsed time not always saving to ES
  - capture - new packet dedup feature https://arkime.com/settings#packet-deduplication-settings
  - capture - close pfring on exit (issue #1538)
  - capture - fix http2 parsing crash
  - db - Moloch to Arkime text fixes

2.7.0 2020/11/18
  - NOTICE - Requires ES 7.4 or newer
  - NOTICE - Moloch to Arkime rebranding in UI, everything else still Moloch
  - all - ES 7 updates, fix most depreciated warnings (mappings/templates still remain)
  - viewer - fix mpls decoding
  - viewer - new themes and logo selection
  - capture - fix http CONNECT response parsing
  - capture - New pcap-over-ip reader support
  - db - can import gz files directly now
  - db - fix issues with version importing

2.4.2 2020/11/10
  - NOTICE - db.pl upgrade is required
  - NOTICE - this is the last version to support ES 6
  - release - node 12.19.0
  - viewer - support utf8 chars in content-disposition
  - viewer - add capture process restart to timeline graphs
  - viewer - add "bookmarks"
             apply a view's expression to the search input without issuing a query
  - viewer - fix anonymous users settings not being saved
  - viewer - share hunts between users
  - viewer - move all common client bundling, scripts, and npm modules to top level
  - viewer - display business hours on sessions timeline graph
  - viewer - fix multi mpls header decoding
  - viewer - fix viewer crashing when pcap file not available
  - viewer - new getSessionBySearch setting
  - viewer - decode vxlan packets better
  - viewer - add help icon
  - viewer - added startTime and runningTime capture stats
  - capture - QUIC version 5x detection
  - capture - smtp decoding handles clients that break utf8 section incorrectly
  - capture - fix a json parsing fail would cause next json parse to fail even if good
  - capture - support 0x6558 Ether Bridging
  - wise - threatstream improvements when using the sqlite db
  - db - fix rm-node to delete over 10k items, and bad count display
  - tests - use our oui/rir files

2.4.1 2020/09/28
  - NOTICE - db.pl upgrade is required
  - NOTICE - the elasticsearch and usersElasticsearch variables must start with http:// or https://
  - release - node 12.18.4
  - viewer - fixed export pcap from actions menu not working
  - viewer - capture stats/graph now uses regex instead of wildcard
  - viewer - support -reindex indices
  - viewer - log more info when can't open a file
  - viewer - lastpass boxes removed
  - viewer - can now edit ILM values from ES Admin tab if ./db.pl ilm has been used previously
  - viewer - handle hunts with bad regex better
  - viewer - change capture stats default length to 200
  - viewer - fix password change with aes256Encryption turned on
  - viewer - handle hunts when nodes are down better
  - wise - UI improvements
  - wise - theatstream mode sqlite3 no longer copies the db, use sqlite3-copy for old behaviour
  - parliament - show bits instead of bytes
  - db - new reindex command
  - capture - http2 header fields were not always indexed correctly
  - capture - fix g_hash_table_contains warning
  - capture - rules can use special ip values ipv4 and ipv6 now
  - moloch_update_geo.sh - fix possible security issue


2.4.0 2020/08/25
  - NOTE - RHEL/Centos 6 is no longer supported, Node 12 required
  - NOTE - New encoding of packetPos, set gapPacketPos=false for old encoding
  - NOTE - 2.4.x will be the last versions to support ES 6
  - release - node 12.18.2, glib 2.64.5, curl 7.72.0
  - release - Ubuntu 20 support
  - viewer - aes256Encryption now defaults to true
  - viewer - added a clear cache button to ES Admin tab
  - viewer - quote expressions with [ or ] in them
  - viewer - add button to only show data nodes on ES Nodes tab
  - viewer - files tab can now show the packet pos encoding
  - viewer - ES Indices tab can now show the avg doc size per index
  - viewer - ES Nodes tab can now show shards and segments per node
  - capture - http2 decoding for PRI * h2 sessions
  - capture - set http2 protocol when alpn is h2
  - capture - upgrade h2c http2 decoding
  - capture - no longer use internal libpcap function
  - capture - simple writer supports maxFileTimeM (PR #1506)
  - capture - new packetPos encoding saves 10%-20% overall ES space
  - capture - remove old disk writer methods, use simple or simple-nodirect now
  - wise - simple UI
  - wise - support json file format config files

2.3.2 2020/06/29
  - NOTE - 2.3.x will be the last version to support RHEL/Centos 6
  - release - node 10.21.0
  - capture - minor tcp dns parsing performance improvement
  - capture - refactor some code to be more type safe
  - capture - deal with bad utf8/puny in dns and altnames
  - viewer - warn at starting about missing ./vueapp/dist/index.html
  - viewer - can now use db:<dbFieldName> in expressions (PR #1463)
  - viewer - if esAdminUsers isn't set, ES Admin tab now shows up for admins
  - viewer - ES Nodes can display molochzone attribute now
  - viewer - fixed some Users tab issues
  - viewer - fix percentage sorting on ES Recovery tab
  - viewer - "right click" actions can how show text in menu with fetch actionType
  - viewer - "Reverse DNS" menu option on ips

2.3.1 2020/05/27
  - all - Lots of changes to support node 12 in the future (thanks rnbwdsh)
  - viewer - fix bug where the next query after an empty query might hang the UI
  - viewer - use the same eslint as the UI & parliament, lots of lines changed
  - viewer - can now modify or delete a view from the popup
  - viewer - fixed so non admins can cancel their searches again
  - viewer - fixed columns not always loading with views
  - viewer - when user creates a view it will auto switch
  - viewer - does basic ip validation in queries
  - viewer - fixed users tab header being hidden
  - capture - fixed out of bounds read in smtp parsing
  - capture - Lowered the default number of ES retries to 2, added new
              esMaxRetries setting
  - wise - upgraded sqlite version and changed from hashtable to Map (thanks rnbwdsh)
  - db.pl - The info command will now display estimate for how many days can be stored

2.3.0 2020/05/06
  - release - CyberChef 9.16.2, node 10.20.1, daq 2.0.7
  - viewer - set content-type for cyberchef files
  - viewer - add support for caTrustFile to addUser and multies
  - viewer - can now select to show any integer field in graphs, set on the settings page
  - viewer - graph/header can now be pinned to not scroll off page
  - viewer - most navbars can be collapsed and hidden
  - viewer - mouse over in graphs now show total values too
  - viewer - fixed left/right keys not working in search bar after visiting stats page
  - viewer - support cancel for multies
  - viewer - cleaned up some of the Help docs
  - capture - new parsers arp, bgp, igmp, isis, lldp, ospf, pim,
  - capture - protocol parsing code has been refactored, can now write parsers
              of ethernet and other ip protocols
  - capture - new disableParsers, default of arp.so
  - capture - new unkEthernet, unkIpProtocol protocols
  - capture - support QUIC version 46
  - capture - new esBulkQuery setting to override the /bulk call
  - capture - added some more lua examples (thanks Antipokemon)
  - wise - threatstream fixes to be nicer to the sql database
  - all - switch most ES apis to typeless format

2.2.3 2020/03/09
  - viewer - Experimental treemap view in spigraph
  - viewer - Hunts now retry talking to failed remote nodes
  - viewer - Completed Hunts have a repeat button
  - viewer - Fix some Hunt stat and display issues
  - viewer - Fixed Hunts/Tags working with ILM
  - viewer - Fixed notifier issues and issue #1365
  - viewer - Increase navbar contrast
  - viewer - Spiview should be faster loading data
  - viewer - Debug now prints out config vars like capture
  - release - Fix lua.so not being included with builds
  - capture - Fix "-r -" not working
  - parliament - Ignored issues should remain unless deleted
  - db - Can set sessions refresh interval

2.2.2 2020/02/18
  - release - node 10.19.0
  - capture - fix SYN retrans handling
  - capture - New tcphealthcheck plugin (thanks fj604)
  - capture - support communityId field in rules/wise
  - capture - fixed drop stats for long running systems
  - viewer - Fix decode crash (thanks mammo0)
  - viewer - experimental pie chart in spigraph
  - viewer - experimental table view in spigraph
  - viewer - fix viewer crash when hunting fake sessions (issue #1374)
  - viewer - fix capture stats sort
  - viewer - new accessLogFormat, accessLogSuppressPaths settings to
             better control logging (issue #1375)
  - viewer - do a better job decoding http 100 continue msgs
  - decryptPcap.js - can now decrypt Moloch encrypted pcap files to stdout
  - s3 - Fixes the problem where the s3 token expires during a capture (issue #1370)
  - s3 - more logging on errors
  - s3 - new s3Host setting (thank jc2k)
  - all - debug can be set in config file, used if no command line debug args

2.2.1 2020/01/21
  - capture - fix --skip not working with ES 7.x
  - capture - update TLS ciphers
  - capture - increase offlineDispatchAfter default to 2500
  - capture - cert decode publicAlgorithm and curve
  - db - optimize-admin doesn't wait for other optimizations to finish
  - lua - save/pre_save callbacks, can now get most fields
  - viewer - fix viewer notifiers (issue #1361)


2.2.0 2020/01/13
  - NOTE - Elasticsearch 6.7.x is no longer supported
  - NOTE - MaxMind now requires an account, set up your geoipupdate script
           https://molo.ch/faq#maxmind

  - release - node 10.18.1, yara 3.11.0, curl 7.68.0
  - release - Configure now installs elasticsearch 7.5.1
  - viewer - New aes256Encryption option to upgrade encryption, all
             viewers must be on 2.2.0 or later before upgrading
  - viewer - shrink operation deletes old index now
  - viewer - Querying was sometimes limited to 20000 items (or less)
  - viewer - Sending sessions between clusters didn't allow pcap to be viewed
             on receiving side
  - viewer - Intersection export allows editing of fields
  - viewer - Panning graph left/right allows selection of how much
  - viewer - Refresh interval on spigraph page increments time (if it's a date range)
  - capture - geoLite2ASN and geoLite2Country are now semicolon separated
              lists.  The first one that exists will be used or warning
              printed.  To disable warning set to blank.
  - capture - disable the 100-Continue feature of curl to reduce bulk errors
  - capture - smtp parse now maps a few encodings to standards glib understands
  - s3 - support maxFileTimeM
  - db - support creating ILM policies and assigning them for sessions2 and history
  - db - new optimize-admin that only optimizes admin indices
  - parliament - Click on ES health goes to ES Nodes tab

2.1.2 2019/12/16
  - capture - no longer check in configure scripts, use autoreconf (thanks martinpaljak)
  - capture - new http header raw callback for plugins (thanks pjsg)
  - lua - Improvements and new sample script (thanks pjsg)
  - viewer - more cyberchef fixes
  - viewer - increased timeout on indexing
  - viewer - show menu/protocol column on sessions page even if there are no
             visible columns (issue #1337)
  - parliament - make sure good config before writing (issue #1181)

2.1.1 2019/12/09
  - release - cyberchef 9.11.7
  - wise - fix view duplication when reload tagger file (#1315)
  - capture - string fields created with wise/custom-fields are now assumed utf8
  - capture - term signal handled better
  - s3 - handle longer tokens and path vs host access
  - viewer - support -o option to override config file like capture has
  - viewer - new "ES Admin" tab, enable with esAdminUsers= in config.ini
  - viewer - Hopefully fix cyberchef integration on all browsers
  - viewer - better shrink index support for viewing pcap
  - viewer - anonymous should work better for more features
  - viewer - work around ES slow _count API in 7.x
  - viewer - hunts support views better
  - db - new warmkind option for specifying what units the warm number is in
  - db - fix versionNumber printing

2.1.0 2019/11/19
  - NOTE: All viewers must be 2.1 or later for them to communicate.  If not
          upgrading at once set s2sSignedAuth=false in default section of config.ini
  - release - node 10.16.3, curl 7.66.0, glib 2.59.0, libpcap 1.9.1
  - release - remove ubuntu 14 builds
  - release - initial centos8 build
  - db - new shrink command
  - db - new --gz option to compress backups
  - capture - support named pipes better (issue #1169)
  - capture - New email.smtpHello field
  - capture - fields created with wise/custom-fields are now set across
              linked sessions by default now
  - capture - deal with extra long config values in more places
  - capture - snf improvements
  - viewer - default max aggregation size is 10000 to work with ES 7.x OOTB,
             new maxAggSize setting
  - viewer - added right-click replacer for %DBFIELD% (thanks tlacuache)
  - viewer - display JA3s and hassh
  - viewer - support file expression in more places (issue #1172)
  - viewer - fix files date display (issue #1164)
  - viewer - csp header support
  - viewer - Fix some XSS/rXSS by setting correct content type
  - viewer - Improve permission checking
  - viewer - Use RE2 for regex
  - viewer - shortcuts can be locked from changes
  - wise - switch to ioredis implementation so clusters/sentinel works
  - s3 - many fixes (thanks pjsg)
  - s3 - support compressing pcap when s3WriteGzip is set to true (thanks pjsg)
  - s3 - can fetch data from metadata service (thanks pjsg)

2.0.1 2019/09/09
  - release - cyberchef 9.4.0
  - capture - label TLS 1.3 sessions correctly (issue #1137)
  - capture - New simpleMaxQ setting to control max disk Q
  - capture - http CONNECT method will now classify payload (issue #1153)
  - capture - Initial dtls support
  - viewer - cancel current ES query on new query
  - viewer - fix connections page timezone
  - viewer - fix not auto quoting all expressions (issue #1146)
  - viewer - fix security warnings

2.0.0 2019/08/19
  - NOTICE: This versions requires ES 6.7.x (6.8.2+/7.3+ recommended) or later
  - NOTICE: db.pl upgrade is required, see https://molo.ch/faq#how_do_i_upgrade_to_moloch_2
  - release - cyberchef 8.30.0, node 10.16.2, yara 3.10.0
  - release - include sample headers parsing and turn them on by default
  - release - easybutton supports osx
  - all - Fix some elasticsearch deprecation warnings
  - all - elasticsearch 7 support
  - db - backup command now saves meta data so restore can do a rollback (thanks codesniffer)
  - db - improve optimize to deal with connection closed better
  - parliament - Can configure multiple of each type of notifier
  - viewer - Can display pcap retention in Capture Stats tab
  - viewer - Added uploadFileSizeLimit
  - viewer - Can interact with users in multiES if usersElasticsearch is set
  - viewer - Can just delete SPI
  - viewer - Added shortcuts feature
  - viewer - add bytes as a graphing choice
  - viewer - support ip == ipv4 and ip == ipv6 expressions
  - viewer - pivot dropdown option in spiview (issue #1135)
  - viewer - optional millisecond display
  - viewer - Support view parameter for unique/multiunique
  - viewer - Support ES client auth and insecure better (thanks Scott)
  - viewer - Lots of stats summing, avg, sorting fixes
  - capture - Initial ipv6 gtp support
  - capture - no longer send packet lengths to ES by default (enablePacketLen)
  - capture - add truncated-pcap tag to sessions where all pcap isn't written
  - capture - fixed ja3s mishandling of 10/11 extension types (thanks Norwegian Healthcare CERT)
  - capture - fixed ja3 mishandling of 11 extension types (thanks Norwegian Healthcare CERT)
  - capture - Added startsWith,contains,endsWith rule expression modifier
  - capture - honor the caTrustFile directive (thanks Matt)
  - capture - fix data bytes calculations for icmp/udp (thanks Brian)
  - capture - initial vxlan support
  - capture - Myricom/AFPacket improvements (thanks Scott)
  - capture - updates to classifiers: telnet, mpls
  - suricata - support timezones and slashes in signatures better
  - suricata - support huge alert lines
  - wise - support arrays for json elements

1.8.0 2019/04/03
  - NOTICE: This will be the last version to support ES 5
  - NOTICE: db.pl upgrade is required
  - all - support tokens for host.*/http.uri/http.useragent field
  - viewer - should output csv with commas in fields correctly
  - viewer - new Show Packets view in session detail
  - viewer - map show xff countries
  - capture - libfuzzer fixes
  - capture - fix core on exit if a pcapDir doesn't exist (issue #1030)
  - viewer - new elasticsearchTimeout var that is used with ES queries
  - viewer - can now limit query time frame per user
  - viewer - node stats now paginates correctly
  - viewer - support hsts (issue #853)
  - viewer - support simple range queries field == min-max (no spaces)
  - viewer - Users page refactor

1.7.1 2019/02/14
  - NOTICE: db.pl upgrade is required
  - viewer - upgrade to d3 v5 for connections page
  - viewer - typeahead history for spigraph/connections
  - viewer - stats tasks page has a num item selector now
  - viewer - welcome message for new users
  - viewer - save the last time a user used moloch
  - viewer - two --debug will display why proxying traffic
  - viewer - connections now uses ipv6.port and ipv4:port
  - viewer - fix date/time picker timezone and input bugs
  - wise - support json paths
  - wise - improve alienvault loading
  - capture - more tcpflags fields can be matched with rules
  - capture - print more stats at exit with --debug
  - capture - fix small bpf memory leak
  - capture - rules can support most .cnt fields
  - capture - fix OBR if cert has no serial
  - capture - libfuzzer support and initial fixes
  - parliament - add no alert cluster type
  - parliament - remove selected acknowledged issues
  - parliament - add help page


1.7.0 2019/01/17
  - NOTICE: db.pl upgrade is required
  - release - node 8.15.0, cyberchef
  - capture - new cert remainingDays field
  - capture - new tcp initRTT field
  - viewer - cron query notifications (issue #489)
  - viewer - can't use es scroll api with "from" (issue #981)
  - viewer - Export CSV uses the columns shown
  - viewer - field history for search expression (issue #595)
  - viewer - fix date/time picker not using user set timezone (issue #977)
  - viewer - don’t display undefined or empty field values
  - viewer - fix timezone parsing in session detail date field values
  - viewer - show error if using an outdated browser (issue #980)
  - viewer - export results intersection
  - viewer - add clickable labels to the info column
  - viewer - reset the width of the session table columns when switching back to the default
  - parliament - search and page results on the issues page (issues #982 and #983)
  - parliament - add a length of time threshold for “low packets” issues (issue #968)
  - capture - Fixed corrupt file sequence numbers being used when
              when ES is under heavy load
  - capture - Fix importing more then 256 files at once not working correctly (issue #984)
  - all - communityId support for tcp/udp (issue #966)
  - capture - In live capture clean up sessions even if no packets are being received
  - db - improve expire efficiency
  - capture - fix elasticsearch classifier
  - capture - for offline pcap honor umask when --copy is used (issue #976)
  - viewer - Fix some rXSS, thanks Esben Sparre Andreasen of Semmle Security Research Team

1.6.2 2018/12/07
  - NOTICE: db.pl upgrade is required
  - suricata - fix crash when signature name > 128 characters long
  - suricata - fix severity parsing (again)
  - capture - fix possible crash when exporting invalid utf8
  - db - support new --shardsPerNode option
  - viewer - don't issue search when closing the date/time pickers
  - viewer - download packets src/dst bytes img
  - viewer - option to show timezone with every timestamp
  - viewer - added new user permissions (hideStats, hideFiles, hidePcap, and disablePcapDownload)
  - parliament - add option to provide link to dashboard in alert notifications
  - viewer - configure connection node/link popup data
  - release - build snf plugin with screwdriver
  - capture - fix tls parser infinite loop
  - viewer - can customize fields in the info column
  - viewer - new es recovery tab
  - viewer - stats page shows when data is being loaded from server

1.6.1 2018/11/06
  - NOTICE: db.pl upgrade is required
  - capture - ja3s support (issue #949)
  - capture - hassh support (issue #950)
  - capture - simpleKEKId can be a template
  - all - Certificate org names can be an array now
  - wise - reverse dns supports servers setting
  - all - new written/unwritten stats to see how much Moloch has written or
          not written to disk
  - all - don't index packet positions or packet lengths in ES

1.6.0 2018/10/29
  - NOTICE: db.pl upgrade is required
  - release - glib 2.56.2, yara 3.8.1, curl 7.61.1, lua 3.3.5, node 8.12.0
  - db - expire checks min lastPacket in each session2 like curator, not just
         based on name
  - wise - support any field for ES WISE source
  - viewer - packet search (hunt)
  - viewer - admins can see forced expression for users in history
  - viewer - option to add sessions table column configuration to a view
  - viewer - files and stats tables can be customized
  - suricata - parse severity
  - capture - new _dontCheckYara rule ops
  - parliament - add --debug option
  - parliament - add --dasboardOnly flag
  - capture - set vlan field for afpacket
  - capture - new setting parseHTTPRequestHeaderAll, which will parse ALL request
              headers not already parsed into 1 ES field (pr #914)
  - capture - new setting parseHTTPResponseHeaderAll, which will parse ALL response
              headers not already parsed into 1 ES field (pr #914)
  - capture - new setting parseSMTPHeaderAll, which will parse ALL email headers
              not already parsed into 1 ES field (pr #914)
  - capture - new setting parseDNSRecordAll, which will parse a full DNS record
              into multiple new ES fields (pr #914)
  - viewer - show shortcuts on shift
  - capture - initial gtp tunnel support (issue #926)
  - wise - new wiseLogEvery to control how often plugin logs (0 disables)
  - capture - experimental autoGenerateId config to use ES auto generated ids
  - viewer - Ability to download files based on hash (pr #927)
  - viewer - Can resize/save columns (issue #909)
  - multiviewer - Can save user settings and such (pr #935)
  - viewer - Can share views with all other users
  - db.pl - New backup/restore commands, saves everything but sessions

1.5.3 2018/09/10
  - release - libpcap 1.9.0
  - all - new hourly[2348]/hourly12 rotateIndex
  - all - deal with talking to multiple wise servers better
  - all - --insecure option
  - all - use package-lock.json so all builds use the same packages
  - viewer - fix some spiview display issues (dns ip, email headers)
  - viewer - fix upload command tags (issue #888)
  - viewer - aes-256-ctr: fix issues decoding larger files
  - viewer - set rejectUnauthorized for ES connections (issue #894)
  - viewer - fix some payloads not displaying for css reasons
  - viewer - added zoom buttons to connections
  - viewer - keyboard shortcuts
  - capture - require gnu99 supporting compiler
  - capture - if single tcp data packet left at save time, try and classify it (issue #880)
  - capture - for live captures prevent out of order stats records
  - capture - aes-256-ctr: iv is 12B, limit maxFileSizeG to 64G, dek is more random
  - capture - Added corrupt setting to saveUnknownPackets
  - capture - new -o option to override config file from command line
  - capture - trim leading/trailing whitespace from config options
  - capture - new --nostats option to stop stats from being sent to ES
  - capture - fix http socket leak on errors
  - capture - new -F option to specify files that contain a list of pcap files to process
  - capture - new --reprocess option that won't create a new file entry (but
              will duplicate SPI data)
  - capture - add IPPORT_DROPPED count to stats log
  - capture - fix some possible bad memory reads in oracle/radius/http parsers
  - capture - fix some possible integer overflow issues
  - capture - fix tcp sequence number issues
  - parliament - uses Vue now
  - parliament - support email alerts
  - parliament - new edit slider to show edit buttons
  - parliament - many improvements how issues work

1.5.2 2018/07/26
  - capture - new custom-fields section
  - viewer - new custom-views section
  - capture - fix for inplace pcap ingestion not displaying pcap in viewer, introduced in 1.5.0
  - capture - support QUIC version >= 40
  - release - Build Ubuntu 18.04 version
  - wise - fixed sources that didn't register at startup

1.5.1 2018/07/23
  - capture - fix ipv6 sctp hang
  - viewer - added back many tooltips
  - viewer - fix crash when node doesn't exist
  - viewer - fixed some fields not showing up
  - snf - new config snfFlags
  - viewer - fix sorting by a column that isn't in all indices
  - capture - memory leak fix
  - suricata - keep alerts for suricataExpireMinutes setting

1.5.0 2018/07/16
  - BREAKING: wiseCache redis name changes
  - viewer - sessions, spiview, spigraph, connections, help, users, history pages implemented
             in Vue instead of AngularJS
  - viewer - split stats capture graphs/stats into 2 tabs
  - viewer - stats now has sort option
  - capture - new maxTcpOutOfOrderPackets setting, default 256
  - capture - drophash supports v6 and saving
  - wise - support talking to wise over https, use wiseURL
  - capture - basic mqtt parsing
  - capture - rules reload without restarting
  - viewer/db - new hide-node/unhide-node commands to hide commands in capture stats
  - viewer - New queryAllIndices
  - multiviewer - no longer need to have the same rotateIndex everywhere
  - capture - initial saveUnknownPackets support
  - capture - new interfaceOps for ops per interface
  - capture - new filenameOps for ops per filename (issue #857)
  - s3 - use 1.0 field names
  - viewer - fix a case when decoding failed
  - all - ESP now has first packet capture if trackESP is set
  - capture - magicMode remove molochmagic and added both mode
  - wise - initial splunk source
  - capture - new suricata plugin
  - wise - [right-click] with no colon now loads directly from wise.ini
  - capture - decode dns punycode into dns.host, dns.puny has original
  - capture - yaraEveryPacket (default true) when false only does first packets
  - capture - yaraFastMode (default true) when false turns off fast mode
  - viewer - switch to javascript png implementation
  - all - added some GRE erspan support
  - viewer - support gt/lt queries for ip
  - capture/wise - can now configure what fields map to what wise queries and
                   send almost any field (issue #840)
  - all - added used space stat
  - all - changed free space stat to use 1000 based units
  - viewer - removed AngularJS, all pages implemented in Vue
  - capture - hsrp classify

1.1.1 2018/05/31
  - all - fix http.statuscode
  - capture - fix _dropByDst/_dropBySrc crash
  - capture - tcpflag are always counted (issue #849)
  - viewer - fix 10k sessions.json failure

1.1.0 2018/04/30
  - all - basic sctp capturing, no decoding (issue #828)
  - all - initial unencrypted 802.11 Data Frame support (issue #834)
  - db - new segments option to expire and optimize
  - release - curl, node, cyberchef
  - viewer - http.uri and host* allows pasting a URL and doing the right thing (pull #831)
  - capture - New logHTTPConnections setting (pull #749)
  - capture - new wiseExcludeDomains setting, used before sending to wiseService (issue #340)
              defaults to ".in-addr.arpa;.ip6.arpa"
  - wise - full ipv6 support
  - capture - basic sccp classify
  - all - initial frame relay support (issue #838)
  - all - initial 4 over 6 and 6 over 4 support
  - viewer - support fields=id for sessions.csv (issue #839)
  - reindex2 - added --pause option
  - viewer - more stats page fixes

1.0.0 2018/04/05
  - db - always update stats/dstats indices for now
  - parliament - fix es drop error msg
  - tests - make server everything has started before running tests

1.0.0-rc2 2018/03/29
  - viewer - Change default spiDataMaxIndices to 4 everywhere
  - viewer - work around for ES 6 issue https://github.com/elastic/elasticsearch/issues/27740
  - capture - fixed netflow plugin
  - tests - initial parliament tests

1.0.0-rc1 2018/03/20
  - viewer - minor stats page fixes
  - release - new top level package.json/node_modules to make package smaller

1.0.0-beta3 2018/03/15
  - viewer - stats page implemented in Vue instead of Angular
  - capture - some code clean and better thread safe counters
  - viewer - convert field names in saved column sets from pre 1.0

1.0.0-beta2 2018/03/08
  - capture - decode some dhcp
  - capture - tag a tls session with cert:self-signed
  - capture - reload geo, rir, yara and oui files without restarting (issue #692)
  - capture - remove yara 1.x support
  - viewer - cron jobs now use the timestamp time and not last packet time when choosing sessions to look at
             this means delay is shorter, although when upgrading to 1.0 some sessions will be not looked at.

1.0.0-beta1 2018/02/20
  - capture - calculate sha256 too (set supportSha256 tru)
  - wise - support sha256 lookups
  - capture - fix disable fields
  - capture - src/dst ip/port can be used to trigger rules now
  - capture - ip fields in rules can now be CIDR
  - capture - simple writer now flushes after 10 seconds of no writing
              there still can be pagesize bytes unwritten (issue #777)

1.0.0-alpha2 2018/01/31
  - Read alpha1 below
  - release - correct geo files
  - capture - set default geo file path

1.0.0-alpha1 2018/01/26
  - NOTICE: Supported ES Versions: 5.6.x, 6.x (for new installs)
  - NOTICE: hasheader for email/http for old sessions will not be migrated
  - all - rename all field names
  - all - no more analyzed ES fields, everything is a keyword field
  - all - full ipv6 support
  - all - tags index removed, tags/hasheader stored as first class fields
  - all - new reindex2 script to move from pre 1.0 to 1.0
  - capture - http uri field no longer starts with // (issue #732)
  - capture - use maxminddb instead of geoip now (issue #771)
  - all - Country codes are now 2 letters instead of 3 letters
  - release - node 8.9.4


0.50.1 2018/03/29
  - NOTICE: Supported ES Versions: >= 5.5.0, 6.x is NOT supported
  - release - upgrade curl, yara, glib
  - viewer - sessions.csv handle multiple fields parameters
  - parliament - better dismissing
  - all - new hourly6 rotateIndex, for every 6 hours
  - parliament - first version of alerts
  - parliament - rename server.js to parliament.js
  - wise - trim spaces after splitting config values
  - capture - better pop3 detection
  - capture - correctly lowercase user
  - release - added --install to easybutton (issue #812)
  - capture - basic memcache classify
  - viewer - disable TLS 1.0
  - viewer - ES scrolling should be much faster


0.50.0 2018/01/24
  - NOTICE: Supported ES Versions: >= 5.5.0, 6.x is NOT supported
  - viewer - Fixed CSV export of fields within objects (issue #790)
  - capture - Retry http requests on connect failures
  - capture - better SLL pcap support (issue #791)
  - capture - icmp code and type were swapped
  - viewer - shards tab can now exclude/include nodes/ips to move shards around
  - capture - removed ES check for http.compression since on default in ES 5
  - capture - clean up sockets better
  - db.pl - now default to a max of 24 shards
  - parliament - initial display of detected issues
  - parliament - move all calls behind /parliament to make easier to reverse proxy
  - viewer - users forceExpression handles special characters correctly again

0.20.2 2018/01/04
  - NOTICE: Supported ES Versions: 2.4.x, > 5.3.1, 6.x is NOT supported
  - viewer - upgrade elasticsearch-js
  - capture - new --host commandline option to specify how viewers should talk to host
  - capture - added classify: dhcp, dhcpv6, splunk, isakmp, aruba-papi
  - capture - improved classify: bitcoin, ntp, ssdp
  - capture - index first N (default 256) bytes of post bodies, controlled by maxReqBody setting
  - capture - more stats on packet processing/failures
  - viewer - cleanup sessionErro
  - viewer - remove dead code
  - tests - more viewer tests
  - viewer - upgrade Cyberchef to 6.8.0
  - capture - basic mpls stripping (issue #779)
  - viewer - start of esshards tab in stats
  - parliament - first version (can install with Configure --parliament)
  - wise - can now install with Configure --wise
  - release - node 6.12.3

0.20.1 2017/11/06
  - NOTICE: Supported ES Versions: 2.4.x, 5.1.2, 5.2.x, > 5.3.1, 5.4.x, 5.5.x, 5.6.x
  - viewer - graph hover now respects timezone setting (issue #757)
  - capture - decode icmp type/code (issue #751)
  - viewer - upgrade Cyberchef to 6.4.5
  - viewer - es indices tab (#761)
  - viewer - es tasks tab (#763)
  - capture - ssh parser crash fixed (introduced in 0.20.0)

0.20.0 2017/10/31
  - NOTICE: Supported ES Versions: 2.4.x, 5.1.2, 5.2.x, > 5.3.1, 5.4.x, 5.5.x, 5.6.x
  - NOTICE: db.pl upgrade is required
  - capture - added --packetcnt from @jmd1212
  - capture - handle monitor directory being empty
  - capture - basic fbzero parser as quic
  - capture - pjl, dcerpc detection
  - release - on ubuntu, plugins weren't loading dependencies correctly
  - viewer - made number of packets displayed setting accurate
  - release - move node install from release to easybutton (issue #720)
  - release - install ES 5
  - capture - initial SMTP BDAT support
  - viewer - initial history support
  - capture - new advanced setting maxMemPercentage that will abort capture if reached
  - capture - basic rip, nzsql detection
  - capture - improved quic, mysql detection
  - capture - plugins can now replace how SPI data is sent to ES
  - viewer - fixed right client menu not working (issue #740)
  - viewer - add/remove tags update tag count (PR #756)
  - viewer - support sessions resize better
  - release - use screwdriver to build and test
  - release - upgrade node version
  - viewer - fix EXISTS! being reformatted (issue #747)
  - viewer - Don't allow * by itself in expressions anymore, must use EXISTS!
  - viewer - removed babel, newer browsers required

0.19.2 2017/08/25
  - NOTICE: Supported ES Versions: 2.4.x, 5.1.2, 5.2.x, > 5.3.1, 5.4.x, 5.5.x, 5.6.x
  - NOTICE: Requires wiseService upgrade if using wise
  - capture - ja3 support (https://github.com/salesforce/ja3/) (issue #706)
  - viewer - spi view column sets (issue #713)
  - viewer - remove jade dependency since using pug now
  - release - node 6.x
  - viewer - fix world map button (issue #724)
  - tests - viewer tests are updated and all passing again
  - viewer - most session detail labels now have menus (issue #723)
  - s3 - fixed deadlock (issue #716)
  - wise - only allow 4096 waiting sessions
  - viewer - add top 10 countries to map (#564)
  - viewer - type ahead improvements, disable by default for multiviewer
  - snf - fix build (issue #719)
  - viewer - abbreviate large units for data bytes (issue #680)
  - viewer - add href to nav tab links (issue #651)
  - viewer - save spiview fields (issue #715)
  - easybutton - Upgrade yara, glib, curl versions
  - viewer - session columns are resizable (issue #676)
  - wise - ja3 support
  - capture - fixed capture crash when wiseService is restarted
  - release - build a better NOTICE file for binary releases
  - wise - don't crash on "null" json values
  - viewer - decode Basic auth values
  - viewer - ES scrolling should work better

0.19.1 2017/07/13
  - NOTICE: Supported ES Versions: 2.4.x, 5.1.2, 5.2.x, > 5.3.1, 5.4.x
  - viewer - stats bytes human readable format
  - capture - fix wise plugin crash
  - viewer - handle corrupt theme
  - capture - fix quic parser crash
  - release - libyaml as a dependency


0.19.0 2017/07/11
  - NOTICE: Supported ES Versions: 2.4.x, 5.1.2, 5.2.x, > 5.3.1, 5.4.x
  - viewer - remove old UI
  - viewer - CyberChef integration (must always add hex decoding)
  - viewer - spigraph sort and refreshing improvements
  - viewer - spiview fixed unique malform url
  - viewer - stats allow comma separated list
  - capture - rulesFiles and rules support
  - capture - fixed daq building
  - viewer - ES scrolling didn't work (issue #697)
  - easybutton - Upgrade yara, glib, geoip, curl versions
  - capture - fixed writer crash with --copy (issue #711)
  - viewer - lots of stats tab fixes (issue #629,#655)
  - viewer - setting for query on page load (issue #599)
  - viewer - don't sort unsortable columns (issue #593)
  - viewer - clipboard fixes (issue #707)

0.18.3 2017/05/25
  - NOTICE: Supported ES Versions: 2.4.x, 5.1.2, 5.2.x, > 5.3.1, 5.4.x
  - viewer - Other decodings (issues #684, #670)
  - viewer - Text lineup (issue #598)
  - wise - track average running time
  - viewer - session graph uses timezone setting
  - viewer - fixed cron query creation with forwarding failures
  - viewer - new serverSecret instead of passwordSecret for S2S
  - viewer - csv export uses visible columns in session table (issue #601)
  - viewer - stats page improvements (issue #682)
  - viewer - do a better job on quoting expressions (issue #694)
  - viewer - remove duplicate TLS section
  - viewer - back button works better with new UI
  - viewer - fixed connections query size (issue #685)
  - viewer - Real SPA (issue #664)
  - viewer - Align email header (issue #690)
  - viewer - Fixed email query generation (issue #689)
  - viewer - spigraph copy/paste (issue #646)
  - db - handle _optimize vs _forcemerge

0.18.2 2017/04/16
  - NOTICE: Supported ES Versions: 2.4.x, 5.1.2, 5.2.x, > 5.3.1, 5.4.x
  - capture - New snapLen variable, by default 16384
  - release - Configure improvements
  - release - ethtool startup commands moved to moloch_config_interfaces.sh
  - viewer - custom themes
  - viewer - fix clickable session field off-focusing too easily
  - viewer - can cancel spiview loads (issue #637)
  - viewer - expose session length in pagination select box (issue #677)
  - viewer - fix spiview not updating (issue #656)
  - viewer - type ahead fixes/dismiss (issue #591)
  - viewer - apply search expression to url (issue #649)
  - viewer - display array values in sessions correctly (issue #625)
  - viewer - fix broken node display in stats (issue #672)
  - viewer - permalink fixes (issue #673)
  - viewer - spigraph field typeahead fixes (issues #647)
  - viewer - connections field typeahead fixes (issues #675)
  - viewer - display when packets are rendering
  - viewer - make sorting icons consistent
  - viewer - connections tab links are rendered correctly (issue #641)
  - viewer - make sure connections popup renders inside view (issue #644)
  - capture - support ES basic auth (issue #679)
  - release - Configure supports multiple interfaces
  - release - only use systemd files if systemctl and /etc/systemd exists

0.18.1 2017/03/28
  - NOTICE: Supported ES Versions: 2.4.x, 5.1.2, 5.2.x (5.3.0 is NOT supported)
  - release - node 4.8.1, lua 5.3.4, curl 7.53.1, glib2 2.52.0
  - capture - handle certs with after dates before the before date
  - capture - actually truncate urls, previous fix didn't work (issue #458, #667)
  - capture - handle certs with pre epoch times
  - capture - more magicMode basic detections
  - db - Handle timeouts and nodeNames better with upgrading from db version 30 to 34
  - capture - fix race condition when quitting and processing unsaved sessions

0.18.0 2017/03/21
  - NOTICE: Upgrading to 0.18 requires an outage for db.pl upgrade (~5 min)
  - NOTICE: Must upgrade wiseService BEFORE upgrading moloch-capture.
            New 0.18.0 wiseService can be used with older moloch-capture.
  - NOTICE: db.pl upgrade REQUIRES *ALL* moloch-capture to be down
  - NOTICE: Supported ES Versions: 2.4.x, 5.1.2, 5.2.x (5.3.0 is NOT supported)
    ES 5 users READ: https://molo.ch/faq#how_do_i_upgrade_to_es_5x
  - NOTICE: 0.18.0 has a new look and feel. Some features have been added, removed,
    or temporarily are missing.  Feedback using slack or github issues welcome.
  - wise - md5 lookups now associated with contentType
  - wise - virustotal support
  - capture - contentType now sent to wise for md5 lookups
  - db - all indices except sessions-* are reindex for ES5 support
  - capture - all readers must use batch interface
  - multi - fixed tags for new ui /detail and added tests
  - viewer - files tab uses new ui
  - viewer - users tab uses new ui
  - viewer - stats tab uses new ui (/stats.old available temporarily)
  - viewer - sessions tab uses new ui (/sessions.old available temporarily)
  - viewer - newUI setting removed
  - viewer - spiview tab uses new ui (/spiview.old available temporarily)
  - viewer - connections tab uses new ui (/connections.old available temporarily)
  - capture - pcapWriteMethod=simple-nodirect uses the simple writer without direct
              writes.  Required for some file systems like zfs
  - viewer - spigraph tab uses new ui (/spigraph.old available temporarily)
  - capture - tpacketv3 handles multiple interfaces correctly (issue #658)
  - easybutton - singlehost and config removed, build remains for now
                 make install & make config should work
  - capture -

0.17.1 2017/01/30
  - NOTICE: ES 2.4 or ES 5.1.2 required (ES 5.x isn't recommended for production yet)
    ES 5 users READ: https://molo.ch/faq#how_do_i_upgrade_to_es_5x
  - NOTICE: Can only update directly from Moloch 0.11.1 or later
  - capture - handle missing syn/ack better
  - capture - better mongo detection
  - db - dstats_2 and stats_v1 now use date for time for kibana support, also prepares for ES 5 upgrade
  - capture - some arm64 fixes (issue #584)
  - viewer - new settings page
  - capture - tpacketv3 no longer requires a bpf
  - capture - pfring uses batch packet api
  - capture - fix libpcap multiple interface crash (issue #610)
  - release - Configure improvements

0.17.0 2017/01/05
  - NOTICE: npm update required
  - NOTICE: ES 2.4.x required
  - NOTICE: Last version that can be updated directly from Moloch 0.11.0 or earlier
  - viewer - New sessions UI (newUI=true)
  - all - Initial ES 5.0 support (do not use in production!)
  - all - Refactor many ES calls to remove depreciated syntax
  - viewer - Handle multiple query parameters better
  - WISE - basic elasticsearch source
  - all - Initial pcap encoding support, variables
    * simpleEncoding: aes-256-ctr or xor-2048
    * simpleKEKId - The kek id to use from the keks section
    * [keks] - A section with multiple kekid=passwords
  - capture - Fixed yara 1.7 multithread crash (issue #568)
  - capture - Handle frag gre with frag ip inside
  - viewer - New Help UI (based on new ui)
  - viewer - New bounding select box
  - viewer - Fix clicking map not applying query expression
  - db - New sync-files which does both add/rm missing faster
  - viewer - Add column menus
  - viewer - Fix reordering columns
  - viewer - Fix unnecessary whitespace when copying values from session table
  - viewer - Add IP:Port option to field menus
  - viewer - Permalink adds "openAll=1" parameter
  - capture - mysql tls parser
  - capture - llmnr and mdns
  - capture - version command line option prints library versions too
  - release - GeoIP 1.6.9, curl 7.52.1, pcap 1.8.1, glib 2.50.2, node 4.6.2
  - capture - Use inotify directly since glib2 monitor doesn't expose close write
  - capture - support yara 3.5 (issue #521)
  - capture - new --op option to set any field (issue #412)
  - capture - added dontSaveSPI=1 support to tagger/wise to not save SPI data (issue #505)
  - capture - basic kafka, dropbox-lan-sync detection
  - capture - new scrubspi plugin
  - viewer - Apply user setting timezone
  - viewer - Add "EXISTS!" to search expression typeahead results
  - viewer - split session spi data and pcap loading into two apis

0.16.1 2016/11/28
  - NOTICE: db.pl upgrade is required
  - capture - out-of-order and acked-unseen-segment tags
  - capture - initial pppoe support (issue #536)
  - capture - new timestamp field when record written
  - db - new duplicate firstPacket, lastPacket, ipSrc, ipDst, portSrc, portSrc to
         make Kibana work better with moloch data.
  - db - fix info command
  - viewer - don't crash if we can't decode, still might not decode well though (issue #522)
  - wise - threatstream sql capture importId and handle stripping hostname for lookups
  - capture - new pcapReadMethod of tpacketv3 on linux
  - capture - new option magicMode: libmagic, libmagicnotext, molochmagic, basic, none
  - capture - The tpacketv3, libpcap* pcapReadMethod now batch packets before adding
              to packet queues to reduce mutex lock contention
  - wise - Support dos format tagger files
  - capture - basic tacacs, flash-policy detection

0.16.0 2016/10/14
  - NOTICE: Requires node v4.x (development done with v4.6.0).  If upgrading, remove the
            node_modules and run "npm install" in viewer and wiseService directory
  - viewer - upgrade many packages
  - wise - upgrade many packages
  - easybutton - download prebuilt node 4.6.0
  - capture - set accept-encoding for all requests (issue #542)
  - capture - simple oracle parser
  - viewer - cron jobs should work much better, unfortunately the delay (~11min)
             before items are processed is longer (issue #546)
  - capture - http passer now tags passwd= and pass= as http:password
  - capture - running on ipv6 improvements (issue #545)
  - capture - 0.15.1 broke antiSynDrop=false, now works again
  - viewer - supports multiple --debug on command line to up level
  - release - supports systemd and lua plugin, slightly more user friendly

0.15.1 2016/10/05
  - NOTICE: Last version to support node 0.10
  - release - build pfring, daq, snf plugins
  - wise - threatstream zip method broke in 0.15 (issue #534)
  - wise - support url type
  - viewer - read cert/key before dropping permissions (issue #504)
  - all - tcpflag counting (issue #506)

0.15.0 2016/09/14
  - NOTICE: Requires ES 2.1 or later (recommend 2.4)
  - capture - basic flap detection
  - db.pl - fixed hourly expiration (issue #501)
  - capture - detect tcp syslog, udp sip, tcp nsclient
  - capture - handle syn/ack before or with no syn
  - capture - support classifiers based on port
  - capture - detect zabbix
  - viewer - fixed missing stats data (issue #502)
  - wise - optionally use external cache (issue #495)
  - wise - threatstream can now use the opticlink db directly!
  - capture - also record stats every 10 minutes
  - viewer - stats can now show 5, 60, 10 minute stats
  - viewer - make sure userNameHeader is set before trying to use, and warn if viewHost is not localhost
  - viewer - better ipv6 header decoding
  - capture - fixed multithread compressES=true crash (issue #524)
  - capture - Myricom snf reader plugin support
  - easybutton - ES 2.4.0

0.14.2 2016/07/06
  - NOTICE: 0.14.x will be the last version to support ES 1.x and ES 2.0
  - viewer - limit autocomplete indexes searched (issue #479)
  - db.pl - support setting shards and replicas for sessions
  - capture - simple tds5 parser
  - capture - simple krb5 parser
  - capture - fix pfring stats (issue #488)
  - db.pl - new "add-missing" command, used if ES files table gets messed up (doesn't reindex)
  - capture - throttle when reading offline pcap before overflowing packet queues
  - capture - aerospike protocol detection
  - capture - cassandra protocol detection
  - viewer - spiview now sorts better when session vs packets is used
  - capture - minPacketsSaveBPFs which skips saving SPI data for matching sessions,
              useful for known internal scanning hosts
  - wise - threatstream includes source now (issue #491)
  - capture - simple quic parser
  - capture - pcapDirTemplate for directory naming inside pcapDir
              supports strftime sequences using local time (issue #496)
  - capture - more dns parsing
  - capture - basic ntp detection
  - capture - basic snmp detection
  - capture - basic syslog detection
  - capture - fixed thread waiting so not a busy wait (lower CPU)
  - capture - basic stun detection

0.14.1 2016/06/02
  - NOTICE: glib 2.40 required (should be using 2.47 or higher)
  - capture - initial lua scripting support
  - wise - initial bro querying support
  - capture - debug all config requests with --debug
  - viewer - fixed XSS (issue #471)
  - capture - simple ldap parser
  - capture - simple radius parser
  - easybutton - ES 2.3.3, run ES as daemon, new config
  - capture - new db field tags-term with tags in text format
  - capture - fixed FPE crash in stats (issue #475)
  - capture - calculate jsonSize better (issue #476)
  - capture - basic thrift detection
  - wise - new json format for file/url file types
  - wise - passivetotal tagging support
  - wise - new source that proxies to another wise
  - all - support https elasticsearch

0.14.0 2016/05/08
  - NOTICE: libnids is no longer required
  - NOTICE: You'll want to rerun configure if using the same build directory
  - NOTICE: db.pl upgrade is required
  - NOTICE: ipv6 support is experimental, and will change with ES 5.0
  - capture - replace libnids with internal tcp
  - capture - basic threads
  - capture - memory reporting on linux uses /proc/self/statm now
  - capture - more stats
  - capture - basic ipv6
  - viewer - Columns can be hidden/moved on stats, sessions pages
  - capture - pfring and daq support are now plugins (capture/plugins)
  - capture - can monitor multiple interfaces
  - capture - udp can parse all packets in session now
  - dns - now parses all requests/responses
  - dns - parse multi packet tcp requests
  - capture - gre support
  - all - memory/free space percentage (issue #164)
  - addUser - New option --webauthonly
  - capture - Added readTruncatedPackets config option
  - capture - truncate urls at 4096 bytes and mid save sessions with large fields (issue #458)
  - capture - warn if hostname isn't a FQDN (issue #459)
  - capture - fix memory leak in ES writing
  - viewer - Total/Average stats are of filtered data
  - capture - use getdomainname to try and form FQDN
  - easybutton - node 0.10.45

0.12.3 2016/03/28
  - NOTICE: Only ES 1.7.x and ES 2.x is supported by this version.
  - NOTICE: Requires running npm update
  - all - added support for ES 2
  - viewer - upgraded to express 4
  - viewer - ES load is now a single number to support ES 2
  - db.pl - fixed _upgrade call, needed to be POST
  - tests - http.referer tests
  - capture - smtp now handles no space for mail from, rcpt to (issue #442)
  - capture - basic jabber/sip protocol detection
  - capture - http:password set for case insensitive password= now
  - capture - rdp "Cookie" if present is stored in user field
  - viewer - support autocomplete on all fields (experimental)
  - capture - fix for tagger.so crash on XFF fields introduced in 0.12.2
  - easybutton - node 0.10.43, libpcap 1.7.3
  - easybutton - disable bluetooth in libpcap (issue #445)

0.12.2 2016/01/15
  - NOTICE: Only ES 1.[67].x is supported by this version.
  - capture - basic redis detection
  - viewer - connections node distance (issue #428)
  - easybutton - glib 2.47.4 (issue #423)
  - easybutton - disable usb support for libpcap (issue #426)
  - viewer - connections highlighting (issue #431)
  - capture - basic mongo detection
  - viewer - added Export Unique IP:Ports
  - capture - switched memory reporting to even more accurate statm on linux


0.12.1 2015/11/10
  - capture - fixed startup glib error
  - configure - fixed version number
  - easybutton - ES 1.7.3

0.12.0 2015/11/09
  - NOTICE: libcurl (>= 7.21.7) is now required, sorry
  - NOTICE: db.pl upgrade is required
  - NOTICE: duplicate items in available both in tags and elsewhere have been
            removed from tags for future data
  - capture - http module rewritten to use libcurl, woot!
  - capture/s3 - S3 traffic now sent over https
  - viewer - upgraded to DataTables 1.10.7 (issue #379)
  - viewer - add search to files tab (issue #70)
  - viewer - handle older indexes without bytes/databytes/packets
             per src/dst (issue #396)
  - viewer - upgrade D3 to 3.5.5 and switch to min version
  - viewer - upgrade jquery to 2.1.4
  - db - New rm-node command to delete from ES nodes that are no longer active
  - capture - cert.hash is sha1 hash for SSL certificate (issue #388)
  - viewer - New snapto time search that uses current query result for future
             queries (issue #398)
  - capture - Removed most tags items
  - viewer - Delta Time display (issue #398)
  - capture - pcapWriteMethod defaults to thread-direct now
  - viewer - freeSpaceG defaults to 5% now
  - viewer - 404 page and status code logged (issue #397)
  - easybutton - ES 1.6.2
  - easybutton - build curl with --without-librtmp (issue #403)
  - easybutton - mirror sourceforge downloads for now (issue #406)
  - db - Increased optimize timeout
  - db - Require 1.4.x or later
  - db - Removed "index.codec.bloom.load=false"
  - db - Added warning for ES below 1.6.2
  - wise - use native hashtable, required for threatstream
  - viewer - fixed addTags to work with session that have no tags
  - capture - fixed multiple smtp, smb and ssh buffer overflow read/writes (reported by jbremer)
  - viewer - fixed multiple XSS injections (reported by jbremer)
  - viewer - fixed crash when viewing large mime messages
  - capture - irc detection improvement
  - capture - --quiet flag (issue #427)

0.11.5 2015/06/02
  - NOTICE: Only ES 1.[45].x is supported by this version.
            Restart viewer AFTER upgrading ES versions
  - NOTICE: If using multies all viewers must be upgraded at once
  - NOTICE: Requires running npm update
  - capture - http logs connecting time
  - capture - fix http crash issue
  - capture - compiles on OSX again
  - capture - only classify initial udp traffic, performance increase
  - tests - new spigraph tests
  - tests - many new multi tests
  - viewer - switched from ES facets to ES aggregations
  - viewer - maps support src vs dst now
  - multi - fixed hasheader/tag support
  - easybutton - ES 1.5.2, node 0.10.38
  - viewer - Fixed incorrect expression for http.cookie.key
  - viewer - Added --debug to viewer
  - viewer - Only keep 10 files on expire instead of 100, delete up to 200 at a time
  - viewer - Switched hacking viewer
  - viewer - Decoding is now handled with node streams which will allow
             chaining and plugin decoders eventually - npm update required
  - capture - Added cookie value parsing, default off controlled by
              parseCookieValue (issue #371)
  - viewer - EXISTS! fixes, tests, and docs (issue #367)
  - viewer - Reuse Uncompress and Files settings between sessions
  - viewer - Anonymous users still have a singled saved settings
  - viewer - Switch actions/views menu to jquery-ContextMenu which looks more like a menu
  - capture - Handle ASCII formated SMB strings
  - capture - payload8 wasn't always all 8 bytes
  - viewer - Initial configuration of displayed columns (issue #257)
  - capture - reenabled ftp/lmtp classify
  - capture - vnc classify (issue #382)
  - capture - fixed tcp_flags for netflow (pr #386)
  - viewer - spiview shows protocols per category (issue #385)
  - viewer - spiview supports filename (issue #389)

0.11.4 2015/04/08
  - NOTICE: db.pl upgrade is required
  - NOTICE: Only ES 1.4.x is supported by this version.
                 ES 1.[23] may still work
            Restart viewer AFTER upgrading ES versions
  - http connection handling rework, hopefully better
  - moloch-capture will no longer monitor itself even if it uses the same interface to talk to ES
  - now save packet lengths to ES
  - writing pcap to disk is now pluggable
  - S3 is the first pcap writer plugin, currently experimental
    https://github.com/aol/moloch/wiki/S3
  - multies supports file query
  - maxFileSizeG can now be a float
  - Configurable right click actions on various data types
    https://github.com/aol/moloch/wiki/Settings#rightclick
  - Upgraded jQuery-contextMenu
  - WISE - url source supports headers (issue #346)
  - easybutton installs node 0.10.37, libpcap 1.7.2, and ES 1.4.4 now
  - connections.csv returns session count (issue #356)
  - Expose the id/rootId in SPI Meta (issue #355)
  - WISE - right click loading from files
  - spiview improvements - collapsible sections, sorting,
    right click to set load on default (issue #360)
  - db.pl for ES >= 1.4 now issues _upgrade on optimize/expire
  - WISE - configurable reversedns stripDomains (issue #365)


0.11.3 2015/02/26
  - NOTICE: Only 1.[234].x are supported by this version.
            Restart viewer AFTER upgrading ES versions
  - NOTICE: Requires running npm update for ES 1.3 and moment support
  - NOTICE: Requires running db.pl host:port upgrade
  - For NEW installs can now set a prefix= config variable and
    db.pl --prefix option that will prefix all ES tables.  This makes
    it easier for Moloch to share ES with other services OR multiple
    Moloch clusters can use 1 ES cluster with different prefixes.
  - New usersElasticsearch= and usersPrefix= config that make it possible
    for multiple Moloch clusters to share a single users table.
  - viewer: removal of pre 1.2 ES things
  - Some cron efficiency improvements
  - Check more often if files need to be expired
  - More SMB1 parsing
  - More TLS ciphers
  - Major viewer test suite restructure and improvements
  - Handle searching for ip 255.255.255.255 (issue #301)
  - Fixed RangeError (issue #299)
  - CronQuery changes to split up multi day queries
  - Fixed viewer crashes in pristine state (#304)
  - Added MultiES and fress install test cases
  - HTTP Authorization parsing (http.authtype, http.user)
  - Moved HTTP URI parsing from message complete to headers complete
  - Better Socks4 support
  - Updated easybutton versions of glib, es, node, geoip
  - New data feed framework, WISE - https://github.com/aol/moloch/wiki/WISE
  - http LOG message has total time now
  - netflow plugin sends flows for both directions
  - netflow plugin more time fixes
  - WISE - threatq support
  - WISE - reversedns support (issue #217)
  - WISE - CIDR support (issue #312)
  - WISE - filtering (issue #314)
  - WISE - AlienVault support
  - MultiES fixes with tags search
  - Start of viewer plugins, set with viewerPlugins
  - WISE - views now downloaded from wiseService
    - Requires viewerPlugins=wise.js in ini file
    - if upgrading (cd plugins ; rm emergingthreats.detail.jade opendns.detail.jade threatq.detail.jade threatstream.detail.jade)
  - New offlineFilenameRegex setting to control witch files are matched with -R (issue #313)
  - monitor + recursive should monitor new directories (issue #305)
  - Fixed addUser.js error with when multiple es nodes are listed in config.ini (issue #322)
  - WISE - Tagger files can have views defined with #view:
  - New cert.notbefore, cert.notafter, cert.validfor fields (issue #329)
  - New starttime, stoptime, view fields (issue #307)
  - New tls.sessionid.dst, tls.sessionid.src, tls.sessionid fields (issue #326)
  - Use ELS doc_values for some fields to reduce ES memory
  - Added cert.cnt back
  - Handle bad ip.protocol strings better (issue #330)
  - Added dontSaveBPFs config
  - Switched capture memory reporting to more accurate getrusage
  - Added capture cpu reporting to stats (requires db.pl upgrade)



0.11.2 2014/10/16
  - NOTICE: ES 1.1.x, 1.2.x, 1.3.x are supported by this version.
            ES 0.90.12 still works but will no longer be supported.
            Restart viewer AFTER upgrading ES versions
  - NOTICE: Requires running db.pl upgrade
  - NOTICE: Requires running npm update for ES 1.3 support
  - New experimental "Cron Queries" feature
    * ONE and ONLY one viewer should have "cronQueries=true"
    * New [moloch-clusters] config section to send sessions
      from one cluster to another
  - Doubled the number of sockets from viewer to ES, now 20
  - Regex and wildcard support for file expression
  - Regex is stricter about back slashing (issue #281)
  - Cache user lookups for 5 seconds
  - dontSaveTags config can now have a :<num> for each tag which
    specifies the total packets to save. (issue #278)
  - Allow multiple -r and -R options
  - Fixed update vs upgrade message (issue #287)
  - Fixed expression errors not displayed on connections tab (issue #288)
  - Added vlan and mac.src, mac.dst, mac indexing/expressions (issue #284)
  - Can disable/enable fields from being indexed with
    './db.pl <host:port> field disable <expression>'
  - Directory monitoring support (issue #191)
    * --monitor (-m) to enable
    * --recursive required to monitor recursively
  - --delete removes files after processing, requires --copy
  - --skip (-s) skips files that have already been processed
  - Tagger now loads items from ES faster
  - Tagger now supports setting almost any field using match;FIELD=value;FIELD2=value2
    It is now possible to have a different tag per match
  - Tagger now supports matching email and uri paths
  - Sort session sections
  - New http.cookie.key expression
  - Handle larger SSL/TLS certificates
  - New fields can be defined in tagger input files
  - New tls.version and tls.cipher fields

0.11.1 2014/08/07
  - NOTICE: ES 0.90.12+, 1.1.x, 1.2.0 are supported by this version.
            ES 1.0 is NOT supported.
            This is the LAST version to support 0.90.x
            Restart viewer AFTER upgrading ES versions
  - NOTICE: When upgrading your runes.sh for 1.x add a -d to the
            command, ES no longer runs in background by default
  - Parsers can register for session save events (issue #248)
  - Fix compressES check with ES 1.x (issue #255)
  - Show error for ip queries with regex or wildcard (issue #252)
  - added session.segments and session.length (issue #254)
  - support elasticsearch=http:// or https:// format (issue #249)
  - Only libmagic the first 50 bytes
  - users tab can now sort various tabs
  - Turn of bloom filter for previous indexes if using db.pl expire
  - Set threadpool search queue size to unlimited
  - stats page works again with dynamic scripts disabled
  - New db.pl rm-missing command (issue #242)
  - Upgrade qtip2 to 2.2.0
  - Mouse over view names shows expression (issue #220)
  - Display SPI Data even if node is unavailabe (issue #219)
  - Netflow plugin timestamp fixes (issue #241)
  - Comma separated list of elasticsearch hosts (issue #176)
  - New includes directive (issue #144)
  - Initial bigendian support in viewer (issue #259)
  - List queries can now have wildcard and regex items.
    example: http.uri = [term, w*ldcard, /.*regex/]
  - freeSpaceG now supports a percentage
  - Show up to 25 items of each SPI data field with a ...
    to show more (issue #262)
  - If a http header went across two packets the leading piece
    would be chopped

0.11.0 2014/05/08
  - BREAKING: elasticsearch 0.90.7 or newer required, recommend 0.90.12+,
    1.x not supported yet
  - BREAKING: node 0.10.20 or newer required, 0.11+ not supported yet
  - BREAKING: Many of the older expression that were kept for backwards
    compatibility no longer work
  - BREAKING: All plugins need to be updated and rebuilt
  - BREAKING: Glib 2.30 or newer is now required, short term workaround is
    adding "#define G_VALUE_INIT  { 0, { { 0 } } }" to moloch.h, but please upgrade
  - BREAKING: switched to official elasticsearch javascript client,
    npm update required (issue #222)
  - Major internal fields refactoring
  - Fields are now 'easy' to create, only need to change 2 places
  - db.pl upgrade should be needed less often
  - Plugins/Parsers can have their own sessionDetail UI
  - New protocols, dns.status, dns.query.type, dns.query.class fields
  - Fixed bug with http parser not capturing last query value
  - http connecting is now mostly async for faster startup (issue #225)
  - tagger loading is now mostly async for faster startup
  - titleTemplate config option (issue #229)
  - output buffers are now mmaped so they are more likely to be returned to OS
  - free output buffers are now cached, controlled by maxFreeOutputBuffers
  - More untagging, new fields http.method, http.statuscode, http.bodymagic
  - More untagging, new fields email.bodymagic
  - Start of viewer regression testing
  - Fix reverse http header parsing
  - simple mysql parser
  - Fix smtp subject empty encoded sections
  - Increase ES query timeout to 5 minutes
  - simple postgresql parser
  - More same src/dst ip fixes
  - easybutton installs node 0.10.28 & ES 0.90.13 now

0.10.1 2014/03/30
  - Status code not being set when . after mime data
  - db.pl has simple mv/rm commands now
  - Fixed all pagination (issue #192)
  - multies tag fix (issue #205)
  - New email.hasheader
  - New packets.(src|dst), bytes.(src|dst), databytes.(src|dst) (issue #206)
  - New payload8.(src|dst), payload.(hex|utf8), payload.(src|dst).(hex|utf8) (issue #209)
  - pcapDir can now be a semicolon separated list of directories, currently just
    round robin is supported
  - UI: Fix Search/Actions showing up on second line on page load
  - capture now does memlock and max schedule priority on startup (issue #199)
  - when yara is disabled don't retain extra data
  - parse email user names
  - antiSynDrop config option
  - remove schedule priority change for now
  - Changing memlock failure message to WARNING
  - new pcapWriteMethod advanced setting, supports direct, thread, thread-direct now
  - Change ES updates to support "script.disable_dynamic: false"
  - DNS parsing improvements
  - Deal with windows-1252 subject encoding better (issue #213)
  - Tagger supports md5s
  - Increased default pcap size to 8096
  - Added viewHost and multiESHost
  - Both Yara 1.x and 2.x now supported (issue #201)
  - DNS status support (issue #218)

0.10.0 2013/12/31
  - IMPORTANT: all parsers have been broken out into individual
    shared libraries.  It still isn't possible to easily add new
    db fields yet, coming soon.
  - parsersDir and pluginsDir can now be a list of directories
  - jade 1.0 support (issue #194)
  - webBasePath fix (issue #193)
  - reverse socks support
  - memory reduction
  - fixed plugin and header sections when together not working
  - fixed memory leak with GErrors
  - support traffic to/from same ip better
  - more capture tests

0.9.3 2013/12/17
  - db.pl only open/closes indexes for pre version 12
  - Custom date was broken for urls with no date param
  - Non standard date param added to menu
  - Http file parsing improvements
  - ES health loaded on page load (issue #172)
  - Session detail check boxes work multiple times again
  - core fix with empty tagging plugin information
  - multiple connections.csv files (issue #163)
  - fixed view editing
  - unique.txt tags fixed
  - plugins can add fields
  - start of capture regression tests
  - SNI support (issue #157)
  - lots of socks decoding improvements
  - fixed socks memory leak
  - smtp status code tagging (issue #180)
  - added missing DNS qtypes
  - tcp DNS support (issue #173)
  - DNS MX support
  - easybutton builds libpcap 1.5.1
  - proxy content type correctly
  - fixed viewer exit (issue #183)
  - added unique email filenames
  - src/dst raw view (issue #178)
  - SMTP subject encoded parsing
  - SMTP received header parsing (issue #175)
  - Basic IMAP tagging (issue #186)
  - Basic RDP tagging (issue #187)
  - Better bad passwordSecret error message (issue #190)
  - Upgrade d3 package
  - smtp file finger printing (#174)
  - include smtp user-agent header

0.9.2 2013/11/14
  - BREAKING: nodejs 0.8 is no longer supported
  - Upgrade d3 and cubism
  - Fixed searches so numbers don't have to be quoted
  - Fixed export hitting max number of stack frames
  - Connections tab new UI
  - Connections tab allows any field for src/dst
  - More user settings
  - Fixed unique.txt to deal with multi value fields
  - viewer.js now uses forever-agent package to help multi
    machine communication.  (npm install required)
  - easybutton installs node 0.10.20 now
  - fixed race condition with tag lookup rate limiting
  - expression ip.dst == ip:port wasn't working
  - more max stack fixes
  - users tab improvements (issue #152)
  - New views concept (issue #146), created in settings tab
  - settings tab improvements
  - Ability to search for http.uri.path, http.uri.key,http.uri.value for
    uri path, query string key, and query string value (parseQSValue must
    be set to true)
  - --dryrun doesn't use ES for anything now
  - New session hash algorithm
  - Token checking function now shared
  - Fixed broken upload
  - Change 'npm install' to 'npm update' everywhere
  - New maxFileTimeM for time rotation (issue #158)
  - Increased SMB decode buffer size
  - Fixed SMB decode infinite loop
  - Fixed expire bug with multi nodes on same machine and different traffic rates
  - Added connections.csv (issue #163)
  - Added unlock button to connections
  - small resolution UI improvements (issue #159)
  - sessionDetail cleanup
  - Permalinks are faster (issue #162)
  - Missing rir data would cause session detail to not open
  - Reassembled IP frames > ~5k would cause session detail to not open
  - Fixed right click issues (issue #169)
  - New payload8.src, payload8.dst that saves the first 8 bytes of sessions
    in hex
  - New socks.user field (issue #167)
  - Tagger supports CIDR and 1 level hostname lookups (issue #160)
  - DHT tagging (issue #154)
  - stylus > 0.39 fix
  - javascript loop length "improvements"
  - switch from forever-agent to keep-alive-agent, npm update required
  - caTrustFile config option (issue #161, pull #171
  - start of some javascript cleanup
  - BREAKING: Upgrade to jquery 2.x, no more IE <= 8 support
  - remove connect-timeout package requirement
  - increase 2 minute http timeout to 10 minutes
  - increase max session queried to 2 million


0.9.1 2013/10/03
  - Make sure at least one stats record is written per run
  - Display IRC channel in sessions view
  - Fix right click on sessions view info column
  - Fixed post increment issue in js0n code (issue #128)
  - Fixed broken hourly rotateIndex in viewer (issue #130)
  - Fixed broken settings page for other user (issue #126)
  - Basic SMB tagging
  - Basic ES query throttling
  - Added missing ssh.ver from spigraph
  - EXPERIMENTAL: Multi cluster search (issue #97)
  - Fixed CSV not equal search queries with range fields (issue #132)
  - BREAKING: To specify install dir with ./easybutton-build.sh  use --dir
    for example: ./easybutton-build.sh --dir /nids/moloch
  - Can build with PFRING now, easybutton-build.sh has --pfring
    or easybutton-single.sh asks
  - Basic smb parsing, disable with parseSMB=false
  - Basic socks4 and socks5 decoding
  - rir lookups, configure with rirFile=ipv4-address-space.csv
    https://www.iana.org/assignments/ipv4-address-space/ipv4-address-space.csv
  - Netflowish CSV exporting from UI
  - clean up db.pl some, rename rotate command to expire
  - With custom date queries can now select bounded by
  - New user setting for sessions sort order
  - Fixed encoding issues
  - New plugin pre save callback
  - Fixed entirePcap not setting correct Content-Type
  - New right click pivot option in spiview


0.9.0 2013/08/26
  - 32bit fix for lpd/fpd
  - easybutton now uses nodejs 0.10, 0.8 is still supported for now
  - Work around for tcp seq number wrapping causing viewer exit
  - dns parsing core fix
  - switch to nonblocking pcap saves
  - more debugging info on proxy failure
  - Fixed bug when setting viewUrl
  - Limit number of libnids errors (issue #115)
  - Display possible reasons for libnids IP Header error
  - Another domainless hostname fix (issue #116)
  - Exports should be between 2x-5x faster
  - Added actions menu for search/sessions
  - Scrub and Delete actions, user must have remove right enabled (issue #119, issue #89)
  - Add/Remove(remove right required) tags actions
  - Hourly rotation (issue #122)
  - unique.txt fixes (issue #123)
  - Actions can be done on linked sessions (issue #120)
  - SPI Graph auto refresh (issue #111)
  - Better error handling for SPI data display (issue #109)
  - List queries using [] syntax (issue #106)
  - user prefs with timezone display (issue #95)
  - Basic IRC searches
  - Disk Queue stats display


0.8.7 2013/07/12
  - Use recent versions of express which REQUIRES "npm install" in viewer directory
  - Use recent version of jade which requires extra spaces, use "git diff -w" to
  - Now index Host headers with and without port
  - pcapng exporting with meta data
  - Basic upload feature, doesn't support transfers of meta data yet
  - addUser.js has better help and error reporting
  - ES optimizations to use bool instead of and/or, also use regexp filter
    instead of regexp query
  - Changed ES stats shown to hopefully more useful ones
  - Fixed viewer exit on empty data gzip decode

0.8.6 2013/06/20
  - Deal with non data ES nodes
  - Viewer prints error if it can't find pcapDir setting
  - New setting dbFlushTimeout that controls how often we flush to ES
  - New setting compressES that turns on compression to ES, requires
    http.compression: true in elasticsearch yml file
  - libnids was overreporting traffic, switch to libpcap stats,
    bytes/sec and total bytes/sec in stats will be lower
  - Fixed recent jade warnings
  - Fixed openned export
  - minor ui improvements

0.8.5 2013/06/14
  - NOTICE: Requires at least 0.90.1 ES
  - New export dialog that asks for filename and number selection
  - spigraph shows health, decodes tags/ips, has sort by name
  - spigraph/spiview show total counts
  - upgrade to jvectormap 1.2.2 which fixes spigraph issues
  - deal with 113 (SLL) pcap type
  - header search and header cnt search didn't always work
  - ignore case of trailing .pcap when processing a directory
  - fixed bad bug with exporting large files corrupting pcap
  - HTTP file decoding works better
  - On exit ignore http queue limits

0.8.4 2013/05/28
  - NOTICE: Last version to support 0.20 ES
  - NOTICE: Changed some expressions, old versions are supported for now
        email.ct* => email.content-type*
        email.mv* => email.content-type*
        email.id* => email.message-id*
        email.ua* => email.x-mailer*
        header*   => http.hasheader*
        ua*       => http.user-agent*
        http.ua*  => http.user-agent*
  - valgrind fixes and memory reduction
  - New SPI Graph tab which lets you graph an expression per field
  - Now possible to chose which http request, response and smtp headers
    to index using headers-http-request, headers-http-response,
    headers-email sections
  - Session Graph now shows the full queried range instead of data
    available range
  - Fixed db.pl wipe error
  - Added density to db.pl info
  - Added override-ips config section that allows overriding of
    country, tag, asn for ips and cidr ips
  - Clean up add users UI a little, and clear fields on successful add


0.8.3 2013/05/09
  - full text for uri is now available
  - regex searches using == /REGEXHERE/
    regex can be slow so be careful
  - regex and wildcard searches full text instead of tokenized
  - fixed bug with uri.cnt not be recorded
  - filenumber generation rewritten, can now deal with
    multiple instances running and other edge cases
  - http body content is md5, although the encoded
    and non encoded version will get different md5s
  - detect when npm install needs to be run
  - quoted strings and regex strings detect better
  - new centerTime=time&timeWindow=minutes option to do +- views
  - show tags names in unique views
  - remember view setting for future session views
  - DNS qclass and qtype tags
  - Upgrade yara and glib version

0.8.2 2013/04/29
  - Install ES 0.90
  - fixed dropped packet stats
  - netflow plugin (issue #27)
  - memory capture improvements
  - record capture memory in stats
  - record filesize for offline pcap
  - remove port from http host header (issue #63)
  - db.pl prints more info by default,  multiple -v even more
    information, and new info command
  - fixed viewer crashes if pcap can't be read (issue #67)
  - minor css cleanup
  - Display CERT info in session view

0.8.1 2013/04/19
  - Should support nodejs 0.10.3, but still use 0.8.23 for now
  - Support RAW link type pcap files
  - renamed decode.js to pcap.js
  - Setting spiDataMaxIndices to -1 allows all for spiview
  - Log userId for requests
  - fixed uri.cnt
  - don't exit moloch-capture until all file creates finish


0.8.0 2013/04/17
  - New SPI View tab, REQUIRES elasticsearch 0.90 RC2 or later
  - config spiDataMaxIndices controls how many indices to run against since
    spiview feature can cause elastic search to blowup memory.
  - display date as year/mon/day
  - Lots of UI cleanup, slightly less ugly as before hopefully
  - 32 bit builds should work
  - Fixed bug where status codes/http methods weren't always recorded
  - New SMTP plugin callbacks, more to come
  - offline capture reading should work better with old libpcap versions
  - DB now stores full and tokenized version of user agents, ASNs, and cert info
  - verify the config file has a defaults section
  - display elastic search health for admin users on pages
  - display elastic search stats on stats page
  - display ip protocol friendly name
  - display simple png view of raw session data and attachments on mouseover,
    requires "npm install" in viewer directory
  - new much more accurate world map [thanks Dave]
  - fixed user name XSS issue [thanks z0mbiehunt3r]
  - fixed many viewer exits
  - timestamp display option in sessionDetail
  - graph now uses seconds if less than 30 minutes and hours if more
    then 5 days.  This makes display faster
  - Refactored how capture stores spi data in memory
  - Refactored hash table code
  - Added host.dns, host.http, host.email<|MERGE_RESOLUTION|>--- conflicted
+++ resolved
@@ -33,7 +33,6 @@
 NOTICE: Cross-cluster Shortcuts require you to not restart all your viewers at once after upgrading
 NOTICE: Create a parliament config file before upgrading (see https://arkime.com/settings#parliament and https://arkime.com/faq#how_do_i_upgrade_to_arkime_5)
 
-<<<<<<< HEAD
 6.0.0 2025/11/xx
 ## BREAKING
   - #3138 settings parseSMTP & parseSMB removed, use disableParsers instead
@@ -52,8 +51,6 @@
   - #3197 new sessionsStarted and sessionsPresent in files tab
   - #3210 new vlan.dot1q and vlan.dot1ad expressions
 
-=======
->>>>>>> a7f48a41
 5.7.1 2025/07/xx
 
 5.7.0 2025/06/11
@@ -76,14 +73,6 @@
 ## Capture
   - #3209 New espSavePackets setting
   - #3229 Drop packets larger than 0xffff in size
-<<<<<<< HEAD
-
-5.6.5 2025/05/xx
-## BREAKING
-  - User defined roles with the user-role-mappings feature used to require
-     role- prefix but didn't work, now they require role: prefix and do work
-=======
->>>>>>> a7f48a41
 
 5.6.4 2025/04/29
 ## Viewer
