NOTICE: Please see https://arkime.com/faq#upgrading-moloch for upgrading info

ES Versions:
  * Moloch >= 3.0.0  supports ES >= 7.10.0
  * Moloch >= 2.7.0  supports ES >= 7.4.0
  * Moloch >= 2.2.0  supports ES >= 6.8.0 or >= 7.1.0
  * Moloch >= 2.0.0  supports ES >= 6.7.0 or >= 7.1.0
  * Moloch >= 1.5.0  supports ES >= 5.5.0, 6.x, not 7.x or later
  * Moloch >= 1.0.0  supports ES >= 5.5.0, 6.x (not prod tested, only for new installs), not 7.x or later
  * Moloch >= 0.50.0 supports ES >= 5.5.0, not 6.x or later
  * Moloch >= 0.18.1 supports ES 2.4.x, >= 5.3.1 not 6.x or later

Node Versions:
  * Moloch >= 3.0.0 requires NodeJS 14.x
  * Moloch >= 2.4.0 requires NodeJS 12.x
  * Moloch >= 2.0.0 requires NodeJS 10.x
  * Moloch >= 1.6.0 requires NodeJS 8.x, 8.12 or later
  * Moloch >= 1.0.0 requires NodeJS 8.x
  * Moloch >= 0.20.0 requires NodeJS 6.x
  * Moloch >= 0.18.1 requires NodeJS 4.x

NOTICE: Restart wiseService before capture when upgrading
NOTICE: Cross-cluster Shortcuts require you to not restart all your viewers at once after upgrading

3.0.1 2021/10/xx
  - all - support float field type
  - all - support Q-in-Q ether type
  - all - --insecure has consistent messaging now
  - all - Finally added elasticsearchBasicAuth/usersElasticsearchBasicAuth can be
          user:pass or base64(user:pass)
  - capture - s3 writer uses IMDSv2 (thanks fj604)
  - capture - dscp src/dst (issue #1626)
  - capture - refactor how udp tunnels are added, just normal parsers now
  - capture - initial GENEVE, VXLAN-GPE support
  - capture - initial IETF QUIC support
  - capture - fix interfaceOps crash (issue #1763)
  - release - much improved arkime_config_interfaces.sh (thanks arkaØm)
  - release - node 14.18.0
  - viewer - stop upload menu showing up when empty command
  - viewer - improve first load time by spliting bundle and lazy load items
  - viewer - combine multiple calls from UI into one call
  - viewer - added pcap expire debugging
  - viewer - uploadCommand can now use INSECURE-ORIGINALNAME to access uploaded filename
  - viewer - shortcut display improvements
  - viewer - shortcuts can be in arrays
  - viewer - shortcut wildcard support (issue #1554)
  - viewer - didn't decrypt pcap for large packets correctly (issue #1756)
  - viewer - support wiseURL for wise.js viewer plugin (issue #1758)
  - viewer - display "0" values
  - viewer - Test alert includes who requested it
<<<<<<< HEAD
  - viewer - fix always putting cursor at end of input when selecting typeahead result
  - viewer - add typeahead results in search expression for values in a list
=======
  - viewer - fixed regex and floats not always working in array expressions
>>>>>>> db2cb180
  - multies - support elasticsearchApiKey
  - multies - support scrolling and large queries/pagination
  - wise - handle empty config file on startup
  - wise - support ./ with value-actions
  - wise - support usersElasticsearchAPIKey
  - esproxy - elasticsearchAPIKey and elasticsearchBasicAuth support

3.0.0 2021/08/18
  - BREAKING - elasticsearch - ES 7.10.0 or later required
  - BREAKING - if not using a ES prefix, the prefix arkime_ will now be used
  - BREAKING - multies - multiESNodes requires a name: and prefix: attribute per entry
  - BREAKING - wise - custom sources will need to be modified
  - BREAKING - wise - redis urls have a new standard format
  - BREAKING - wise - for json data keyColumn has been renamed keyPath
  - BREAKING - wise - now lower case lotermfield and upper case uptermfield fields
  - BREAKING - capture - override-ips will no longer have leading 0s for ASN
  - release - curl 7.78.0, node 14.17.5, glib 2.68.3, yara 4.0.2, lua 5.3.6, maxmind 1.4.3, nghttp2 1.44.0
  - capture - search for GeoIP files first in /var/lib/GeoIP
  - capture - fixed possible ABR with time parsing
  - capture - fixed memory leak with dns bad hostname parsing
  - capture - new classifier for nfs and several rpc protocols
  - capture - handle larger oracle connect msgs better
  - capture - parse small http basic auth headers correctly
  - capture - rule matches can now be logged
  - capture - new localPcapIndex setting to enable pcap index on capture node instead of ES
  - capture - write long open tcp sessions every tcpSaveTimeout even if no syn
  - capture - fixed possible memory corruption with --flush option
  - capture - check max packet length in more places
  - capture - parse proxy-authorization header (PR #1651)
  - db.pl - new urlinfile://filepath where elasticsearch url is the first line of filepath file
  - db.pl - fix history mapping issue
  - viewer - add POST version session query APIs to support long expressions
             old GET versions still work
  - viewer - reorganize and standardize APIs
  - viewer - put npm scripts and common npm packages at top level
  - viewer - allow viewing of large encrypted pcap files (issue #1555)
  - viewer - can find nodes for pcap based on --host
  - viewer - in multiviewer mode can now select which clusters to search (PR #1325)
  - viewer - fix addTag/removeTag with multiviewer (PR #1556)
  - viewer - can modify some sessions2 template from esadmin tab
  - viewer - can modify entire shortcuts now
  - viewer - spigraph visualization improvements
  - viewer - Can set watermark settings again
  - viewer - Start moloch -> arkime cookie changes
  - viewer - dark theme improvements and new themes
  - viewer - can now toggle on/off capture start times
  - viewer - improve toolbar for packet display
  - viewer - standardize on . ipv6 and : ipv4 port separator
  - viewer - send shallower queries to ES when possible
  - viewer - fix cron queries when using autoGenerateId
  - viewer - improve session settings across sessions
  - viewer - fix multiple requests when changing views and start/stop times
  - viewer - fix setting user permissions not applying until page reload
  - viewer - improve column resizing
  - viewer - add button to open sessions cron query tagged
  - viewer - rename cron queries to periodic queries, fix bugs, and add data (created time, creator userId, last run time, enabled/disabled time)
  - viewer - add create periodic query to action menu dropdown
  - viewer - notifier links to results
  - viewer - notifier displays more data (creator userId, created time, last updated time)
  - viewer - cancel hunts & remove hunt name and id from sessions
  - viewer - shortcuts sync across all clusters if usersElasticsearch and cronQueries is set
  - viewer - monitor cert and key files and reload them if they change
  - viewer - display http request method in history page
  - viewer - add bad status codes for failing to fetch pcap
  - viewer - fix uncompress packets by requesting all packets
  - wise - new config UI, enable with --webconfig
  - wise - more moloch->arkime changes
  - wise - for json data can now set arrayPath for start of where to parse
  - wise - new elasticsearchfile type
  - wise - threatstream results now cached
  - wise - support memcached for cache
  - wise - new urlinfile://filepath where config is the first line of filepath file
  - wise - help page
  - wise - valueactions can be stored in flat file, redis or elasticsearch
  - all - renamed rightclicks to valueactions
  - all - many typos fixed
  - all - support Elasticsearch API Keys (elasticsearchAPIKey setting)
  - esproxy - first version, see https://arkime.com/esproxy

2.7.1 2020/12/01
  - release - glib 2.66.2, curl 7.73.0, nghttp2 1.42.0
  - wise - fix UI queries hanging
  - viewer - fix anonymous user settings not saving
  - viewer - fix lastUsed time not always saving to ES
  - capture - new packet dedup feature https://arkime.com/settings#packet-deduplication-settings
  - capture - close pfring on exit (issue #1538)
  - capture - fix http2 parsing crash
  - db - Moloch to Arkime text fixes

2.7.0 2020/11/18
  - NOTICE - Requires ES 7.4 or newer
  - NOTICE - Moloch to Arkime rebranding in UI, everything else still Moloch
  - all - ES 7 updates, fix most depreciated warnings (mappings/templates still remain)
  - viewer - fix mpls decoding
  - viewer - new themes and logo selection
  - capture - fix http CONNECT response parsing
  - capture - New pcap-over-ip reader support
  - db - can import gz files directly now
  - db - fix issues with version importing

2.4.2 2020/11/10
  - NOTICE - db.pl upgrade is required
  - NOTICE - this is the last version to support ES 6
  - release - node 12.19.0
  - viewer - support utf8 chars in content-disposition
  - viewer - add capture process restart to timeline graphs
  - viewer - add "bookmarks"
             apply a view's expression to the search input without issuing a query
  - viewer - fix anonymous users settings not being saved
  - viewer - share hunts between users
  - viewer - move all common client bundling, scripts, and npm modules to top level
  - viewer - display business hours on sessions timeline graph
  - viewer - fix multi mpls header decoding
  - viewer - fix viewer crashing when pcap file not available
  - viewer - new getSessionBySearch setting
  - viewer - decode vxlan packets better
  - viewer - add help icon
  - viewer - added startTime and runningTime capture stats
  - capture - QUIC version 5x detection
  - capture - smtp decoding handles clients that break utf8 section incorrectly
  - capture - fix a json parsing fail would cause next json parse to fail even if good
  - capture - support 0x6558 Ether Bridging
  - wise - threatstream improvements when using the sqlite db
  - db - fix rm-node to delete over 10k items, and bad count display
  - tests - use our oui/rir files

2.4.1 2020/09/28
  - NOTICE - db.pl upgrade is required
  - NOTICE - the elasticsearch and usersElasticsearch variables must start with http:// or https://
  - release - node 12.18.4
  - viewer - fixed export pcap from actions menu not working
  - viewer - capture stats/graph now uses regex instead of wildcard
  - viewer - support -reindex indices
  - viewer - log more info when can't open a file
  - viewer - lastpass boxes removed
  - viewer - can now edit ILM values from ES Admin tab if ./db.pl ilm has been used previously
  - viewer - handle hunts with bad regex better
  - viewer - change capture stats default length to 200
  - viewer - fix password change with aes256Encryption turned on
  - viewer - handle hunts when nodes are down better
  - wise - UI improvements
  - wise - theatstream mode sqlite3 no longer copies the db, use sqlite3-copy for old behaviour
  - parliament - show bits instead of bytes
  - db - new reindex command
  - capture - http2 header fields were not always indexed correctly
  - capture - fix g_hash_table_contains warning
  - capture - rules can use special ip values ipv4 and ipv6 now
  - moloch_update_geo.sh - fix possible security issue


2.4.0 2020/08/25
  - NOTE - RHEL/Centos 6 is no longer supported, Node 12 required
  - NOTE - New encoding of packetPos, set gapPacketPos=false for old encoding
  - NOTE - 2.4.x will be the last versions to support ES 6
  - release - node 12.18.2, glib 2.64.5, curl 7.72.0
  - release - Ubuntu 20 support
  - viewer - aes256Encryption now defaults to true
  - viewer - added a clear cache button to ES Admin tab
  - viewer - quote expressions with [ or ] in them
  - viewer - add button to only show data nodes on ES Nodes tab
  - viewer - files tab can now show the packet pos encoding
  - viewer - ES Indices tab can now show the avg doc size per index
  - viewer - ES Nodes tab can now show shards and segments per node
  - capture - http2 decoding for PRI * h2 sessions
  - capture - set http2 protocol when alpn is h2
  - capture - upgrade h2c http2 decoding
  - capture - no longer use internal libpcap function
  - capture - simple writer supports maxFileTimeM (PR #1506)
  - capture - new packetPos encoding saves 10%-20% overall ES space
  - capture - remove old disk writer methods, use simple or simple-nodirect now
  - wise - simple UI
  - wise - support json file format config files

2.3.2 2020/06/29
  - NOTE - 2.3.x will be the last version to support RHEL/Centos 6
  - release - node 10.21.0
  - capture - minor tcp dns parsing performance improvement
  - capture - refactor some code to be more type safe
  - capture - deal with bad utf8/puny in dns and altnames
  - viewer - warn at starting about missing ./vueapp/dist/index.html
  - viewer - can now use db:<dbFieldName> in expressions (PR #1463)
  - viewer - if esAdminUsers isn't set, ES Admin tab now shows up for admins
  - viewer - ES Nodes can display molochzone attribute now
  - viewer - fixed some Users tab issues
  - viewer - fix percentage sorting on ES Recovery tab
  - viewer - "right click" actions can how show text in menu with fetch actionType
  - viewer - "Reverse DNS" menu option on ips

2.3.1 2020/05/27
  - all - Lots of changes to support node 12 in the future (thanks rnbwdsh)
  - viewer - fix bug where the next query after an empty query might hang the UI
  - viewer - use the same eslint as the UI & parliament, lots of lines changed
  - viewer - can now modify or delete a view from the popup
  - viewer - fixed so non admins can cancel their searches again
  - viewer - fixed columns not always loading with views
  - viewer - when user creates a view it will auto switch
  - viewer - does basic ip validation in queries
  - viewer - fixed users tab header being hidden
  - capture - fixed out of bounds read in smtp parsing
  - capture - Lowered the default number of ES retries to 2, added new
              esMaxRetries setting
  - wise - upgraded sqlite version and changed from hashtable to Map (thanks rnbwdsh)
  - db.pl - The info command will now display estimate for how many days can be stored

2.3.0 2020/05/06
  - release - CyberChef 9.16.2, node 10.20.1, daq 2.0.7
  - viewer - set content-type for cyberchef files
  - viewer - add support for caTrustFile to addUser and multies
  - viewer - can now select to show any integer field in graphs, set on the settings page
  - viewer - graph/header can now be pinned to not scroll off page
  - viewer - most navbars can be collapsed and hidden
  - viewer - mouse over in graphs now show total values too
  - viewer - fixed left/right keys not working in search bar after visiting stats page
  - viewer - support cancel for multies
  - viewer - cleaned up some of the Help docs
  - capture - new parsers arp, bgp, igmp, isis, lldp, ospf, pim,
  - capture - protocol parsing code has been refactored, can now write parsers
              of ethernet and other ip protocols
  - capture - new disableParsers, default of arp.so
  - capture - new unkEthernet, unkIpProtocol protocols
  - capture - support QUIC version 46
  - capture - new esBulkQuery setting to override the /bulk call
  - capture - added some more lua examples (thanks Antipokemon)
  - wise - threatstream fixes to be nicer to the sql database
  - all - switch most ES apis to typeless format

2.2.3 2020/03/09
  - viewer - Experimental treemap view in spigraph
  - viewer - Hunts now retry talking to failed remote nodes
  - viewer - Completed Hunts have a repeat button
  - viewer - Fix some Hunt stat and display issues
  - viewer - Fixed Hunts/Tags working with ILM
  - viewer - Fixed notifier issues and issue #1365
  - viewer - Increase navbar contrast
  - viewer - Spiview should be faster loading data
  - viewer - Debug now prints out config vars like capture
  - release - Fix lua.so not being included with builds
  - capture - Fix "-r -" not working
  - parliament - Ignored issues should remain unless deleted
  - db - Can set sessions refresh interval

2.2.2 2020/02/18
  - release - node 10.19.0
  - capture - fix SYN retrans handling
  - capture - New tcphealthcheck plugin (thanks fj604)
  - capture - support communityId field in rules/wise
  - capture - fixed drop stats for long running systems
  - viewer - Fix decode crash (thanks mammo0)
  - viewer - experimental pie chart in spigraph
  - viewer - experimental table view in spigraph
  - viewer - fix viewer crash when hunting fake sessions (issue #1374)
  - viewer - fix capture stats sort
  - viewer - new accessLogFormat, accessLogSuppressPaths settings to
             better control logging (issue #1375)
  - viewer - do a better job decoding http 100 continue msgs
  - decryptPcap.js - can now decrypt Moloch encrypted pcap files to stdout
  - s3 - Fixes the problem where the s3 token expires during a capture (issue #1370)
  - s3 - more logging on errors
  - s3 - new s3Host setting (thank jc2k)
  - all - debug can be set in config file, used if no command line debug args

2.2.1 2020/01/21
  - capture - fix --skip not working with ES 7.x
  - capture - update TLS ciphers
  - capture - increase offlineDispatchAfter default to 2500
  - capture - cert decode publicAlgorithm and curve
  - db - optimize-admin doesn't wait for other optimizations to finish
  - lua - save/pre_save callbacks, can now get most fields
  - viewer - fix viewer notifiers (issue #1361)


2.2.0 2020/01/13
  - NOTE - Elasticsearch 6.7.x is no longer supported
  - NOTE - MaxMind now requires an account, set up your geoipupdate script
           https://molo.ch/faq#maxmind

  - release - node 10.18.1, yara 3.11.0, curl 7.68.0
  - release - Configure now installs elasticsearch 7.5.1
  - viewer - New aes256Encryption option to upgrade encryption, all
             viewers must be on 2.2.0 or later before upgrading
  - viewer - shrink operation deletes old index now
  - viewer - Querying was sometimes limited to 20000 items (or less)
  - viewer - Sending sessions between clusters didn't allow pcap to be viewed
             on receiving side
  - viewer - Intersection export allows editing of fields
  - viewer - Panning graph left/right allows selection of how much
  - viewer - Refresh interval on spigraph page increments time (if it's a date range)
  - capture - geoLite2ASN and geoLite2Country are now semicolon separated
              lists.  The first one that exists will be used or warning
              printed.  To disable warning set to blank.
  - capture - disable the 100-Continue feature of curl to reduce bulk errors
  - capture - smtp parse now maps a few encodings to standards glib understands
  - s3 - support maxFileTimeM
  - db - support creating ILM policies and assigning them for sessions2 and history
  - db - new optimize-admin that only optimizes admin indices
  - parliament - Click on ES health goes to ES Nodes tab

2.1.2 2019/12/16
  - capture - no longer check in configure scripts, use autoreconf (thanks martinpaljak)
  - capture - new http header raw callback for plugins (thanks pjsg)
  - lua - Improvements and new sample script (thanks pjsg)
  - viewer - more cyberchef fixes
  - viewer - increased timeout on indexing
  - viewer - show menu/protocol column on sessions page even if there are no
             visible columns (issue #1337)
  - parliament - make sure good config before writing (issue #1181)

2.1.1 2019/12/09
  - release - cyberchef 9.11.7
  - wise - fix view duplication when reload tagger file (#1315)
  - capture - string fields created with wise/custom-fields are now assumed utf8
  - capture - term signal handled better
  - s3 - handle longer tokens and path vs host access
  - viewer - support -o option to override config file like capture has
  - viewer - new "ES Admin" tab, enable with esAdminUsers= in config.ini
  - viewer - Hopefully fix cyberchef integration on all browsers
  - viewer - better shrink index support for viewing pcap
  - viewer - anonymous should work better for more features
  - viewer - work around ES slow _count API in 7.x
  - viewer - hunts support views better
  - db - new warmkind option for specifying what units the warm number is in
  - db - fix versionNumber printing

2.1.0 2019/11/19
  - NOTE: All viewers must be 2.1 or later for them to communicate.  If not
          upgrading at once set s2sSignedAuth=false in default section of config.ini
  - release - node 10.16.3, curl 7.66.0, glib 2.59.0, libpcap 1.9.1
  - release - remove ubuntu 14 builds
  - release - initial centos8 build
  - db - new shrink command
  - db - new --gz option to compress backups
  - capture - support named pipes better (issue #1169)
  - capture - New email.smtpHello field
  - capture - fields created with wise/custom-fields are now set across
              linked sessions by default now
  - capture - deal with extra long config values in more places
  - capture - snf improvements
  - viewer - default max aggregation size is 10000 to work with ES 7.x OOTB,
             new maxAggSize setting
  - viewer - added right-click replacer for %DBFIELD% (thanks tlacuache)
  - viewer - display JA3s and hassh
  - viewer - support file expression in more places (issue #1172)
  - viewer - fix files date display (issue #1164)
  - viewer - csp header support
  - viewer - Fix some XSS/rXSS by setting correct content type
  - viewer - Improve permission checking
  - viewer - Use RE2 for regex
  - viewer - shortcuts can be locked from changes
  - wise - switch to ioredis implementation so clusters/sentinel works
  - s3 - many fixes (thanks pjsg)
  - s3 - support compressing pcap when s3WriteGzip is set to true (thanks pjsg)
  - s3 - can fetch data from metadata service (thanks pjsg)

2.0.1 2019/09/09
  - release - cyberchef 9.4.0
  - capture - label TLS 1.3 sessions correctly (issue #1137)
  - capture - New simpleMaxQ setting to control max disk Q
  - capture - http CONNECT method will now classify payload (issue #1153)
  - capture - Initial dtls support
  - viewer - cancel current ES query on new query
  - viewer - fix connections page timezone
  - viewer - fix not auto quoting all expressions (issue #1146)
  - viewer - fix security warnings

2.0.0 2019/08/19
  - NOTICE: This versions requires ES 6.7.x (6.8.2+/7.3+ recommended) or later
  - NOTICE: db.pl upgrade is required, see https://molo.ch/faq#how_do_i_upgrade_to_moloch_2
  - release - cyberchef 8.30.0, node 10.16.2, yara 3.10.0
  - release - include sample headers parsing and turn them on by default
  - release - easybutton supports osx
  - all - Fix some elasticsearch deprecation warnings
  - all - elasticsearch 7 support
  - db - backup command now saves meta data so restore can do a rollback (thanks codesniffer)
  - db - improve optimize to deal with connection closed better
  - parliament - Can configure multiple of each type of notifier
  - viewer - Can display pcap retention in Capture Stats tab
  - viewer - Added uploadFileSizeLimit
  - viewer - Can interact with users in multiES if usersElasticsearch is set
  - viewer - Can just delete SPI
  - viewer - Added shortcuts feature
  - viewer - add bytes as a graphing choice
  - viewer - support ip == ipv4 and ip == ipv6 expressions
  - viewer - pivot dropdown option in spiview (issue #1135)
  - viewer - optional millisecond display
  - viewer - Support view parameter for unique/multiunique
  - viewer - Support ES client auth and insecure better (thanks Scott)
  - viewer - Lots of stats summing, avg, sorting fixes
  - capture - Initial ipv6 gtp support
  - capture - no longer send packet lengths to ES by default (enablePacketLen)
  - capture - add truncated-pcap tag to sessions where all pcap isn't written
  - capture - fixed ja3s mishandling of 10/11 extension types (thanks Norwegian Healthcare CERT)
  - capture - fixed ja3 mishandling of 11 extension types (thanks Norwegian Healthcare CERT)
  - capture - Added startsWith,contains,endsWith rule expression modifier
  - capture - honor the caTrustFile directive (thanks Matt)
  - capture - fix data bytes calculations for icmp/udp (thanks Brian)
  - capture - initial vxlan support
  - capture - Myricom/AFPacket improvements (thanks Scott)
  - capture - updates to classifiers: telnet, mpls
  - suricata - support timezones and slashes in signatures better
  - suricata - support huge alert lines
  - wise - support arrays for json elements

1.8.0 2019/04/03
  - NOTICE: This will be the last version to support ES 5
  - NOTICE: db.pl upgrade is required
  - all - support tokens for host.*/http.uri/http.useragent field
  - viewer - should output csv with commas in fields correctly
  - viewer - new Show Packets view in session detail
  - viewer - map show xff countries
  - capture - libfuzzer fixes
  - capture - fix core on exit if a pcapDir doesn't exist (issue #1030)
  - viewer - new elasticsearchTimeout var that is used with ES queries
  - viewer - can now limit query time frame per user
  - viewer - node stats now paginates correctly
  - viewer - support hsts (issue #853)
  - viewer - support simple range queries field == min-max (no spaces)
  - viewer - Users page refactor

1.7.1 2019/02/14
  - NOTICE: db.pl upgrade is required
  - viewer - upgrade to d3 v5 for connections page
  - viewer - typeahead history for spigraph/connections
  - viewer - stats tasks page has a num item selector now
  - viewer - welcome message for new users
  - viewer - save the last time a user used moloch
  - viewer - two --debug will display why proxying traffic
  - viewer - connections now uses ipv6.port and ipv4:port
  - viewer - fix date/time picker timezone and input bugs
  - wise - support json paths
  - wise - improve alienvault loading
  - capture - more tcpflags fields can be matched with rules
  - capture - print more stats at exit with --debug
  - capture - fix small bpf memory leak
  - capture - rules can support most .cnt fields
  - capture - fix OBR if cert has no serial
  - capture - libfuzzer support and initial fixes
  - parliament - add no alert cluster type
  - parliament - remove selected acknowledged issues
  - parliament - add help page


1.7.0 2019/01/17
  - NOTICE: db.pl upgrade is required
  - release - node 8.15.0, cyberchef
  - capture - new cert remainingDays field
  - capture - new tcp initRTT field
  - viewer - cron query notifications (issue #489)
  - viewer - can't use es scroll api with "from" (issue #981)
  - viewer - Export CSV uses the columns shown
  - viewer - field history for search expression (issue #595)
  - viewer - fix date/time picker not using user set timezone (issue #977)
  - viewer - don’t display undefined or empty field values
  - viewer - fix timezone parsing in session detail date field values
  - viewer - show error if using an outdated browser (issue #980)
  - viewer - export results intersection
  - viewer - add clickable labels to the info column
  - viewer - reset the width of the session table columns when switching back to the default
  - parliament - search and page results on the issues page (issues #982 and #983)
  - parliament - add a length of time threshold for “low packets” issues (issue #968)
  - capture - Fixed corrupt file sequence numbers being used when
              when ES is under heavy load
  - capture - Fix importing more then 256 files at once not working correctly (issue #984)
  - all - communityId support for tcp/udp (issue #966)
  - capture - In live capture clean up sessions even if no packets are being received
  - db - improve expire efficiency
  - capture - fix elasticsearch classifier
  - capture - for offline pcap honor umask when --copy is used (issue #976)
  - viewer - Fix some rXSS, thanks Esben Sparre Andreasen of Semmle Security Research Team

1.6.2 2018/12/07
  - NOTICE: db.pl upgrade is required
  - suricata - fix crash when signature name > 128 characters long
  - suricata - fix severity parsing (again)
  - capture - fix possible crash when exporting invalid utf8
  - db - support new --shardsPerNode option
  - viewer - don't issue search when closing the date/time pickers
  - viewer - download packets src/dst bytes img
  - viewer - option to show timezone with every timestamp
  - viewer - added new user permissions (hideStats, hideFiles, hidePcap, and disablePcapDownload)
  - parliament - add option to provide link to dashboard in alert notifications
  - viewer - configure connection node/link popup data
  - release - build snf plugin with screwdriver
  - capture - fix tls parser infinite loop
  - viewer - can customize fields in the info column
  - viewer - new es recovery tab
  - viewer - stats page shows when data is being loaded from server

1.6.1 2018/11/06
  - NOTICE: db.pl upgrade is required
  - capture - ja3s support (issue #949)
  - capture - hassh support (issue #950)
  - capture - simpleKEKId can be a template
  - all - Certificate org names can be an array now
  - wise - reverse dns supports servers setting
  - all - new written/unwritten stats to see how much Moloch has written or
          not written to disk
  - all - don't index packet positions or packet lengths in ES

1.6.0 2018/10/29
  - NOTICE: db.pl upgrade is required
  - release - glib 2.56.2, yara 3.8.1, curl 7.61.1, lua 3.3.5, node 8.12.0
  - db - expire checks min lastPacket in each session2 like curator, not just
         based on name
  - wise - support any field for ES WISE source
  - viewer - packet search (hunt)
  - viewer - admins can see forced expression for users in history
  - viewer - option to add sessions table column configuration to a view
  - viewer - files and stats tables can be customized
  - suricata - parse severity
  - capture - new _dontCheckYara rule ops
  - parliament - add --debug option
  - parliament - add --dasboardOnly flag
  - capture - set vlan field for afpacket
  - capture - new setting parseHTTPRequestHeaderAll, which will parse ALL request
              headers not already parsed into 1 ES field (pr #914)
  - capture - new setting parseHTTPResponseHeaderAll, which will parse ALL response
              headers not already parsed into 1 ES field (pr #914)
  - capture - new setting parseSMTPHeaderAll, which will parse ALL email headers
              not already parsed into 1 ES field (pr #914)
  - capture - new setting parseDNSRecordAll, which will parse a full DNS record
              into multiple new ES fields (pr #914)
  - viewer - show shortcuts on shift
  - capture - initial gtp tunnel support (issue #926)
  - wise - new wiseLogEvery to control how often plugin logs (0 disables)
  - capture - experimental autoGenerateId config to use ES auto generated ids
  - viewer - Ability to download files based on hash (pr #927)
  - viewer - Can resize/save columns (issue #909)
  - multiviewer - Can save user settings and such (pr #935)
  - viewer - Can share views with all other users
  - db.pl - New backup/restore commands, saves everything but sessions

1.5.3 2018/09/10
  - release - libpcap 1.9.0
  - all - new hourly[2348]/hourly12 rotateIndex
  - all - deal with talking to multiple wise servers better
  - all - --insecure option
  - all - use package-lock.json so all builds use the same packages
  - viewer - fix some spiview display issues (dns ip, email headers)
  - viewer - fix upload command tags (issue #888)
  - viewer - aes-256-ctr: fix issues decoding larger files
  - viewer - set rejectUnauthorized for ES connections (issue #894)
  - viewer - fix some payloads not displaying for css reasons
  - viewer - added zoom buttons to connections
  - viewer - keyboard shortcuts
  - capture - require gnu99 supporting compiler
  - capture - if single tcp data packet left at save time, try and classify it (issue #880)
  - capture - for live captures prevent out of order stats records
  - capture - aes-256-ctr: iv is 12B, limit maxFileSizeG to 64G, dek is more random
  - capture - Added corrupt setting to saveUnknownPackets
  - capture - new -o option to override config file from command line
  - capture - trim leading/trailing whitespace from config options
  - capture - new --nostats option to stop stats from being sent to ES
  - capture - fix http socket leak on errors
  - capture - new -F option to specify files that contain a list of pcap files to process
  - capture - new --reprocess option that won't create a new file entry (but
              will duplicate SPI data)
  - capture - add IPPORT_DROPPED count to stats log
  - capture - fix some possible bad memory reads in oracle/radius/http parsers
  - capture - fix some possible integer overflow issues
  - capture - fix tcp sequence number issues
  - parliament - uses Vue now
  - parliament - support email alerts
  - parliament - new edit slider to show edit buttons
  - parliament - many improvements how issues work

1.5.2 2018/07/26
  - capture - new custom-fields section
  - viewer - new custom-views section
  - capture - fix for inplace pcap ingestion not displaying pcap in viewer, introduced in 1.5.0
  - capture - support QUIC version >= 40
  - release - Build Ubuntu 18.04 version
  - wise - fixed sources that didn't register at startup

1.5.1 2018/07/23
  - capture - fix ipv6 sctp hang
  - viewer - added back many tooltips
  - viewer - fix crash when node doesn't exist
  - viewer - fixed some fields not showing up
  - snf - new config snfFlags
  - viewer - fix sorting by a column that isn't in all indices
  - capture - memory leak fix
  - suricata - keep alerts for suricataExpireMinutes setting

1.5.0 2018/07/16
  - BREAKING: wiseCache redis name changes
  - viewer - sessions, spiview, spigraph, connections, help, users, history pages implemented
             in Vue instead of AngularJS
  - viewer - split stats capture graphs/stats into 2 tabs
  - viewer - stats now has sort option
  - capture - new maxTcpOutOfOrderPackets setting, default 256
  - capture - drophash supports v6 and saving
  - wise - support talking to wise over https, use wiseURL
  - capture - basic mqtt parsing
  - capture - rules reload without restarting
  - viewer/db - new hide-node/unhide-node commands to hide commands in capture stats
  - viewer - New queryAllIndices
  - multiviewer - no longer need to have the same rotateIndex everywhere
  - capture - initial saveUnknownPackets support
  - capture - new interfaceOps for ops per interface
  - capture - new filenameOps for ops per filename (issue #857)
  - s3 - use 1.0 field names
  - viewer - fix a case when decoding failed
  - all - ESP now has first packet capture if trackESP is set
  - capture - magicMode remove molochmagic and added both mode
  - wise - initial splunk source
  - capture - new suricata plugin
  - wise - [right-click] with no colon now loads directly from wise.ini
  - capture - decode dns punycode into dns.host, dns.puny has original
  - capture - yaraEveryPacket (default true) when false only does first packets
  - capture - yaraFastMode (default true) when false turns off fast mode
  - viewer - switch to javascript png implementation
  - all - added some GRE erspan support
  - viewer - support gt/lt queries for ip
  - capture/wise - can now configure what fields map to what wise queries and
                   send almost any field (issue #840)
  - all - added used space stat
  - all - changed free space stat to use 1000 based units
  - viewer - removed AngularJS, all pages implemented in Vue
  - capture - hsrp classify

1.1.1 2018/05/31
  - all - fix http.statuscode
  - capture - fix _dropByDst/_dropBySrc crash
  - capture - tcpflag are always counted (issue #849)
  - viewer - fix 10k sessions.json failure

1.1.0 2018/04/30
  - all - basic sctp capturing, no decoding (issue #828)
  - all - initial unencrypted 802.11 Data Frame support (issue #834)
  - db - new segments option to expire and optimize
  - release - curl, node, cyberchef
  - viewer - http.uri and host* allows pasting a URL and doing the right thing (pull #831)
  - capture - New logHTTPConnections setting (pull #749)
  - capture - new wiseExcludeDomains setting, used before sending to wiseService (issue #340)
              defaults to ".in-addr.arpa;.ip6.arpa"
  - wise - full ipv6 support
  - capture - basic sccp classify
  - all - initial frame relay support (issue #838)
  - all - initial 4 over 6 and 6 over 4 support
  - viewer - support fields=id for sessions.csv (issue #839)
  - reindex2 - added --pause option
  - viewer - more stats page fixes

1.0.0 2018/04/05
  - db - always update stats/dstats indices for now
  - parliament - fix es drop error msg
  - tests - make server everything has started before running tests

1.0.0-rc2 2018/03/29
  - viewer - Change default spiDataMaxIndices to 4 everywhere
  - viewer - work around for ES 6 issue https://github.com/elastic/elasticsearch/issues/27740
  - capture - fixed netflow plugin
  - tests - initial parliament tests

1.0.0-rc1 2018/03/20
  - viewer - minor stats page fixes
  - release - new top level package.json/node_modules to make package smaller

1.0.0-beta3 2018/03/15
  - viewer - stats page implemented in Vue instead of Angular
  - capture - some code clean and better thread safe counters
  - viewer - convert field names in saved column sets from pre 1.0

1.0.0-beta2 2018/03/08
  - capture - decode some dhcp
  - capture - tag a tls session with cert:self-signed
  - capture - reload geo, rir, yara and oui files without restarting (issue #692)
  - capture - remove yara 1.x support
  - viewer - cron jobs now use the timestamp time and not last packet time when choosing sessions to look at
             this means delay is shorter, although when upgrading to 1.0 some sessions will be not looked at.

1.0.0-beta1 2018/02/20
  - capture - calculate sha256 too (set supportSha256 tru)
  - wise - support sha256 lookups
  - capture - fix disable fields
  - capture - src/dst ip/port can be used to trigger rules now
  - capture - ip fields in rules can now be CIDR
  - capture - simple writer now flushes after 10 seconds of no writing
              there still can be pagesize bytes unwritten (issue #777)

1.0.0-alpha2 2018/01/31
  - Read alpha1 below
  - release - correct geo files
  - capture - set default geo file path

1.0.0-alpha1 2018/01/26
  - NOTICE: Supported ES Versions: 5.6.x, 6.x (for new installs)
  - NOTICE: hasheader for email/http for old sessions will not be migrated
  - all - rename all field names
  - all - no more analyzed ES fields, everything is a keyword field
  - all - full ipv6 support
  - all - tags index removed, tags/hasheader stored as first class fields
  - all - new reindex2 script to move from pre 1.0 to 1.0
  - capture - http uri field no longer starts with // (issue #732)
  - capture - use maxminddb instead of geoip now (issue #771)
  - all - Country codes are now 2 letters instead of 3 letters
  - release - node 8.9.4


0.50.1 2018/03/29
  - NOTICE: Supported ES Versions: >= 5.5.0, 6.x is NOT supported
  - release - upgrade curl, yara, glib
  - viewer - sessions.csv handle multiple fields parameters
  - parliament - better dismissing
  - all - new hourly6 rotateIndex, for every 6 hours
  - parliament - first version of alerts
  - parliament - rename server.js to parliament.js
  - wise - trim spaces after splitting config values
  - capture - better pop3 detection
  - capture - correctly lowercase user
  - release - added --install to easybutton (issue #812)
  - capture - basic memcache classify
  - viewer - disable TLS 1.0
  - viewer - ES scrolling should be much faster


0.50.0 2018/01/24
  - NOTICE: Supported ES Versions: >= 5.5.0, 6.x is NOT supported
  - viewer - Fixed CSV export of fields within objects (issue #790)
  - capture - Retry http requests on connect failures
  - capture - better SLL pcap support (issue #791)
  - capture - icmp code and type were swapped
  - viewer - shards tab can now exclude/include nodes/ips to move shards around
  - capture - removed ES check for http.compression since on default in ES 5
  - capture - clean up sockets better
  - db.pl - now default to a max of 24 shards
  - parliament - initial display of detected issues
  - parliament - move all calls behind /parliament to make easier to reverse proxy
  - viewer - users forceExpression handles special characters correctly again

0.20.2 2018/01/04
  - NOTICE: Supported ES Versions: 2.4.x, > 5.3.1, 6.x is NOT supported
  - viewer - upgrade elasticsearch-js
  - capture - new --host commandline option to specify how viewers should talk to host
  - capture - added classify: dhcp, dhcpv6, splunk, isakmp, aruba-papi
  - capture - improved classify: bitcoin, ntp, ssdp
  - capture - index first N (default 256) bytes of post bodies, controlled by maxReqBody setting
  - capture - more stats on packet processing/failures
  - viewer - cleanup sessionErro
  - viewer - remove dead code
  - tests - more viewer tests
  - viewer - upgrade Cyberchef to 6.8.0
  - capture - basic mpls stripping (issue #779)
  - viewer - start of esshards tab in stats
  - parliament - first version (can install with Configure --parliament)
  - wise - can now install with Configure --wise
  - release - node 6.12.3

0.20.1 2017/11/06
  - NOTICE: Supported ES Versions: 2.4.x, 5.1.2, 5.2.x, > 5.3.1, 5.4.x, 5.5.x, 5.6.x
  - viewer - graph hover now respects timezone setting (issue #757)
  - capture - decode icmp type/code (issue #751)
  - viewer - upgrade Cyberchef to 6.4.5
  - viewer - es indices tab (#761)
  - viewer - es tasks tab (#763)
  - capture - ssh parser crash fixed (introduced in 0.20.0)

0.20.0 2017/10/31
  - NOTICE: Supported ES Versions: 2.4.x, 5.1.2, 5.2.x, > 5.3.1, 5.4.x, 5.5.x, 5.6.x
  - NOTICE: db.pl upgrade is required
  - capture - added --packetcnt from @jmd1212
  - capture - handle monitor directory being empty
  - capture - basic fbzero parser as quic
  - capture - pjl, dcerpc detection
  - release - on ubuntu, plugins weren't loading dependencies correctly
  - viewer - made number of packets displayed setting accurate
  - release - move node install from release to easybutton (issue #720)
  - release - install ES 5
  - capture - initial SMTP BDAT support
  - viewer - initial history support
  - capture - new advanced setting maxMemPercentage that will abort capture if reached
  - capture - basic rip, nzsql detection
  - capture - improved quic, mysql detection
  - capture - plugins can now replace how SPI data is sent to ES
  - viewer - fixed right client menu not working (issue #740)
  - viewer - add/remove tags update tag count (PR #756)
  - viewer - support sessions resize better
  - release - use screwdriver to build and test
  - release - upgrade node version
  - viewer - fix EXISTS! being reformatted (issue #747)
  - viewer - Don't allow * by itself in expressions anymore, must use EXISTS!
  - viewer - removed babel, newer browsers required

0.19.2 2017/08/25
  - NOTICE: Supported ES Versions: 2.4.x, 5.1.2, 5.2.x, > 5.3.1, 5.4.x, 5.5.x, 5.6.x
  - NOTICE: Requires wiseService upgrade if using wise
  - capture - ja3 support (https://github.com/salesforce/ja3/) (issue #706)
  - viewer - spi view column sets (issue #713)
  - viewer - remove jade dependency since using pug now
  - release - node 6.x
  - viewer - fix world map button (issue #724)
  - tests - viewer tests are updated and all passing again
  - viewer - most session detail labels now have menus (issue #723)
  - s3 - fixed deadlock (issue #716)
  - wise - only allow 4096 waiting sessions
  - viewer - add top 10 countries to map (#564)
  - viewer - type ahead improvements, disable by default for multiviewer
  - snf - fix build (issue #719)
  - viewer - abbreviate large units for data bytes (issue #680)
  - viewer - add href to nav tab links (issue #651)
  - viewer - save spiview fields (issue #715)
  - easybutton - Upgrade yara, glib, curl versions
  - viewer - session columns are resizable (issue #676)
  - wise - ja3 support
  - capture - fixed capture crash when wiseService is restarted
  - release - build a better NOTICE file for binary releases
  - wise - don't crash on "null" json values
  - viewer - decode Basic auth values
  - viewer - ES scrolling should work better

0.19.1 2017/07/13
  - NOTICE: Supported ES Versions: 2.4.x, 5.1.2, 5.2.x, > 5.3.1, 5.4.x
  - viewer - stats bytes human readable format
  - capture - fix wise plugin crash
  - viewer - handle corrupt theme
  - capture - fix quic parser crash
  - release - libyaml as a dependency


0.19.0 2017/07/11
  - NOTICE: Supported ES Versions: 2.4.x, 5.1.2, 5.2.x, > 5.3.1, 5.4.x
  - viewer - remove old UI
  - viewer - CyberChef integration (must always add hex decoding)
  - viewer - spigraph sort and refreshing improvements
  - viewer - spiview fixed unique malform url
  - viewer - stats allow comma separated list
  - capture - rulesFiles and rules support
  - capture - fixed daq building
  - viewer - ES scrolling didn't work (issue #697)
  - easybutton - Upgrade yara, glib, geoip, curl versions
  - capture - fixed writer crash with --copy (issue #711)
  - viewer - lots of stats tab fixes (issue #629,#655)
  - viewer - setting for query on page load (issue #599)
  - viewer - don't sort unsortable columns (issue #593)
  - viewer - clipboard fixes (issue #707)

0.18.3 2017/05/25
  - NOTICE: Supported ES Versions: 2.4.x, 5.1.2, 5.2.x, > 5.3.1, 5.4.x
  - viewer - Other decodings (issues #684, #670)
  - viewer - Text lineup (issue #598)
  - wise - track average running time
  - viewer - session graph uses timezone setting
  - viewer - fixed cron query creation with forwarding failures
  - viewer - new serverSecret instead of passwordSecret for S2S
  - viewer - csv export uses visible columns in session table (issue #601)
  - viewer - stats page improvements (issue #682)
  - viewer - do a better job on quoting expressions (issue #694)
  - viewer - remove duplicate TLS section
  - viewer - back button works better with new UI
  - viewer - fixed connections query size (issue #685)
  - viewer - Real SPA (issue #664)
  - viewer - Align email header (issue #690)
  - viewer - Fixed email query generation (issue #689)
  - viewer - spigraph copy/paste (issue #646)
  - db - handle _optimize vs _forcemerge

0.18.2 2017/04/16
  - NOTICE: Supported ES Versions: 2.4.x, 5.1.2, 5.2.x, > 5.3.1, 5.4.x
  - capture - New snapLen variable, by default 16384
  - release - Configure improvements
  - release - ethtool startup commands moved to moloch_config_interfaces.sh
  - viewer - custom themes
  - viewer - fix clickable session field off-focusing too easily
  - viewer - can cancel spiview loads (issue #637)
  - viewer - expose session length in pagination select box (issue #677)
  - viewer - fix spiview not updating (issue #656)
  - viewer - type ahead fixes/dismiss (issue #591)
  - viewer - apply search expression to url (issue #649)
  - viewer - display array values in sessions correctly (issue #625)
  - viewer - fix broken node display in stats (issue #672)
  - viewer - permalink fixes (issue #673)
  - viewer - spigraph field typeahead fixes (issues #647)
  - viewer - connections field typeahead fixes (issues #675)
  - viewer - display when packets are rendering
  - viewer - make sorting icons consistent
  - viewer - connections tab links are rendered correctly (issue #641)
  - viewer - make sure connections popup renders inside view (issue #644)
  - capture - support ES basic auth (issue #679)
  - release - Configure supports multiple interfaces
  - release - only use systemd files if systemctl and /etc/systemd exists

0.18.1 2017/03/28
  - NOTICE: Supported ES Versions: 2.4.x, 5.1.2, 5.2.x (5.3.0 is NOT supported)
  - release - node 4.8.1, lua 5.3.4, curl 7.53.1, glib2 2.52.0
  - capture - handle certs with after dates before the before date
  - capture - actually truncate urls, previous fix didn't work (issue #458, #667)
  - capture - handle certs with pre epoch times
  - capture - more magicMode basic detections
  - db - Handle timeouts and nodeNames better with upgrading from db version 30 to 34
  - capture - fix race condition when quitting and processing unsaved sessions

0.18.0 2017/03/21
  - NOTICE: Upgrading to 0.18 requires an outage for db.pl upgrade (~5 min)
  - NOTICE: Must upgrade wiseService BEFORE upgrading moloch-capture.
            New 0.18.0 wiseService can be used with older moloch-capture.
  - NOTICE: db.pl upgrade REQUIRES *ALL* moloch-capture to be down
  - NOTICE: Supported ES Versions: 2.4.x, 5.1.2, 5.2.x (5.3.0 is NOT supported)
    ES 5 users READ: https://molo.ch/faq#how_do_i_upgrade_to_es_5x
  - NOTICE: 0.18.0 has a new look and feel. Some features have been added, removed,
    or temporarily are missing.  Feedback using slack or github issues welcome.
  - wise - md5 lookups now associated with contentType
  - wise - virustotal support
  - capture - contentType now sent to wise for md5 lookups
  - db - all indices except sessions-* are reindex for ES5 support
  - capture - all readers must use batch interface
  - multi - fixed tags for new ui /detail and added tests
  - viewer - files tab uses new ui
  - viewer - users tab uses new ui
  - viewer - stats tab uses new ui (/stats.old available temporarily)
  - viewer - sessions tab uses new ui (/sessions.old available temporarily)
  - viewer - newUI setting removed
  - viewer - spiview tab uses new ui (/spiview.old available temporarily)
  - viewer - connections tab uses new ui (/connections.old available temporarily)
  - capture - pcapWriteMethod=simple-nodirect uses the simple writer without direct
              writes.  Required for some file systems like zfs
  - viewer - spigraph tab uses new ui (/spigraph.old available temporarily)
  - capture - tpacketv3 handles multiple interfaces correctly (issue #658)
  - easybutton - singlehost and config removed, build remains for now
                 make install & make config should work
  - capture -

0.17.1 2017/01/30
  - NOTICE: ES 2.4 or ES 5.1.2 required (ES 5.x isn't recommended for production yet)
    ES 5 users READ: https://molo.ch/faq#how_do_i_upgrade_to_es_5x
  - NOTICE: Can only update directly from Moloch 0.11.1 or later
  - capture - handle missing syn/ack better
  - capture - better mongo detection
  - db - dstats_2 and stats_v1 now use date for time for kibana support, also prepares for ES 5 upgrade
  - capture - some arm64 fixes (issue #584)
  - viewer - new settings page
  - capture - tpacketv3 no longer requires a bpf
  - capture - pfring uses batch packet api
  - capture - fix libpcap multiple interface crash (issue #610)
  - release - Configure improvements

0.17.0 2017/01/05
  - NOTICE: npm update required
  - NOTICE: ES 2.4.x required
  - NOTICE: Last version that can be updated directly from Moloch 0.11.0 or earlier
  - viewer - New sessions UI (newUI=true)
  - all - Initial ES 5.0 support (do not use in production!)
  - all - Refactor many ES calls to remove depreciated syntax
  - viewer - Handle multiple query parameters better
  - WISE - basic elasticsearch source
  - all - Initial pcap encoding support, variables
    * simpleEncoding: aes-256-ctr or xor-2048
    * simpleKEKId - The kek id to use from the keks section
    * [keks] - A section with multiple kekid=passwords
  - capture - Fixed yara 1.7 multithread crash (issue #568)
  - capture - Handle frag gre with frag ip inside
  - viewer - New Help UI (based on new ui)
  - viewer - New bounding select box
  - viewer - Fix clicking map not applying query expression
  - db - New sync-files which does both add/rm missing faster
  - viewer - Add column menus
  - viewer - Fix reordering columns
  - viewer - Fix unnecessary whitespace when copying values from session table
  - viewer - Add IP:Port option to field menus
  - viewer - Permalink adds "openAll=1" parameter
  - capture - mysql tls parser
  - capture - llmnr and mdns
  - capture - version command line option prints library versions too
  - release - GeoIP 1.6.9, curl 7.52.1, pcap 1.8.1, glib 2.50.2, node 4.6.2
  - capture - Use inotify directly since glib2 monitor doesn't expose close write
  - capture - support yara 3.5 (issue #521)
  - capture - new --op option to set any field (issue #412)
  - capture - added dontSaveSPI=1 support to tagger/wise to not save SPI data (issue #505)
  - capture - basic kafka, dropbox-lan-sync detection
  - capture - new scrubspi plugin
  - viewer - Apply user setting timezone
  - viewer - Add "EXISTS!" to search expression typeahead results
  - viewer - split session spi data and pcap loading into two apis

0.16.1 2016/11/28
  - NOTICE: db.pl upgrade is required
  - capture - out-of-order and acked-unseen-segment tags
  - capture - initial pppoe support (issue #536)
  - capture - new timestamp field when record written
  - db - new duplicate firstPacket, lastPacket, ipSrc, ipDst, portSrc, portSrc to
         make Kibana work better with moloch data.
  - db - fix info command
  - viewer - don't crash if we can't decode, still might not decode well though (issue #522)
  - wise - threatstream sql capture importId and handle stripping hostname for lookups
  - capture - new pcapReadMethod of tpacketv3 on linux
  - capture - new option magicMode: libmagic, libmagicnotext, molochmagic, basic, none
  - capture - The tpacketv3, libpcap* pcapReadMethod now batch packets before adding
              to packet queues to reduce mutex lock contention
  - wise - Support dos format tagger files
  - capture - basic tacacs, flash-policy detection

0.16.0 2016/10/14
  - NOTICE: Requires node v4.x (development done with v4.6.0).  If upgrading, remove the
            node_modules and run "npm install" in viewer and wiseService directory
  - viewer - upgrade many packages
  - wise - upgrade many packages
  - easybutton - download prebuilt node 4.6.0
  - capture - set accept-encoding for all requests (issue #542)
  - capture - simple oracle parser
  - viewer - cron jobs should work much better, unfortunately the delay (~11min)
             before items are processed is longer (issue #546)
  - capture - http passer now tags passwd= and pass= as http:password
  - capture - running on ipv6 improvements (issue #545)
  - capture - 0.15.1 broke antiSynDrop=false, now works again
  - viewer - supports multiple --debug on command line to up level
  - release - supports systemd and lua plugin, slightly more user friendly

0.15.1 2016/10/05
  - NOTICE: Last version to support node 0.10
  - release - build pfring, daq, snf plugins
  - wise - threatstream zip method broke in 0.15 (issue #534)
  - wise - support url type
  - viewer - read cert/key before dropping permissions (issue #504)
  - all - tcpflag counting (issue #506)

0.15.0 2016/09/14
  - NOTICE: Requires ES 2.1 or later (recommend 2.4)
  - capture - basic flap detection
  - db.pl - fixed hourly expiration (issue #501)
  - capture - detect tcp syslog, udp sip, tcp nsclient
  - capture - handle syn/ack before or with no syn
  - capture - support classifiers based on port
  - capture - detect zabbix
  - viewer - fixed missing stats data (issue #502)
  - wise - optionally use external cache (issue #495)
  - wise - threatstream can now use the opticlink db directly!
  - capture - also record stats every 10 minutes
  - viewer - stats can now show 5, 60, 10 minute stats
  - viewer - make sure userNameHeader is set before trying to use, and warn if viewHost is not localhost
  - viewer - better ipv6 header decoding
  - capture - fixed multithread compressES=true crash (issue #524)
  - capture - Myricom snf reader plugin support
  - easybutton - ES 2.4.0

0.14.2 2016/07/06
  - NOTICE: 0.14.x will be the last version to support ES 1.x and ES 2.0
  - viewer - limit autocomplete indexes searched (issue #479)
  - db.pl - support setting shards and replicas for sessions
  - capture - simple tds5 parser
  - capture - simple krb5 parser
  - capture - fix pfring stats (issue #488)
  - db.pl - new "add-missing" command, used if ES files table gets messed up (doesn't reindex)
  - capture - throttle when reading offline pcap before overflowing packet queues
  - capture - aerospike protocol detection
  - capture - cassandra protocol detection
  - viewer - spiview now sorts better when session vs packets is used
  - capture - minPacketsSaveBPFs which skips saving SPI data for matching sessions,
              useful for known internal scanning hosts
  - wise - threatstream includes source now (issue #491)
  - capture - simple quic parser
  - capture - pcapDirTemplate for directory naming inside pcapDir
              supports strftime sequences using local time (issue #496)
  - capture - more dns parsing
  - capture - basic ntp detection
  - capture - basic snmp detection
  - capture - basic syslog detection
  - capture - fixed thread waiting so not a busy wait (lower CPU)
  - capture - basic stun detection

0.14.1 2016/06/02
  - NOTICE: glib 2.40 required (should be using 2.47 or higher)
  - capture - initial lua scripting support
  - wise - initial bro querying support
  - capture - debug all config requests with --debug
  - viewer - fixed XSS (issue #471)
  - capture - simple ldap parser
  - capture - simple radius parser
  - easybutton - ES 2.3.3, run ES as daemon, new config
  - capture - new db field tags-term with tags in text format
  - capture - fixed FPE crash in stats (issue #475)
  - capture - calculate jsonSize better (issue #476)
  - capture - basic thrift detection
  - wise - new json format for file/url file types
  - wise - passivetotal tagging support
  - wise - new source that proxies to another wise
  - all - support https elasticsearch

0.14.0 2016/05/08
  - NOTICE: libnids is no longer required
  - NOTICE: You'll want to rerun configure if using the same build directory
  - NOTICE: db.pl upgrade is required
  - NOTICE: ipv6 support is experimental, and will change with ES 5.0
  - capture - replace libnids with internal tcp
  - capture - basic threads
  - capture - memory reporting on linux uses /proc/self/statm now
  - capture - more stats
  - capture - basic ipv6
  - viewer - Columns can be hidden/moved on stats, sessions pages
  - capture - pfring and daq support are now plugins (capture/plugins)
  - capture - can monitor multiple interfaces
  - capture - udp can parse all packets in session now
  - dns - now parses all requests/responses
  - dns - parse multi packet tcp requests
  - capture - gre support
  - all - memory/free space percentage (issue #164)
  - addUser - New option --webauthonly
  - capture - Added readTruncatedPackets config option
  - capture - truncate urls at 4096 bytes and mid save sessions with large fields (issue #458)
  - capture - warn if hostname isn't a FQDN (issue #459)
  - capture - fix memory leak in ES writing
  - viewer - Total/Average stats are of filtered data
  - capture - use getdomainname to try and form FQDN
  - easybutton - node 0.10.45

0.12.3 2016/03/28
  - NOTICE: Only ES 1.7.x and ES 2.x is supported by this version.
  - NOTICE: Requires running npm update
  - all - added support for ES 2
  - viewer - upgraded to express 4
  - viewer - ES load is now a single number to support ES 2
  - db.pl - fixed _upgrade call, needed to be POST
  - tests - http.referer tests
  - capture - smtp now handles no space for mail from, rcpt to (issue #442)
  - capture - basic jabber/sip protocol detection
  - capture - http:password set for case insensitive password= now
  - capture - rdp "Cookie" if present is stored in user field
  - viewer - support autocomplete on all fields (experimental)
  - capture - fix for tagger.so crash on XFF fields introduced in 0.12.2
  - easybutton - node 0.10.43, libpcap 1.7.3
  - easybutton - disable bluetooth in libpcap (issue #445)

0.12.2 2016/01/15
  - NOTICE: Only ES 1.[67].x is supported by this version.
  - capture - basic redis detection
  - viewer - connections node distance (issue #428)
  - easybutton - glib 2.47.4 (issue #423)
  - easybutton - disable usb support for libpcap (issue #426)
  - viewer - connections highlighting (issue #431)
  - capture - basic mongo detection
  - viewer - added Export Unique IP:Ports
  - capture - switched memory reporting to even more accurate statm on linux


0.12.1 2015/11/10
  - capture - fixed startup glib error
  - configure - fixed version number
  - easybutton - ES 1.7.3

0.12.0 2015/11/09
  - NOTICE: libcurl (>= 7.21.7) is now required, sorry
  - NOTICE: db.pl upgrade is required
  - NOTICE: duplicate items in available both in tags and elsewhere have been
            removed from tags for future data
  - capture - http module rewritten to use libcurl, woot!
  - capture/s3 - S3 traffic now sent over https
  - viewer - upgraded to DataTables 1.10.7 (issue #379)
  - viewer - add search to files tab (issue #70)
  - viewer - handle older indexes without bytes/databytes/packets
             per src/dst (issue #396)
  - viewer - upgrade D3 to 3.5.5 and switch to min version
  - viewer - upgrade jquery to 2.1.4
  - db - New rm-node command to delete from ES nodes that are no longer active
  - capture - cert.hash is sha1 hash for SSL certificate (issue #388)
  - viewer - New snapto time search that uses current query result for future
             queries (issue #398)
  - capture - Removed most tags items
  - viewer - Delta Time display (issue #398)
  - capture - pcapWriteMethod defaults to thread-direct now
  - viewer - freeSpaceG defaults to 5% now
  - viewer - 404 page and status code logged (issue #397)
  - easybutton - ES 1.6.2
  - easybutton - build curl with --without-librtmp (issue #403)
  - easybutton - mirror sourceforge downloads for now (issue #406)
  - db - Increased optimize timeout
  - db - Require 1.4.x or later
  - db - Removed "index.codec.bloom.load=false"
  - db - Added warning for ES below 1.6.2
  - wise - use native hashtable, required for threatstream
  - viewer - fixed addTags to work with session that have no tags
  - capture - fixed multiple smtp, smb and ssh buffer overflow read/writes (reported by jbremer)
  - viewer - fixed multiple XSS injections (reported by jbremer)
  - viewer - fixed crash when viewing large mime messages
  - capture - irc detection improvement
  - capture - --quiet flag (issue #427)

0.11.5 2015/06/02
  - NOTICE: Only ES 1.[45].x is supported by this version.
            Restart viewer AFTER upgrading ES versions
  - NOTICE: If using multies all viewers must be upgraded at once
  - NOTICE: Requires running npm update
  - capture - http logs connecting time
  - capture - fix http crash issue
  - capture - compiles on OSX again
  - capture - only classify initial udp traffic, performance increase
  - tests - new spigraph tests
  - tests - many new multi tests
  - viewer - switched from ES facets to ES aggregations
  - viewer - maps support src vs dst now
  - multi - fixed hasheader/tag support
  - easybutton - ES 1.5.2, node 0.10.38
  - viewer - Fixed incorrect expression for http.cookie.key
  - viewer - Added --debug to viewer
  - viewer - Only keep 10 files on expire instead of 100, delete up to 200 at a time
  - viewer - Switched hacking viewer
  - viewer - Decoding is now handled with node streams which will allow
             chaining and plugin decoders eventually - npm update required
  - capture - Added cookie value parsing, default off controlled by
              parseCookieValue (issue #371)
  - viewer - EXISTS! fixes, tests, and docs (issue #367)
  - viewer - Reuse Uncompress and Files settings between sessions
  - viewer - Anonymous users still have a singled saved settings
  - viewer - Switch actions/views menu to jquery-ContextMenu which looks more like a menu
  - capture - Handle ASCII formated SMB strings
  - capture - payload8 wasn't always all 8 bytes
  - viewer - Initial configuration of displayed columns (issue #257)
  - capture - reenabled ftp/lmtp classify
  - capture - vnc classify (issue #382)
  - capture - fixed tcp_flags for netflow (pr #386)
  - viewer - spiview shows protocols per category (issue #385)
  - viewer - spiview supports filename (issue #389)

0.11.4 2015/04/08
  - NOTICE: db.pl upgrade is required
  - NOTICE: Only ES 1.4.x is supported by this version.
                 ES 1.[23] may still work
            Restart viewer AFTER upgrading ES versions
  - http connection handling rework, hopefully better
  - moloch-capture will no longer monitor itself even if it uses the same interface to talk to ES
  - now save packet lengths to ES
  - writing pcap to disk is now pluggable
  - S3 is the first pcap writer plugin, currently experimental
    https://github.com/aol/moloch/wiki/S3
  - multies supports file query
  - maxFileSizeG can now be a float
  - Configurable right click actions on various data types
    https://github.com/aol/moloch/wiki/Settings#rightclick
  - Upgraded jQuery-contextMenu
  - WISE - url source supports headers (issue #346)
  - easybutton installs node 0.10.37, libpcap 1.7.2, and ES 1.4.4 now
  - connections.csv returns session count (issue #356)
  - Expose the id/rootId in SPI Meta (issue #355)
  - WISE - right click loading from files
  - spiview improvements - collapsible sections, sorting,
    right click to set load on default (issue #360)
  - db.pl for ES >= 1.4 now issues _upgrade on optimize/expire
  - WISE - configurable reversedns stripDomains (issue #365)


0.11.3 2015/02/26
  - NOTICE: Only 1.[234].x are supported by this version.
            Restart viewer AFTER upgrading ES versions
  - NOTICE: Requires running npm update for ES 1.3 and moment support
  - NOTICE: Requires running db.pl host:port upgrade
  - For NEW installs can now set a prefix= config variable and
    db.pl --prefix option that will prefix all ES tables.  This makes
    it easier for Moloch to share ES with other services OR multiple
    Moloch clusters can use 1 ES cluster with different prefixes.
  - New usersElasticsearch= and usersPrefix= config that make it possible
    for multiple Moloch clusters to share a single users table.
  - viewer: removal of pre 1.2 ES things
  - Some cron efficiency improvements
  - Check more often if files need to be expired
  - More SMB1 parsing
  - More TLS ciphers
  - Major viewer test suite restructure and improvements
  - Handle searching for ip 255.255.255.255 (issue #301)
  - Fixed RangeError (issue #299)
  - CronQuery changes to split up multi day queries
  - Fixed viewer crashes in pristine state (#304)
  - Added MultiES and fress install test cases
  - HTTP Authorization parsing (http.authtype, http.user)
  - Moved HTTP URI parsing from message complete to headers complete
  - Better Socks4 support
  - Updated easybutton versions of glib, es, node, geoip
  - New data feed framework, WISE - https://github.com/aol/moloch/wiki/WISE
  - http LOG message has total time now
  - netflow plugin sends flows for both directions
  - netflow plugin more time fixes
  - WISE - threatq support
  - WISE - reversedns support (issue #217)
  - WISE - CIDR support (issue #312)
  - WISE - filtering (issue #314)
  - WISE - AlienVault support
  - MultiES fixes with tags search
  - Start of viewer plugins, set with viewerPlugins
  - WISE - views now downloaded from wiseService
    - Requires viewerPlugins=wise.js in ini file
    - if upgrading (cd plugins ; rm emergingthreats.detail.jade opendns.detail.jade threatq.detail.jade threatstream.detail.jade)
  - New offlineFilenameRegex setting to control witch files are matched with -R (issue #313)
  - monitor + recursive should monitor new directories (issue #305)
  - Fixed addUser.js error with when multiple es nodes are listed in config.ini (issue #322)
  - WISE - Tagger files can have views defined with #view:
  - New cert.notbefore, cert.notafter, cert.validfor fields (issue #329)
  - New starttime, stoptime, view fields (issue #307)
  - New tls.sessionid.dst, tls.sessionid.src, tls.sessionid fields (issue #326)
  - Use ELS doc_values for some fields to reduce ES memory
  - Added cert.cnt back
  - Handle bad ip.protocol strings better (issue #330)
  - Added dontSaveBPFs config
  - Switched capture memory reporting to more accurate getrusage
  - Added capture cpu reporting to stats (requires db.pl upgrade)



0.11.2 2014/10/16
  - NOTICE: ES 1.1.x, 1.2.x, 1.3.x are supported by this version.
            ES 0.90.12 still works but will no longer be supported.
            Restart viewer AFTER upgrading ES versions
  - NOTICE: Requires running db.pl upgrade
  - NOTICE: Requires running npm update for ES 1.3 support
  - New experimental "Cron Queries" feature
    * ONE and ONLY one viewer should have "cronQueries=true"
    * New [moloch-clusters] config section to send sessions
      from one cluster to another
  - Doubled the number of sockets from viewer to ES, now 20
  - Regex and wildcard support for file expression
  - Regex is stricter about back slashing (issue #281)
  - Cache user lookups for 5 seconds
  - dontSaveTags config can now have a :<num> for each tag which
    specifies the total packets to save. (issue #278)
  - Allow multiple -r and -R options
  - Fixed update vs upgrade message (issue #287)
  - Fixed expression errors not displayed on connections tab (issue #288)
  - Added vlan and mac.src, mac.dst, mac indexing/expressions (issue #284)
  - Can disable/enable fields from being indexed with
    './db.pl <host:port> field disable <expression>'
  - Directory monitoring support (issue #191)
    * --monitor (-m) to enable
    * --recursive required to monitor recursively
  - --delete removes files after processing, requires --copy
  - --skip (-s) skips files that have already been processed
  - Tagger now loads items from ES faster
  - Tagger now supports setting almost any field using match;FIELD=value;FIELD2=value2
    It is now possible to have a different tag per match
  - Tagger now supports matching email and uri paths
  - Sort session sections
  - New http.cookie.key expression
  - Handle larger SSL/TLS certificates
  - New fields can be defined in tagger input files
  - New tls.version and tls.cipher fields

0.11.1 2014/08/07
  - NOTICE: ES 0.90.12+, 1.1.x, 1.2.0 are supported by this version.
            ES 1.0 is NOT supported.
            This is the LAST version to support 0.90.x
            Restart viewer AFTER upgrading ES versions
  - NOTICE: When upgrading your runes.sh for 1.x add a -d to the
            command, ES no longer runs in background by default
  - Parsers can register for session save events (issue #248)
  - Fix compressES check with ES 1.x (issue #255)
  - Show error for ip queries with regex or wildcard (issue #252)
  - added session.segments and session.length (issue #254)
  - support elasticsearch=http:// or https:// format (issue #249)
  - Only libmagic the first 50 bytes
  - users tab can now sort various tabs
  - Turn of bloom filter for previous indexes if using db.pl expire
  - Set threadpool search queue size to unlimited
  - stats page works again with dynamic scripts disabled
  - New db.pl rm-missing command (issue #242)
  - Upgrade qtip2 to 2.2.0
  - Mouse over view names shows expression (issue #220)
  - Display SPI Data even if node is unavailabe (issue #219)
  - Netflow plugin timestamp fixes (issue #241)
  - Comma separated list of elasticsearch hosts (issue #176)
  - New includes directive (issue #144)
  - Initial bigendian support in viewer (issue #259)
  - List queries can now have wildcard and regex items.
    example: http.uri = [term, w*ldcard, /.*regex/]
  - freeSpaceG now supports a percentage
  - Show up to 25 items of each SPI data field with a ...
    to show more (issue #262)
  - If a http header went across two packets the leading piece
    would be chopped

0.11.0 2014/05/08
  - BREAKING: elasticsearch 0.90.7 or newer required, recommend 0.90.12+,
    1.x not supported yet
  - BREAKING: node 0.10.20 or newer required, 0.11+ not supported yet
  - BREAKING: Many of the older expression that were kept for backwards
    compatibility no longer work
  - BREAKING: All plugins need to be updated and rebuilt
  - BREAKING: Glib 2.30 or newer is now required, short term workaround is
    adding "#define G_VALUE_INIT  { 0, { { 0 } } }" to moloch.h, but please upgrade
  - BREAKING: switched to official elasticsearch javascript client,
    npm update required (issue #222)
  - Major internal fields refactoring
  - Fields are now 'easy' to create, only need to change 2 places
  - db.pl upgrade should be needed less often
  - Plugins/Parsers can have their own sessionDetail UI
  - New protocols, dns.status, dns.query.type, dns.query.class fields
  - Fixed bug with http parser not capturing last query value
  - http connecting is now mostly async for faster startup (issue #225)
  - tagger loading is now mostly async for faster startup
  - titleTemplate config option (issue #229)
  - output buffers are now mmaped so they are more likely to be returned to OS
  - free output buffers are now cached, controlled by maxFreeOutputBuffers
  - More untagging, new fields http.method, http.statuscode, http.bodymagic
  - More untagging, new fields email.bodymagic
  - Start of viewer regression testing
  - Fix reverse http header parsing
  - simple mysql parser
  - Fix smtp subject empty encoded sections
  - Increase ES query timeout to 5 minutes
  - simple postgresql parser
  - More same src/dst ip fixes
  - easybutton installs node 0.10.28 & ES 0.90.13 now

0.10.1 2014/03/30
  - Status code not being set when . after mime data
  - db.pl has simple mv/rm commands now
  - Fixed all pagination (issue #192)
  - multies tag fix (issue #205)
  - New email.hasheader
  - New packets.(src|dst), bytes.(src|dst), databytes.(src|dst) (issue #206)
  - New payload8.(src|dst), payload.(hex|utf8), payload.(src|dst).(hex|utf8) (issue #209)
  - pcapDir can now be a semicolon separated list of directories, currently just
    round robin is supported
  - UI: Fix Search/Actions showing up on second line on page load
  - capture now does memlock and max schedule priority on startup (issue #199)
  - when yara is disabled don't retain extra data
  - parse email user names
  - antiSynDrop config option
  - remove schedule priority change for now
  - Changing memlock failure message to WARNING
  - new pcapWriteMethod advanced setting, supports direct, thread, thread-direct now
  - Change ES updates to support "script.disable_dynamic: false"
  - DNS parsing improvements
  - Deal with windows-1252 subject encoding better (issue #213)
  - Tagger supports md5s
  - Increased default pcap size to 8096
  - Added viewHost and multiESHost
  - Both Yara 1.x and 2.x now supported (issue #201)
  - DNS status support (issue #218)

0.10.0 2013/12/31
  - IMPORTANT: all parsers have been broken out into individual
    shared libraries.  It still isn't possible to easily add new
    db fields yet, coming soon.
  - parsersDir and pluginsDir can now be a list of directories
  - jade 1.0 support (issue #194)
  - webBasePath fix (issue #193)
  - reverse socks support
  - memory reduction
  - fixed plugin and header sections when together not working
  - fixed memory leak with GErrors
  - support traffic to/from same ip better
  - more capture tests

0.9.3 2013/12/17
  - db.pl only open/closes indexes for pre version 12
  - Custom date was broken for urls with no date param
  - Non standard date param added to menu
  - Http file parsing improvements
  - ES health loaded on page load (issue #172)
  - Session detail check boxes work multiple times again
  - core fix with empty tagging plugin information
  - multiple connections.csv files (issue #163)
  - fixed view editing
  - unique.txt tags fixed
  - plugins can add fields
  - start of capture regression tests
  - SNI support (issue #157)
  - lots of socks decoding improvements
  - fixed socks memory leak
  - smtp status code tagging (issue #180)
  - added missing DNS qtypes
  - tcp DNS support (issue #173)
  - DNS MX support
  - easybutton builds libpcap 1.5.1
  - proxy content type correctly
  - fixed viewer exit (issue #183)
  - added unique email filenames
  - src/dst raw view (issue #178)
  - SMTP subject encoded parsing
  - SMTP received header parsing (issue #175)
  - Basic IMAP tagging (issue #186)
  - Basic RDP tagging (issue #187)
  - Better bad passwordSecret error message (issue #190)
  - Upgrade d3 package
  - smtp file finger printing (#174)
  - include smtp user-agent header

0.9.2 2013/11/14
  - BREAKING: nodejs 0.8 is no longer supported
  - Upgrade d3 and cubism
  - Fixed searches so numbers don't have to be quoted
  - Fixed export hitting max number of stack frames
  - Connections tab new UI
  - Connections tab allows any field for src/dst
  - More user settings
  - Fixed unique.txt to deal with multi value fields
  - viewer.js now uses forever-agent package to help multi
    machine communication.  (npm install required)
  - easybutton installs node 0.10.20 now
  - fixed race condition with tag lookup rate limiting
  - expression ip.dst == ip:port wasn't working
  - more max stack fixes
  - users tab improvements (issue #152)
  - New views concept (issue #146), created in settings tab
  - settings tab improvements
  - Ability to search for http.uri.path, http.uri.key,http.uri.value for
    uri path, query string key, and query string value (parseQSValue must
    be set to true)
  - --dryrun doesn't use ES for anything now
  - New session hash algorithm
  - Token checking function now shared
  - Fixed broken upload
  - Change 'npm install' to 'npm update' everywhere
  - New maxFileTimeM for time rotation (issue #158)
  - Increased SMB decode buffer size
  - Fixed SMB decode infinite loop
  - Fixed expire bug with multi nodes on same machine and different traffic rates
  - Added connections.csv (issue #163)
  - Added unlock button to connections
  - small resolution UI improvements (issue #159)
  - sessionDetail cleanup
  - Permalinks are faster (issue #162)
  - Missing rir data would cause session detail to not open
  - Reassembled IP frames > ~5k would cause session detail to not open
  - Fixed right click issues (issue #169)
  - New payload8.src, payload8.dst that saves the first 8 bytes of sessions
    in hex
  - New socks.user field (issue #167)
  - Tagger supports CIDR and 1 level hostname lookups (issue #160)
  - DHT tagging (issue #154)
  - stylus > 0.39 fix
  - javascript loop length "improvements"
  - switch from forever-agent to keep-alive-agent, npm update required
  - caTrustFile config option (issue #161, pull #171
  - start of some javascript cleanup
  - BREAKING: Upgrade to jquery 2.x, no more IE <= 8 support
  - remove connect-timeout package requirement
  - increase 2 minute http timeout to 10 minutes
  - increase max session queried to 2 million


0.9.1 2013/10/03
  - Make sure at least one stats record is written per run
  - Display IRC channel in sessions view
  - Fix right click on sessions view info column
  - Fixed post increment issue in js0n code (issue #128)
  - Fixed broken hourly rotateIndex in viewer (issue #130)
  - Fixed broken settings page for other user (issue #126)
  - Basic SMB tagging
  - Basic ES query throttling
  - Added missing ssh.ver from spigraph
  - EXPERIMENTAL: Multi cluster search (issue #97)
  - Fixed CSV not equal search queries with range fields (issue #132)
  - BREAKING: To specify install dir with ./easybutton-build.sh  use --dir
    for example: ./easybutton-build.sh --dir /nids/moloch
  - Can build with PFRING now, easybutton-build.sh has --pfring
    or easybutton-single.sh asks
  - Basic smb parsing, disable with parseSMB=false
  - Basic socks4 and socks5 decoding
  - rir lookups, configure with rirFile=ipv4-address-space.csv
    https://www.iana.org/assignments/ipv4-address-space/ipv4-address-space.csv
  - Netflowish CSV exporting from UI
  - clean up db.pl some, rename rotate command to expire
  - With custom date queries can now select bounded by
  - New user setting for sessions sort order
  - Fixed encoding issues
  - New plugin pre save callback
  - Fixed entirePcap not setting correct Content-Type
  - New right click pivot option in spiview


0.9.0 2013/08/26
  - 32bit fix for lpd/fpd
  - easybutton now uses nodejs 0.10, 0.8 is still supported for now
  - Work around for tcp seq number wrapping causing viewer exit
  - dns parsing core fix
  - switch to nonblocking pcap saves
  - more debugging info on proxy failure
  - Fixed bug when setting viewUrl
  - Limit number of libnids errors (issue #115)
  - Display possible reasons for libnids IP Header error
  - Another domainless hostname fix (issue #116)
  - Exports should be between 2x-5x faster
  - Added actions menu for search/sessions
  - Scrub and Delete actions, user must have remove right enabled (issue #119, issue #89)
  - Add/Remove(remove right required) tags actions
  - Hourly rotation (issue #122)
  - unique.txt fixes (issue #123)
  - Actions can be done on linked sessions (issue #120)
  - SPI Graph auto refresh (issue #111)
  - Better error handling for SPI data display (issue #109)
  - List queries using [] syntax (issue #106)
  - user prefs with timezone display (issue #95)
  - Basic IRC searches
  - Disk Queue stats display


0.8.7 2013/07/12
  - Use recent versions of express which REQUIRES "npm install" in viewer directory
  - Use recent version of jade which requires extra spaces, use "git diff -w" to
  - Now index Host headers with and without port
  - pcapng exporting with meta data
  - Basic upload feature, doesn't support transfers of meta data yet
  - addUser.js has better help and error reporting
  - ES optimizations to use bool instead of and/or, also use regexp filter
    instead of regexp query
  - Changed ES stats shown to hopefully more useful ones
  - Fixed viewer exit on empty data gzip decode

0.8.6 2013/06/20
  - Deal with non data ES nodes
  - Viewer prints error if it can't find pcapDir setting
  - New setting dbFlushTimeout that controls how often we flush to ES
  - New setting compressES that turns on compression to ES, requires
    http.compression: true in elasticsearch yml file
  - libnids was overreporting traffic, switch to libpcap stats,
    bytes/sec and total bytes/sec in stats will be lower
  - Fixed recent jade warnings
  - Fixed openned export
  - minor ui improvements

0.8.5 2013/06/14
  - NOTICE: Requires at least 0.90.1 ES
  - New export dialog that asks for filename and number selection
  - spigraph shows health, decodes tags/ips, has sort by name
  - spigraph/spiview show total counts
  - upgrade to jvectormap 1.2.2 which fixes spigraph issues
  - deal with 113 (SLL) pcap type
  - header search and header cnt search didn't always work
  - ignore case of trailing .pcap when processing a directory
  - fixed bad bug with exporting large files corrupting pcap
  - HTTP file decoding works better
  - On exit ignore http queue limits

0.8.4 2013/05/28
  - NOTICE: Last version to support 0.20 ES
  - NOTICE: Changed some expressions, old versions are supported for now
        email.ct* => email.content-type*
        email.mv* => email.content-type*
        email.id* => email.message-id*
        email.ua* => email.x-mailer*
        header*   => http.hasheader*
        ua*       => http.user-agent*
        http.ua*  => http.user-agent*
  - valgrind fixes and memory reduction
  - New SPI Graph tab which lets you graph an expression per field
  - Now possible to chose which http request, response and smtp headers
    to index using headers-http-request, headers-http-response,
    headers-email sections
  - Session Graph now shows the full queried range instead of data
    available range
  - Fixed db.pl wipe error
  - Added density to db.pl info
  - Added override-ips config section that allows overriding of
    country, tag, asn for ips and cidr ips
  - Clean up add users UI a little, and clear fields on successful add


0.8.3 2013/05/09
  - full text for uri is now available
  - regex searches using == /REGEXHERE/
    regex can be slow so be careful
  - regex and wildcard searches full text instead of tokenized
  - fixed bug with uri.cnt not be recorded
  - filenumber generation rewritten, can now deal with
    multiple instances running and other edge cases
  - http body content is md5, although the encoded
    and non encoded version will get different md5s
  - detect when npm install needs to be run
  - quoted strings and regex strings detect better
  - new centerTime=time&timeWindow=minutes option to do +- views
  - show tags names in unique views
  - remember view setting for future session views
  - DNS qclass and qtype tags
  - Upgrade yara and glib version

0.8.2 2013/04/29
  - Install ES 0.90
  - fixed dropped packet stats
  - netflow plugin (issue #27)
  - memory capture improvements
  - record capture memory in stats
  - record filesize for offline pcap
  - remove port from http host header (issue #63)
  - db.pl prints more info by default,  multiple -v even more
    information, and new info command
  - fixed viewer crashes if pcap can't be read (issue #67)
  - minor css cleanup
  - Display CERT info in session view

0.8.1 2013/04/19
  - Should support nodejs 0.10.3, but still use 0.8.23 for now
  - Support RAW link type pcap files
  - renamed decode.js to pcap.js
  - Setting spiDataMaxIndices to -1 allows all for spiview
  - Log userId for requests
  - fixed uri.cnt
  - don't exit moloch-capture until all file creates finish


0.8.0 2013/04/17
  - New SPI View tab, REQUIRES elasticsearch 0.90 RC2 or later
  - config spiDataMaxIndices controls how many indices to run against since
    spiview feature can cause elastic search to blowup memory.
  - display date as year/mon/day
  - Lots of UI cleanup, slightly less ugly as before hopefully
  - 32 bit builds should work
  - Fixed bug where status codes/http methods weren't always recorded
  - New SMTP plugin callbacks, more to come
  - offline capture reading should work better with old libpcap versions
  - DB now stores full and tokenized version of user agents, ASNs, and cert info
  - verify the config file has a defaults section
  - display elastic search health for admin users on pages
  - display elastic search stats on stats page
  - display ip protocol friendly name
  - display simple png view of raw session data and attachments on mouseover,
    requires "npm install" in viewer directory
  - new much more accurate world map [thanks Dave]
  - fixed user name XSS issue [thanks z0mbiehunt3r]
  - fixed many viewer exits
  - timestamp display option in sessionDetail
  - graph now uses seconds if less than 30 minutes and hours if more
    then 5 days.  This makes display faster
  - Refactored how capture stores spi data in memory
  - Refactored hash table code
  - Added host.dns, host.http, host.email<|MERGE_RESOLUTION|>--- conflicted
+++ resolved
@@ -48,12 +48,9 @@
   - viewer - support wiseURL for wise.js viewer plugin (issue #1758)
   - viewer - display "0" values
   - viewer - Test alert includes who requested it
-<<<<<<< HEAD
+  - viewer - fixed regex and floats not always working in array expressions
   - viewer - fix always putting cursor at end of input when selecting typeahead result
   - viewer - add typeahead results in search expression for values in a list
-=======
-  - viewer - fixed regex and floats not always working in array expressions
->>>>>>> db2cb180
   - multies - support elasticsearchApiKey
   - multies - support scrolling and large queries/pagination
   - wise - handle empty config file on startup
