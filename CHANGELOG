--- conflicted
+++ resolved
@@ -91,13 +91,10 @@
   - #2507 demoMode added
   - #2527 skipChildren added
   - #2532 new wise integration
-<<<<<<< HEAD
-  - #2580 add link to integration search page from card
-=======
+  - #2580 add links to integration search page from card
 ## db.pl
   - #2588 db.pl won't try and backup indices that don't exist
   - #2588 db.pl backup cont3xt indices
->>>>>>> 7e79c672
 ## ESProxy
   - #2483 #2484 support field updates/deletes
 ## Viewer
