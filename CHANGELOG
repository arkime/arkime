NOTICE: Please see https://arkime.com/faq#upgrading-moloch for upgrading info

OpenSearch Versions:
  * Arkime >= 3.0.0  supports 1.x or 2.x

Elasticsearch Versions:
  * Arkime >= 4.0.0  supports ES >= 7.10.0 or 8.x, not 9.x or later
  * Arkime >= 3.0.0  supports ES >= 7.10.0, not 8.x or later
  * Moloch >= 2.7.0  supports ES >= 7.4.0, not 8.x or later
  * Moloch >= 2.2.0  supports ES >= 6.8.0 or >= 7.1.0, not 8.x or later
  * Moloch >= 2.0.0  supports ES >= 6.7.0 or >= 7.1.0, not 8.x or later
  * Moloch >= 1.5.0  supports ES >= 5.5.0, 6.x, not 7.x or later
  * Moloch >= 1.0.0  supports ES >= 5.5.0, 6.x (not prod tested, only for new installs), not 7.x or later
  * Moloch >= 0.50.0 supports ES >= 5.5.0, not 6.x or later
  * Moloch >= 0.18.1 supports ES 2.4.x, >= 5.3.1 not 6.x or later

Node Versions:
  * Arkime >= 5.4.0 requires NodeJS >= 20.0.0 or < 21
  * Arkime >= 5.0.2 requires NodeJS >= 18.15.0 or < 21
  * Arkime >= 5.0.0 requires NodeJS >= 18.0.0 and < 19
  * Arkime >= 4.2.0 requires NodeJS >= 16.0.0 and < 19
  * Arkime >= 3.4.0 requires NodeJS >= 16.0.0 and < 17
  * Arkime >= 3.0.0 requires NodeJS 14.x
  * Moloch >= 2.4.0 requires NodeJS 12.x
  * Moloch >= 2.0.0 requires NodeJS 10.x
  * Moloch >= 1.6.0 requires NodeJS 8.x, 8.12 or later
  * Moloch >= 1.0.0 requires NodeJS 8.x
  * Moloch >= 0.20.0 requires NodeJS 6.x
  * Moloch >= 0.18.1 requires NodeJS 4.x

NOTICE: Restart wiseService before capture when upgrading
NOTICE: Cross-cluster Shortcuts require you to not restart all your viewers at once after upgrading
NOTICE: Create a parliament config file before upgrading (see https://arkime.com/settings#parliament and https://arkime.com/faq#how_do_i_upgrade_to_arkime_5)

5.4.0 2024/07/xx
## Release
  - #2885 Node 20.15.1
## All
  - #2892 backoff recurring health requests if they fail
  - #2898 support using env vars for many config settings (thanks @Jc2k)
## Capture
  - #2866 for s3/sqs scheme support standard AWS credentials methods including
          env vars, --profile ~/.aws/credentials or config, and meta data service
  - #2869 scheme mode for local files support monitor mode
  - #2870 log error with pcap_dispatch (thanks @vpiserchia)
  - #2873 New --command-socket option to enable a unix domain control port for
          controlling capture
  - #2875 New --command-wait option to use when no offline files on command line
  - #2877 command-socket add-dir now has options to override command line
  - #2891 fix JA4 when num extensions or ciphers is > 99
  - #2893 support deleting pcaps when ignoreErrors set (thanks @vpiserchia)
  - #2894 support --op/--delete with scheme commands
## Cont3xt
  - #2879 Added skipChildren query string parameter
  - #2880 Only focus on search if no search parameter
  - #2890 Date formatting in link groups
## Multies
  - #2865 form or oidc require usersElasticsearch to be set for multiES
## Viewer
  - #2884 Improve hunt parallelization, run 2 sessions per node at once
  - #2886 Expire logging improvements and multiES disable
  - #2896 added protocols/tags to default info column fields
<<<<<<< HEAD
  - #2900 Support hunts on multiviewer, still need a normal viewer to run
          hunts
=======
  - #2899 fixed viewer not loading writer-s3 files since Arkime 5.3.0
>>>>>>> 7bbe7e60

5.3.0 2024/06/27
## Release
  - #2821 CyberChef 10.19.0
## All
  - #2842 requiredAuthHeaderVal can be a comma separated list
## Capture
  - #2820 fix puny dns entries missing from all list sometimes
  - #2832 arkime_config_interfaces.sh fixes (thanks @dennisse)
  - #2833 support processing a directory from s3
  - #2835 fix crash with bgp parsing and shifting time
  - #2835 create pcap files with at least config snapLen
  - #2835 fix files with no processed packets hanging capture
  - #2856 suppport AWS SQS for notifications to process new S3 files
  - #2856 fix scheme pcap processor with corrupt pcap files
  - #2859 log error if maxStreams is too low
## Cont3xt
  - #2823 added "Add Field" button to top of overview form
  - #2829 new DNS integration card
## Multies
  - #2853 don't initialize Auth subsystem
## Parliament
  - #2849 fix form auth not styling correctly
  - #2857 display cont3xt/wise links for non admins
## Viewer
  - #2817 new maxSessionsQueried setting, default 2MM
  - #2819 hide noFacet fields from being columns
  - #2824 add ability to delete shards from ES Shards tab
  - #2834 improve forcedExpression help
  - #2840 fix downloading pcap of scheme uploaded items
  - #2843 new %NODEHOST% substitution
  - #2845 fix s3 download to work with LocalStack
## WISE
  - #2834 fix azure ip link

5.2.0 2024/05/28
## BREAKING
  - db.pl upgrade is required when upgrading from 5.1.2 or earlier
## Release
  - #2779 Using https://localhost or https://127.0.0.1 no longer requires --insecure
  - #2779 Configure now prompts for OpenSearch/Elasticsearch user/password
  - #2783 New debian 12 package
  - CyberChef 10.18.3
  - #2797 Node 18.20.3
## All
  - #2772 fix OIDC login crash
  - #2773 Users tab saves automatically on change
## Capture
  - #2748 icmp community id support
  - #2766 VLAN or VNI can be used in session ids, controlled by sessionIdTracking
  - #2784 Added DTLS JA4 support
  - #2791 udp databytes was too large when padded
  - #2796 Added DTLS JA4S support, requires new ja4plus plugin also
  - #2799 support multiple EOL for JA4T and JA4TS
## Cont3xt
  - #2795 support adding clickhouse integrations
## db.pl
  - #2798 fix expire/rotate warnings
## Viewer
  - #2741 save session table info column fields
  - #2800 scrubbing pcap of compressed/encrypted packets deletes references
          instead of failing


5.1.2 2024/04/23
## Release
  - #2759 CyberChef 10.17.0
## Capture
  - #2756 parse SMB dialect
  - #2758 fix rules not always matching "0" for non array integer fields
## Viewer
  - #2765 add esadmin functionality to multiviewer

5.1.1 2024/04/15
## Release
  - #2752 Node 18.20.2 (EL 7, Ubuntu 18 still on 18.19.1)
## Capture
  - #2732 rules support NOT string and integer fields
  - #2746 fix DNS parser PUNY length checks
  - #2744 fix empty pcap files hanging capture
## Viewer
  - #2745 don't autocomplete values starting with a quote

5.1.0 2024/04/04
## Release
  - #2667 support Node 20
  - #2734 Node 18.20.1 (EL 7, Ubuntu 18 still on 18.19.1)
  - #2737 CyberChef 10.15.0
## Capture/Viewer
  - #2694 New DNS parser that captures all the answers, enable with
          dnsOutputAnswers=true (thanks @mcgillowen)
## Capture
  - #2674 Fix filelist not working in scheme mode
  - #2679 cert.alt can be used in rules
  - #2699 Disable reader s3 download timeout
  - #2726 Fix ZSTD_decompress missing for some builds
## Cont3xt
  - #2683 lock integration settings
  - #2719 snap to dates
  - #2730 Arkime/OpenSearch/Elasticsearch integration had insecure logic backwards
## Viewer
  - #2668 fix pcap export with only default time range and no date param in url
  - #2680 add default user settings to viewer config
          https://arkime.com/settings#user-setting-defaults
  - #2681 fix unique of numerical fields
  - #2701 Make sure pcap reassembly doesn't starve viewer
  - #2704 Support viewUrl having a path
  - #2705 Support querying non Arkime indices, enable with
          queryExtraIndices (thanks @mmguero)
  - #2718 Green on black theme improvements, Elyse's fav now
  - #2735 help improvements
  - #2736 help improvements

5.0.1 2024/02/20
## Release
  - #2631 CyberChef 10.6.0
  - #2648 Build for Ubuntu 24.04
  - #2655 Support rpm fips installs again
  - #2558 Node 18.19.1
## Capture
  - #2634 add esp packet stats (fixes #1116)
  - #2638 support readTruncatedPackets on live captures
## db.pl
  - #2633 noprompt outputs less warnings
  - #2639 fix init not working with large number of indices
## JA4+
  - Fixed memory leak
  - Fixed JA4H issue with long cookies
## Parliament
  - #2645 Fixed issues not being detected
  - #2659 Fixed parliament crashing if userPrefix not set
## Viewer
  - #2632 fix field labels not expanding fully
  - #2637 fix session detail grip
  - #2668 fix pcap export with only default time range and no date param in url
## WISE
  - #2653 set a threatstream.indicator field

5.0.0 2024/02/06
## BREAKING
  - #2297 s3Compression/simpleCompression now defaults to zstd
  - #2297 s3WriteGzip removed, use s3Compression=gzip for gzip instead of new zstd default
  - #2297 s3GapPacketPos defaults to TRUE
  - #2297 enablePacketDedup defaults to TRUE
  - #2299 #2308  authMode defaults to digest now
  - #2312 removed old v1 viewer APIs
  - #2349 parliament password removed, must configure common auth via the UI before upgrading or manually in the config file see [parliament](https://arkime.com/settings#parliament) and [how do I upgrade to 5](https://arkime.com/faq#how_do_i_upgrade_to_arkime_5)
  - #2402 WISE/tagger must now use http.request.FIELD/http.response.FIELD when referencing header defined with headers-http-request/headers-http-response
  - #2450 Centos 7 build no longers includes pfring support
  - #2453 Increase simpleCompressionBlockSize default to 64000
## Release
  - #2448 zstd 1.5.5, nghttp2 1.57.0, maxmind 1.7.1, yara 4.2.3
  - #2443 Centos 7, Ubuntu 18, Alpine use unofficial builds of node
  - #2543 node v18.19.0
  - #2447 support building on alpine
  - #2549 use configure prefix more places (thanks @vpiserchia)
  - #2584 AL2023 & Ubuntu22.04 ARM builds
## All
  - #2316 programs support same config file formats (ini/json/yaml) and retrieval (file, elasticsearch)
  - #2419 json/yaml config file formats now allow arrays instead of comma/semi separated
  - #2299 #2308 authMode setting added
  - #2299 #2408 #2463 added authMode: basic, form, basic+form, basic+oidc, headerOnly, header+digest (same as header), header+basic
  - #2387 notifiers for parliament and arkime merged conflicts mitigated by appending "Parliament" to parliament notifiers
  - #2396 drop privileges is now AFTER http(s) list
  - #2509 add optional login message for form auth
  - #2511 new authOIDCScope setting
  - #2482 new logoutUrl setting
  - #2571 new scheme pcap reading
  - #2618 better error message when can't use OpenSearch/Elasticsearch on startup
## Capture
  - #2295 moloch converted to arkime
  - #2312 override ips can now set any field
  - #2312 overrideIpsFiles setting
  - #2314 packetDropIpsFiles setting
  - #2390 can have negative cert.validDays/cert.remainingDays (thanks @mcgillowen)
  - #2390 added cert.remainingSeconds/cert.remainingSeconds (thanks @mcgillowen)
  - #2390 cert.remainingDays is now based on the firstPacket of session instead of current time (thanks @mcgillowen)
  - #2409 JA4 support
  - #2409 JA3/JA4 support for smtp STARTTLS
  - #2297 always build zstd (except arch)
  - #2517 new custom-fields-remap feature
  - #2186 count the number of http methods per session
  - #2528 new oui.txt location, some names have changes, fixes #2347
  - #2539 new tls:has_esni tag if the client hello has esni
  - #2553 fix rules range matching not working always
  - #2554 support fieldSet tcpflag rules
  - #2575 fix startup complaint about aliases, category, and transforms
  - #2576 support different dlt for pcap-over-ip
  - #2592 fix sometimes not identifying quic protocol correctly
  - #2600 add tls:has_ech tag (thanks @renini)
  - #2614 new kafka-config section
  - #2622 fix malicious quic packet crashing capture
## Cont3xt
  - #2121 new bulk UI and support for bulk queries
  - #2271 lots of keyboard shortcut improvements
  - #2383 new array syntax for links substitution
  - #2382 new OpenSearch/Elasticsearch integration (config file only)
  - #2441 new csv/json file/url/redis integration (config file only)
  - #2385 new viewRoles in config file per integration to control access
  - #2407 transfer ownership of resources
  - #2437 new csv/json data source supports
  - #2441 new redis data source support
  - #2507 demoMode added
  - #2527 skipChildren added
  - #2532 new wise integration
  - #2580 add links to integration search page from card
  - #2565 added punycode decoding
## db.pl
  - #2588 db.pl won't try and backup indices that don't exist
  - #2588 db.pl backup cont3xt indices
## ESProxy
  - #2483 #2484 support field updates/deletes
## Viewer
  - #2296 removed x-moloch-auth
  - #2392 files/history/stats now have cluster dropdown for multiviewer
  - #2402 http.request.FIELD and http.response.FIELD supported
  - #2404 add editor for resources
  - #2407 transfer ownership of resources
  - #2482 added uploadRoles to control who can upload
  - #2501 add defaultTimeRange setting
  - #2521 add footerTemplate setting
  - #2525 add [config setting](https://arkime.com/settings#spiViewCategoryOrder) to set spiview category order
  - #2523 resize session detail field label/values
  - #2552 added %URIEncodedText% for URI encoded substitution (thanks @vpiserchia)
  - #2574 fix longstanding issue with backslash search and SMB
  - #2601 patch cyberchef xss vuln (https://github.com/gchq/CyberChef/issues/1468)
  - #2606 zstd sometimes didn't read all packets
  - #2607 improved session detail display
  - #2621 session detail link a link now, multi select info column items now
## Parliament
  - #2377 dashboard-only mode removed, if you want users to just see the dashboard don't assign them the parliamentUser role
  - #2395 configuration is now stored in opensearch/elasticsearch
  - #2530 add Users page
## WISE
  - #2537 new urlScrapePrefix/urlScrapeSuffix used with urlScrapeRedirect
  - #2537 new jsonl format supported
  - #2588 don't setup auth if --webconfig isn't used


4.6.0 2023/10/16
  - release - curl 8.4.0
  - release - fix viewer systemd file
  - capture - fix zstd hanging capture on full buffer
  - viewer - corrupt http session decoding might hang viewer
  - viewer - handle uncompressing pcap errors better
  - viewer - role check in UI didn't always work
  - all - handle cookies encoded with bad proxy

4.5.0 2023/09/13
  - release - node 16.20.2
  - release - added missingok to default logrotate for arkime
  - capture - dns answers were double parsed
  - capture - custom-fields honors viewerOnly:true
  - capture - added dns.https fields
  - capture - added cert:certificate-authority tag (thanks mcgillowen )
  - cont3xt - remove raw view button for link groups on the cont3xt search page
  - cont3xt - Overview shortcut
  - cont3xt - fixed overviews not updating on switch
  - db.pl - don't allow '.' to be used for sync/add path
  - viewer - fixed ipv6 session display issues when :: in ip
  - viewer - http display rewritten to not depending on nodejs internals
  - viewer - gpe display improvements

4.4.0 2023/08/02
  - release - cyberchef 10.5.2
  - release - update arkime_update_geo.sh to use different manuf location
  - all - improved json verification
  - all - better logging when requiredAuthHeader fails
  - all - better role creation/usage validation
  - all - don't allow circular role dependencies
  - all - now need to be an userAdmin and *Admin to update *Admin change
          settings for another user
  - all - more auth debugging
  - all - can now change the password of another *Admin user if you have
          userAdmin and all the same *Admin
  - all - hide webEnable, headerAuthEnable checkboxes for roles
  - all - oidc now uses sameSite: Lax instead of sameSite: Strict for cookies
  - capture - handle tcp port reuse better
  - capture - fix kafka memory leak when produce fails
  - cont3xt - New overview cards
  - cont3xt - fix startup race condition with db init
  - cont3xt - new search protocol to prepare for bulk
  - parliament - fix parliament clean start not letting auth be set up
  - viewer - gtp decoding
  - viewer - demo mode improvements, arkimeAdmin can use normally
  - viewer - fix unique endpoint not enforcing user time limit

4.3.2 2023/06/13
  - release - cyberchef 10.4.0 libpcap 1.10.4
  - all - config 'prefix' can be at most 50 characters
  - all - new cookie generation code
  - capture - handle packets better at epoch time
  - cont3xt - add twilio country code tidbit
  - cont3xt - add httpRealm to sample config
  - cont3xt - help improvements
  - cont3xt - minor UI improvements
  - db.pl - set ISM deleteTime for sessions correctly
  - esproxy - add tests
  - parliament - fixed occasional missing token error
  - viewer/wise - Field/Value actions now support all:true to show on every instance
  - viewer - Fix Src/Dst mouse over for packets/bytes
  - viewer - Field Actions didn't work in expanded meta
  - viewer - Fix sending/receiving sessions not working

4.3.1 2023/05/08
  - BREAKING - If running mixed versions of Arkime, broken cron queries error
               might show on OLD version
  - release - fix ubuntu22 kafka dep
  - all - passwordSecret log message now has the right [section]
  - capture - --tags option now works as well as --tag
  - viewer - new auto cronQueries setting
  - viewer - change where primary viewer info is stored to not cause constant
             mapping change
  - viewer - fixed ipv6 not working, now assumes zero filled with mask (if
             not provided)
  - viewer - code refactor into javascript classes

4.3.0 2023/04/27
  - BREAKING - Only SuperAdmin can assign *Admin roles now
  - release - fix kafka library linking
  - release - al2023 support
  - release - improve arkime_config_interfaces.sh
  - release - Configure doesn't offer demo Elasticsearch on Arch
  - release - reqBodyOnlyUtf8=true in sample config file
  - all - support colon in OpenSearch/Elasticsearch password
  - all - fix some prototype pollution
  - all - improve roles enforcement
  - all - New authTrustProxy setting
  - capture - tcpClosingTimeout setting controls delay before saving tcp
              sessions after close
  - capture - default dbBulkSize to 1M, min 500K, max 15M and removed
              from sample config file
  - capture - s3 writer now writes multiple files based on packetThreads
  - capture - s3 writer supports zstd, s3Compression setting
  - capture - s3 writer compression level, s3CompressionBlockSize setting
  - capture - s3 writer block size, s3CompressionBlockSize setting
  - capture - s3 writer gap encoding, s3GapPacketPos setting
  - capture - s3 writer when s3UseECSEnv is true use container env vars to find
              the id/key/token for s3 auth
  - capture - improve Gh0st parser (#2225)
  - capture - new dnp3 & finger classifier
  - capture - tcphealthcheck adding debugging
  - capture/viewer - includes setting ignores missing files starting with -
  - cont3xt - add malicious tidbit from urlscan results
  - cont3xt - add malicious and brand columns to results table for urlscan
  - cont3xt - link group UI improvements
  - cont3xt - add createDate for whois data
  - db.pl - new --ifneeded option to init/upgrade that will exit if not needed
  - parliament - fix digest auth
  - parliament - better auth support
  - parliament - improve issue page and filters
  - viewer - display errors when cronQueries isn't configured
  - viewer - fix first sessions table row obscured sometimes
  - viewer - disable more apis in demo mode
  - viewer - allow roles forced expression without user forced expression (#2213)
  - viewer - s3 now use each file's bucket to determine access style
  - wise - only send csp headers in initial request for wise page

4.2.0 2023/03/01
  - release - node 16.19.1, support node v18
  - release - fix arch build issues
  - release - EL9 build uses sha256 digest
  - all - OpenSearch/Elasticsearch name cleanup
  - all - cleanup nodejs dependencies
  - all - refactor how authentication is done, everything now uses passportjs
  - all - support oidc authentication method
  - all - caTrustFile setting should work everywhere
  - capture - support ERSPAN Type I and vlan for Type II
  - capture - new kafka plugin for sessions
  - capture - use malloc instead of GSlice
  - capture - corrupt DNS alt name memory leak fixed
  - capture - Added simpleFreeOutputBuffers setting
  - cont3xt - raw create link groups
  - cont3xt - two clicks to delete link groups or links
  - cont3xt - classify domains with multiple dashes correctly
  - cont3xt - added ability to copy links between link groups
  - cont3xt - support intl phonenumbers
  - db.pl - Initial OpenSearch ISM support
  - db.pl - Better error text for cert verify failure
  - esproxy - fix converting basic auth to base64
  - viewer - fix field actions crash
  - viewer - can now use expression  http.request.FIELD or http.response.FIELD
             with headers-http-request, headers-http-response defined fields
  - viewer - support viewing ipv6 DLT_RAW (#1293)
  - viewer - ESAdmin -> Unflood works on users cluster now also
  - viewer - support running in s2s auth mode only


4.1.0 2023/01/10
  - release - glib 2.72.4 cyberchef 9.55.0 flot 4.2.3 d3 7.7
  - db.pl - backup/restore wasn't dealing with templates correctly
  - db.pl - upgrade failed if there was no moloch_shared user
  - db.pl - repair now fixes missing history/ecs templates
  - db.pl - fix users-export/users-import
  - cont3xt - support missing auth and userTmpl settings
  - cont3xt - Hide link group when no links match filter
  - cont3xt - Added landing page
  - capture - allow wise field dst.ip:port
  - capture - add VNI field
  - capture - initial tzsp reader support
  - capture - y2038 fixes
  - capture - Integer ops in rules now support a leading min or max which only
              sets the value if less than or greater than current value
  - wise - added usersElasticsearchBasicAuth setting and lmdb cache support
  - wise - add passivetotal value action if at least key is defined
  - viewer - fix es node stats for different node.roles
  - viewer/cont3xt - can now search roles
  - viewer/cont3xt - don't show change password menu item if web auth is enabled for
             user and disableUserPasswordUI is true

4.0.3 2022/11/28
  - release - cyberchef 9.54.0
  - release - copy systemd files instead of soft linking
  - releaes - capture/viewer systemd files now After OpenSearch/Elasticsearch
  - capture - on short runs, field definitions weren't getting updated
  - capture - s3 writer sets s3Compress to false with s3WriteGzip true
  - capture - JA3s value was sometimes incorrect
  - cont3xt - fixed digest mode fetching settings from config file
  - db.pl - fixed init not working with OpenSearch sometimes
  - db.pl - will now count data or data_hot node roles
  - viewer - fixed showing more than 10 roles

4.0.2 2022/11/01
  - release - cyberchef 9.48.0
  - all - better console output sanitization
  - capture/viewer - Add TLS Certificate Organisational Unit field parsing (PR #2038)
  - capture - use arkime_update_geo.sh in error msg
  - capture - log error and exit if fields loading fails
  - release - Stop Configure from destroying systemd files

4.0.1 2022/10/18
  - addUser.js - remove WARNING adding first user
  - addUser.js - --webauthonly now sets header auth flag
  - all - better console output sanitization
  - capture - offline pcap allows more outstanding packets based on maxPacketsInQueue
  - db.pl - Fixed some OpenSearch compatibility
  - db.pl - Fixed upgrading to 4.x with no _moloch_shared user
  - viewer - Fix cert notbefore/notafter showing bad dates in sessions table

4.0.0 2022/10/11
  - BREAKING - Must be 3.3.0+ to upgrade to 4.x
  - BREAKING - systemd files auto installed, still need to enable
  - BREAKING - Move to roles for some permission checking,
               userAdmin role required to edit users
  - BREAKING - the version file lives in common directory now
  - BREAKING - new defaults maxFileSizeG=12, compressES=true
  - BREAKING - pcap compression is turned on by default, disable with simpleCompression=none
  - BREAKING - simpleGzipBlockSize renamed simpleCompressionBlockSize
  - BREAKING - right-click changed to value-actions in config
  - BREAKING - the userId search in history for admin nolonger adds the surrounding wildcards automatically
  - BREAKING - views & notifiers are now their own indices
  - release - cyberchef 9.46.5, node 16.16.0
  - release - systemd files are delivered with /opt/arkime path instead of setting at install time
  - release - CICD tests with OpenSearch
  - all - Support ES 8 & OpenSearch
  - all - check for missing users index or no users on startup
  - all - update code/docs to mention OpenSearch
  - addUser.js - new --roles option, --admin creates superAdmin user
  - capture - New ecsEventDataset setting
  - capture - save sessions not saving packets for across restarts
  - capture - afpacket rewrite, improve performance & less out of order packets
  - capture - fix quic crash
  - capture - make creating fields from config/parsers/wise/tagger use ES bulk call
  - capture/viewer - new outer fields replace gre fields (PR #1889)
  - capture/viewer - initial SLL2 support (issue #2002)
  - capture/viewer - zstd pcap compression
  - chad - new plugin
  - cont3xt - new Cont3xt application, see https://arkime.com/cont3xt
  - cont3xt/viewer - share new user UI
  - db.pl - fix sync-files/add-missing trying to add non pcap files
  - db.pl - init/wipe clean up aliases that became indices
  - db.pl - determine data node using roles array (issue #2006)
  - db.pl - fix warning: Smartmatch is experimental
  - db.pl - ilm didn't work if no sessions2 indices
  - common - fix userAuthIps setting
  - esproxy - check gzip traffic
  - esproxy - improved bulk and url sanitization
  - parliament - added --insecure option
  - parliament/wise - can be configured to use shared user DB
  - suricata - support char 127 in json better
  - viewer - fixed auth fallback to digest from header mode
  - viewer - field-actions to display configurable menu items on field labels
  - viewer - share shortcuts with specific users or roles ("arkimeUser" role = old shortcut sharing)
  - viewer - share views with specific users or roles ("arkimeUser" role = old shortcut sharing)
  - viewer - share notifiers with specific users or roles (all previous notifiers will be shared with the "arkimeUser" role)
  - viewer - share queries with specific users or roles
  - viewer - share hunts with roles
  - viewer - rework some settings UI, try and make UX similiar when adding things
  - viewer - no more _moloch_shared user
  - viewer - configure auto-hiding map/graph on large queries using turnOffGraphDays (default = 30 days)
  - wise - fix some stats sorting
  - wise - fix UI saving of INI formatted config
  - wise - can configure field-actions

3.4.2 2022/03/31
  - release - node 16.14.2
  - viewer - Packets/s, Sessions/s, Dropped/s didn't have correct total/average
  - viewer - host = $shortcut should work now
  - capture - support longer node names (thanks mcgillowen)
  - capture - host.smb.tokens wasn't defined correctly
  - wise - alienvault no longer uses key
  - tagger - support --insecure option
  - tests - support --insecure with tests

3.4.1 2022/03/16
  - release - node 16.14.1
  - capture - new snmp parser of a few fields
  - capture - rules can have numeric ranges
  - db.pl - stop using history type name
  - esproxy - added queries/_mapping to GET allow list
  - viewer - Packets/s, Sessions/s, Dropped/s weren't accurate (thanks mcgillowen)

3.4.0 2022/03/09
  - release - node 16.14.0, libpcap 1.10.1
  - release - Configure script deals with / in password better
  - BREAKING - in header auth mode userAuthIps allows only localhost by default
  - wise - fix issues with redis source
  - wise - threatstream in sqlite3 mode opens in readonly now
  - wise - support -o section.var=value command line option
  - wise - improve json parsing to handle non arrays when expecting an array
  - wise - didn't always encoding number fields correctly
  - db.pl - added a repair command that will fix some common issues
  - viewer - reading packets from S3 failed
  - viewer - increase speed when searching match fields
  - viewer - fixed lastUsed when in digest auth
  - viewer/wise - new userAuthIps setting that has which ips auth requests can
                  come from. header mode - default localhost, other - default all ips
  - viewer - record which node is cron node and warn if not found
  - viewer - allow floating point numbers for disk watermarks
  - capture - switch from deflate to gzip posting to ES, lower min gzip size to 860
  - capture - ietf quic improvements
  - esproxy - can now create a [tee] section that will duplicate all ES calls,
              but ignore results
  - tests - Add --elasticsearch option which is actually used correctly

3.3.1 2022/01/26
  - viewer - fix displaying large packets or xored packets not always working
  - capture - refactor curl code based on recommendations
  - capture - only allow 50 packets per ip4 frag
  - capture - new modbus parser (thanks mcgillowen)
  - tests - reduce race conditions

3.3.0 2022/01/19
  - BREAKING - non standard pcap files now use the .arkime extension
  - BREAKING - for wise multiES entries, prefix: now defaults to arkime_
  - BREAKING - for wise threatstream source you must create md5 index manually
  - release - node 14.18.3
  - viewer - default to hunt reassembled packets
  - viewer - add descriptions to hunts
  - viewer - hide graph/map (speeds up large queries)
  - viewer - history logs es query/indices
  - viewer - open up to 50 sessions at a time button
  - viewer - make sure hunt progress bar shows up
  - viewer - handle corrupt pcap files better
  - viewer - handle hunt errors better
  - viewer - scrubbing won't crash on unsupported files
  - capture - make sure file/seq es requests have higher priority
  - capture - support pcap flies with 0 timestamp
  - capture - use .arkime file extension for non standard pcap files
  - capture - new _dropBySession rule op
  - capture - fix infite recursion - thanks albntomat0_1
  - capture - improve udp/tcp header length checking
  - capture - improve error messages for field setting issues
  - capture - cache when getting pcap data from S3 (thanks pjsg)
  - capture - New ecsEventProvider setting
  - wise - switch from node-sqlite3 to better-sqlite3 package
  - all - support creating gzip files, set simpleGzipBlockSize
  - all - support creating pcap files with short packet headers, set simpleShortHeader

3.2.1 2021/12/14
  - esproxy - handle sessions2 without prefix
  - capture - new parseHTTPHeaderValueMaxLen replaces hard coded 1024
  - viewer - some hunt fixes
  - viewer - switch from ES bool MUST to FILTER
  - viewer - increase elasticsearchScrollTimeout default
  - viewer - new AND arrays with ][ syntax vs OR arrays with []
  - viewer - fix --insecure which broke in 3.2.0
  - viewer - ES Nodes has new uptime stat
  - viewer - fix 3.x sending to remote cluster
  - viewer - disable periodic queries on multiviewer
  - viewer - history can always toggle open and show api
  - wise - fixed views that used require: not working
  - db.pl - sync-files, add-missing, and other fixes since 3.x

3.2.0 2021/12/07
  - release - node 14.18.2
  - release - remove daily.sh, setup a cron directly now
  - all - refactor some shared code into common directory
  - capture - fix memory leak with ip4 frags and packet q overflowing
  - capture - standardize on config error process exiting
  - capture - ietf quic improvements
  - tests - add some auth tests to test suite
  - viewer - jquery upgrade
  - viewer - help fields display improvements
  - viewer - support https urls in wise plugin (issue #1777)
  - viewer - fix history links with && not working
  - viewer - userAuthCreateTmpl improvements
  - viewer - fix cron and database bounding queries
  - viewer - fix settings page not loading on pre 3.x config
  - viewer - cyberchef didn't always load the packets

3.1.1 2021/10/13
  - release - node 14.18.1
  - addUser.js - fix not exiting on complete when certs defined
  - all - deal with usersElasticsearch being an array better
  - capture - increase max of pcapWriteSize, tpacketv3NumThreads
  - capture - decrease max of maxESConns, maxESRequests
  - viewer - fix vlan display (broke in 3.0.0)
  - viewer - Issue Query on Page Load "No" option changed to issue query if there is a search expression
  - viewer - fix position of value actions dropdown in spigraph table
  - wise - fix error msg about redundant parameters
  - wise - new mergeQuery setting for splunk

3.1.0 2021/10/04
  - all - support float field type
  - all - support Q-in-Q ether type
  - all - --insecure has consistent messaging now
  - all - Finally added elasticsearchBasicAuth/usersElasticsearchBasicAuth can be
          user:pass or base64(user:pass)
  - capture - s3 writer uses IMDSv2 (thanks fj604)
  - capture - dscp src/dst (issue #1626)
  - capture - refactor how udp tunnels are added, just normal parsers now
  - capture - initial GENEVE, VXLAN-GPE support
  - capture - initial IETF QUIC support
  - capture - fix interfaceOps crash (issue #1763)
  - release - much improved arkime_config_interfaces.sh (thanks arkaØm)
  - release - node 14.18.0
  - viewer - stop upload menu showing up when empty command
  - viewer - improve first load time by spliting bundle and lazy load items
  - viewer - combine multiple calls from UI into one call
  - viewer - added pcap expire debugging
  - viewer - uploadCommand can now use INSECURE-ORIGINALNAME to access uploaded filename
  - viewer - shortcut display improvements
  - viewer - shortcuts can be in arrays
  - viewer - shortcut wildcard support (issue #1554)
  - viewer - didn't decrypt pcap for large packets correctly (issue #1756)
  - viewer - support wiseURL for wise.js viewer plugin (issue #1758)
  - viewer - display "0" values
  - viewer - Test alert includes who requested it
  - viewer - fixed regex and floats not always working in array expressions
  - viewer - fix always putting cursor at end of input when selecting typeahead result
  - viewer - add typeahead results in search expression for values in a list
  - multies - support elasticsearchApiKey
  - multies - support scrolling and large queries/pagination
  - wise - handle empty config file on startup
  - wise - support ./ with value-actions
  - wise - support usersElasticsearchAPIKey
  - esproxy - elasticsearchAPIKey and elasticsearchBasicAuth support

3.0.0 2021/08/18
  - BREAKING - Elasticsearch - ES 7.10.0 or later required
  - BREAKING - if not using a ES prefix, the prefix arkime_ will now be used
  - BREAKING - multies - multiESNodes requires a name: and prefix: attribute per entry
  - BREAKING - wise - custom sources will need to be modified
  - BREAKING - wise - redis urls have a new standard format
  - BREAKING - wise - for json data keyColumn has been renamed keyPath
  - BREAKING - wise - now lower case lotermfield and upper case uptermfield fields
  - BREAKING - capture - override-ips will no longer have leading 0s for ASN
  - release - curl 7.78.0, node 14.17.5, glib 2.68.3, yara 4.0.2, lua 5.3.6, maxmind 1.4.3, nghttp2 1.44.0
  - capture - search for GeoIP files first in /var/lib/GeoIP
  - capture - fixed possible ABR with time parsing
  - capture - fixed memory leak with dns bad hostname parsing
  - capture - new classifier for nfs and several rpc protocols
  - capture - handle larger oracle connect msgs better
  - capture - parse small http basic auth headers correctly
  - capture - rule matches can now be logged
  - capture - new localPcapIndex setting to enable pcap index on capture node instead of ES
  - capture - write long open tcp sessions every tcpSaveTimeout even if no syn
  - capture - fixed possible memory corruption with --flush option
  - capture - check max packet length in more places
  - capture - parse proxy-authorization header (PR #1651)
  - db.pl - new urlinfile://filepath where elasticsearch url is the first line of filepath file
  - db.pl - fix history mapping issue
  - viewer - add POST version session query APIs to support long expressions
             old GET versions still work
  - viewer - reorganize and standardize APIs
  - viewer - put npm scripts and common npm packages at top level
  - viewer - allow viewing of large encrypted pcap files (issue #1555)
  - viewer - can find nodes for pcap based on --host
  - viewer - in multiviewer mode can now select which clusters to search (PR #1325)
  - viewer - fix addTag/removeTag with multiviewer (PR #1556)
  - viewer - can modify some sessions2 template from esadmin tab
  - viewer - can modify entire shortcuts now
  - viewer - spigraph visualization improvements
  - viewer - Can set watermark settings again
  - viewer - Start moloch -> arkime cookie changes
  - viewer - dark theme improvements and new themes
  - viewer - can now toggle on/off capture start times
  - viewer - improve toolbar for packet display
  - viewer - standardize on . ipv6 and : ipv4 port separator
  - viewer - send shallower queries to ES when possible
  - viewer - fix cron queries when using autoGenerateId
  - viewer - improve session settings across sessions
  - viewer - fix multiple requests when changing views and start/stop times
  - viewer - fix setting user permissions not applying until page reload
  - viewer - improve column resizing
  - viewer - add button to open sessions cron query tagged
  - viewer - rename cron queries to periodic queries, fix bugs, and add data (created time, creator userId, last run time, enabled/disabled time)
  - viewer - add create periodic query to action menu dropdown
  - viewer - notifier links to results
  - viewer - notifier displays more data (creator userId, created time, last updated time)
  - viewer - cancel hunts & remove hunt name and id from sessions
  - viewer - shortcuts sync across all clusters if usersElasticsearch and cronQueries is set
  - viewer - monitor cert and key files and reload them if they change
  - viewer - display http request method in history page
  - viewer - add bad status codes for failing to fetch pcap
  - viewer - fix uncompress packets by requesting all packets
  - wise - new config UI, enable with --webconfig
  - wise - more moloch->arkime changes
  - wise - for json data can now set arrayPath for start of where to parse
  - wise - new nlasticsearchfile type
  - wise - threatstream results now cached
  - wise - support memcached for cache
  - wise - new urlinfile://filepath where config is the first line of filepath file
  - wise - help page
  - wise - valueactions can be stored in flat file, redis or elasticsearch
  - all - renamed rightclicks to valueactions
  - all - many typos fixed
  - all - support Elasticsearch API Keys (elasticsearchAPIKey setting)
  - esproxy - first version, see https://arkime.com/esproxy

2.7.1 2020/12/01
  - release - glib 2.66.2, curl 7.73.0, nghttp2 1.42.0
  - wise - fix UI queries hanging
  - viewer - fix anonymous user settings not saving
  - viewer - fix lastUsed time not always saving to ES
  - capture - new packet dedup feature https://arkime.com/settings#packet-deduplication-settings
  - capture - close pfring on exit (issue #1538)
  - capture - fix http2 parsing crash
  - db - Moloch to Arkime text fixes

2.7.0 2020/11/18
  - NOTICE - Requires ES 7.4 or newer
  - NOTICE - Moloch to Arkime rebranding in UI, everything else still Moloch
  - all - ES 7 updates, fix most depreciated warnings (mappings/templates still remain)
  - viewer - fix mpls decoding
  - viewer - new themes and logo selection
  - capture - fix http CONNECT response parsing
  - capture - New pcap-over-ip reader support
  - db - can import gz files directly now
  - db - fix issues with version importing

2.4.2 2020/11/10
  - NOTICE - db.pl upgrade is required
  - NOTICE - this is the last version to support ES 6
  - release - node 12.19.0
  - viewer - support utf8 chars in content-disposition
  - viewer - add capture process restart to timeline graphs
  - viewer - add "bookmarks"
             apply a view's expression to the search input without issuing a query
  - viewer - fix anonymous users settings not being saved
  - viewer - share hunts between users
  - viewer - move all common client bundling, scripts, and npm modules to top level
  - viewer - display business hours on sessions timeline graph
  - viewer - fix multi mpls header decoding
  - viewer - fix viewer crashing when pcap file not available
  - viewer - new getSessionBySearch setting
  - viewer - decode vxlan packets better
  - viewer - add help icon
  - viewer - added startTime and runningTime capture stats
  - capture - QUIC version 5x detection
  - capture - smtp decoding handles clients that break utf8 section incorrectly
  - capture - fix a json parsing fail would cause next json parse to fail even if good
  - capture - support 0x6558 Ether Bridging
  - wise - threatstream improvements when using the sqlite db
  - db - fix rm-node to delete over 10k items, and bad count display
  - tests - use our oui/rir files

2.4.1 2020/09/28
  - NOTICE - db.pl upgrade is required
  - NOTICE - the elasticsearch and usersElasticsearch variables must start with http:// or https://
  - release - node 12.18.4
  - viewer - fixed export pcap from actions menu not working
  - viewer - capture stats/graph now uses regex instead of wildcard
  - viewer - support -reindex indices
  - viewer - log more info when can't open a file
  - viewer - lastpass boxes removed
  - viewer - can now edit ILM values from ES Admin tab if ./db.pl ilm has been used previously
  - viewer - handle hunts with bad regex better
  - viewer - change capture stats default length to 200
  - viewer - fix password change with aes256Encryption turned on
  - viewer - handle hunts when nodes are down better
  - wise - UI improvements
  - wise - theatstream mode sqlite3 no longer copies the db, use sqlite3-copy for old behaviour
  - parliament - show bits instead of bytes
  - db - new reindex command
  - capture - http2 header fields were not always indexed correctly
  - capture - fix g_hash_table_contains warning
  - capture - rules can use special ip values ipv4 and ipv6 now
  - moloch_update_geo.sh - fix possible security issue


2.4.0 2020/08/25
  - NOTE - RHEL/Centos 6 is no longer supported, Node 12 required
  - NOTE - New encoding of packetPos, set gapPacketPos=false for old encoding
  - NOTE - 2.4.x will be the last versions to support ES 6
  - release - node 12.18.2, glib 2.64.5, curl 7.72.0
  - release - Ubuntu 20 support
  - viewer - aes256Encryption now defaults to true
  - viewer - added a clear cache button to ES Admin tab
  - viewer - quote expressions with [ or ] in them
  - viewer - add button to only show data nodes on ES Nodes tab
  - viewer - files tab can now show the packet pos encoding
  - viewer - ES Indices tab can now show the avg doc size per index
  - viewer - ES Nodes tab can now show shards and segments per node
  - capture - http2 decoding for PRI * h2 sessions
  - capture - set http2 protocol when alpn is h2
  - capture - upgrade h2c http2 decoding
  - capture - no longer use internal libpcap function
  - capture - simple writer supports maxFileTimeM (PR #1506)
  - capture - new packetPos encoding saves 10%-20% overall ES space
  - capture - remove old disk writer methods, use simple or simple-nodirect now
  - wise - simple UI
  - wise - support json file format config files

2.3.2 2020/06/29
  - NOTE - 2.3.x will be the last version to support RHEL/Centos 6
  - release - node 10.21.0
  - capture - minor tcp dns parsing performance improvement
  - capture - refactor some code to be more type safe
  - capture - deal with bad utf8/puny in dns and altnames
  - viewer - warn at starting about missing ./vueapp/dist/index.html
  - viewer - can now use db:<dbFieldName> in expressions (PR #1463)
  - viewer - if esAdminUsers isn't set, ES Admin tab now shows up for admins
  - viewer - ES Nodes can display molochzone attribute now
  - viewer - fixed some Users tab issues
  - viewer - fix percentage sorting on ES Recovery tab
  - viewer - "right click" actions can how show text in menu with fetch actionType
  - viewer - "Reverse DNS" menu option on ips

2.3.1 2020/05/27
  - all - Lots of changes to support node 12 in the future (thanks rnbwdsh)
  - viewer - fix bug where the next query after an empty query might hang the UI
  - viewer - use the same eslint as the UI & parliament, lots of lines changed
  - viewer - can now modify or delete a view from the popup
  - viewer - fixed so non admins can cancel their searches again
  - viewer - fixed columns not always loading with views
  - viewer - when user creates a view it will auto switch
  - viewer - does basic ip validation in queries
  - viewer - fixed users tab header being hidden
  - capture - fixed out of bounds read in smtp parsing
  - capture - Lowered the default number of ES retries to 2, added new
              esMaxRetries setting
  - wise - upgraded sqlite version and changed from hashtable to Map (thanks rnbwdsh)
  - db.pl - The info command will now display estimate for how many days can be stored

2.3.0 2020/05/06
  - release - CyberChef 9.16.2, node 10.20.1, daq 2.0.7
  - viewer - set content-type for cyberchef files
  - viewer - add support for caTrustFile to addUser and multies
  - viewer - can now select to show any integer field in graphs, set on the settings page
  - viewer - graph/header can now be pinned to not scroll off page
  - viewer - most navbars can be collapsed and hidden
  - viewer - mouse over in graphs now show total values too
  - viewer - fixed left/right keys not working in search bar after visiting stats page
  - viewer - support cancel for multies
  - viewer - cleaned up some of the Help docs
  - capture - new parsers arp, bgp, igmp, isis, lldp, ospf, pim,
  - capture - protocol parsing code has been refactored, can now write parsers
              of ethernet and other ip protocols
  - capture - new disableParsers, default of arp.so
  - capture - new unkEthernet, unkIpProtocol protocols
  - capture - support QUIC version 46
  - capture - new esBulkQuery setting to override the /bulk call
  - capture - added some more lua examples (thanks Antipokemon)
  - wise - threatstream fixes to be nicer to the sql database
  - all - switch most ES apis to typeless format

2.2.3 2020/03/09
  - viewer - Experimental treemap view in spigraph
  - viewer - Hunts now retry talking to failed remote nodes
  - viewer - Completed Hunts have a repeat button
  - viewer - Fix some Hunt stat and display issues
  - viewer - Fixed Hunts/Tags working with ILM
  - viewer - Fixed notifier issues and issue #1365
  - viewer - Increase navbar contrast
  - viewer - Spiview should be faster loading data
  - viewer - Debug now prints out config vars like capture
  - release - Fix lua.so not being included with builds
  - capture - Fix "-r -" not working
  - parliament - Ignored issues should remain unless deleted
  - db - Can set sessions refresh interval

2.2.2 2020/02/18
  - release - node 10.19.0
  - capture - fix SYN retrans handling
  - capture - New tcphealthcheck plugin (thanks fj604)
  - capture - support communityId field in rules/wise
  - capture - fixed drop stats for long running systems
  - viewer - Fix decode crash (thanks mammo0)
  - viewer - experimental pie chart in spigraph
  - viewer - experimental table view in spigraph
  - viewer - fix viewer crash when hunting fake sessions (issue #1374)
  - viewer - fix capture stats sort
  - viewer - new accessLogFormat, accessLogSuppressPaths settings to
             better control logging (issue #1375)
  - viewer - do a better job decoding http 100 continue msgs
  - decryptPcap.js - can now decrypt Moloch encrypted pcap files to stdout
  - s3 - Fixes the problem where the s3 token expires during a capture (issue #1370)
  - s3 - more logging on errors
  - s3 - new s3Host setting (thank jc2k)
  - all - debug can be set in config file, used if no command line debug args

2.2.1 2020/01/21
  - capture - fix --skip not working with ES 7.x
  - capture - update TLS ciphers
  - capture - increase offlineDispatchAfter default to 2500
  - capture - cert decode publicAlgorithm and curve
  - db - optimize-admin doesn't wait for other optimizations to finish
  - lua - save/pre_save callbacks, can now get most fields
  - viewer - fix viewer notifiers (issue #1361)


2.2.0 2020/01/13
  - NOTE - Elasticsearch 6.7.x is no longer supported
  - NOTE - MaxMind now requires an account, set up your geoipupdate script
           https://molo.ch/faq#maxmind

  - release - node 10.18.1, yara 3.11.0, curl 7.68.0
  - release - Configure now installs elasticsearch 7.5.1
  - viewer - New aes256Encryption option to upgrade encryption, all
             viewers must be on 2.2.0 or later before upgrading
  - viewer - shrink operation deletes old index now
  - viewer - Querying was sometimes limited to 20000 items (or less)
  - viewer - Sending sessions between clusters didn't allow pcap to be viewed
             on receiving side
  - viewer - Intersection export allows editing of fields
  - viewer - Panning graph left/right allows selection of how much
  - viewer - Refresh interval on spigraph page increments time (if it's a date range)
  - capture - geoLite2ASN and geoLite2Country are now semicolon separated
              lists.  The first one that exists will be used or warning
              printed.  To disable warning set to blank.
  - capture - disable the 100-Continue feature of curl to reduce bulk errors
  - capture - smtp parse now maps a few encodings to standards glib understands
  - s3 - support maxFileTimeM
  - db - support creating ILM policies and assigning them for sessions2 and history
  - db - new optimize-admin that only optimizes admin indices
  - parliament - Click on ES health goes to ES Nodes tab

2.1.2 2019/12/16
  - capture - no longer check in configure scripts, use autoreconf (thanks martinpaljak)
  - capture - new http header raw callback for plugins (thanks pjsg)
  - lua - Improvements and new sample script (thanks pjsg)
  - viewer - more cyberchef fixes
  - viewer - increased timeout on indexing
  - viewer - show menu/protocol column on sessions page even if there are no
             visible columns (issue #1337)
  - parliament - make sure good config before writing (issue #1181)

2.1.1 2019/12/09
  - release - cyberchef 9.11.7
  - wise - fix view duplication when reload tagger file (#1315)
  - capture - string fields created with wise/custom-fields are now assumed utf8
  - capture - term signal handled better
  - s3 - handle longer tokens and path vs host access
  - viewer - support -o option to override config file like capture has
  - viewer - new "ES Admin" tab, enable with esAdminUsers= in config.ini
  - viewer - Hopefully fix cyberchef integration on all browsers
  - viewer - better shrink index support for viewing pcap
  - viewer - anonymous should work better for more features
  - viewer - work around ES slow _count API in 7.x
  - viewer - hunts support views better
  - db - new warmkind option for specifying what units the warm number is in
  - db - fix versionNumber printing

2.1.0 2019/11/19
  - NOTE: All viewers must be 2.1 or later for them to communicate.  If not
          upgrading at once set s2sSignedAuth=false in default section of config.ini
  - release - node 10.16.3, curl 7.66.0, glib 2.59.0, libpcap 1.9.1
  - release - remove ubuntu 14 builds
  - release - initial centos8 build
  - db - new shrink command
  - db - new --gz option to compress backups
  - capture - support named pipes better (issue #1169)
  - capture - New email.smtpHello field
  - capture - fields created with wise/custom-fields are now set across
              linked sessions by default now
  - capture - deal with extra long config values in more places
  - capture - snf improvements
  - viewer - default max aggregation size is 10000 to work with ES 7.x OOTB,
             new maxAggSize setting
  - viewer - added right-click replacer for %DBFIELD% (thanks tlacuache)
  - viewer - display JA3s and hassh
  - viewer - support file expression in more places (issue #1172)
  - viewer - fix files date display (issue #1164)
  - viewer - csp header support
  - viewer - Fix some XSS/rXSS by setting correct content type
  - viewer - Improve permission checking
  - viewer - Use RE2 for regex
  - viewer - shortcuts can be locked from changes
  - wise - switch to ioredis implementation so clusters/sentinel works
  - s3 - many fixes (thanks pjsg)
  - s3 - support compressing pcap when s3WriteGzip is set to true (thanks pjsg)
  - s3 - can fetch data from metadata service (thanks pjsg)

2.0.1 2019/09/09
  - release - cyberchef 9.4.0
  - capture - label TLS 1.3 sessions correctly (issue #1137)
  - capture - New simpleMaxQ setting to control max disk Q
  - capture - http CONNECT method will now classify payload (issue #1153)
  - capture - Initial dtls support
  - viewer - cancel current ES query on new query
  - viewer - fix connections page timezone
  - viewer - fix not auto quoting all expressions (issue #1146)
  - viewer - fix security warnings

2.0.0 2019/08/19
  - NOTICE: This versions requires ES 6.7.x (6.8.2+/7.3+ recommended) or later
  - NOTICE: db.pl upgrade is required, see https://molo.ch/faq#how_do_i_upgrade_to_moloch_2
  - release - cyberchef 8.30.0, node 10.16.2, yara 3.10.0
  - release - include sample headers parsing and turn them on by default
  - release - easybutton supports osx
  - all - Fix some elasticsearch deprecation warnings
  - all - elasticsearch 7 support
  - db - backup command now saves meta data so restore can do a rollback (thanks codesniffer)
  - db - improve optimize to deal with connection closed better
  - parliament - Can configure multiple of each type of notifier
  - viewer - Can display pcap retention in Capture Stats tab
  - viewer - Added uploadFileSizeLimit
  - viewer - Can interact with users in multiES if usersElasticsearch is set
  - viewer - Can just delete SPI
  - viewer - Added shortcuts feature
  - viewer - add bytes as a graphing choice
  - viewer - support ip == ipv4 and ip == ipv6 expressions
  - viewer - pivot dropdown option in spiview (issue #1135)
  - viewer - optional millisecond display
  - viewer - Support view parameter for unique/multiunique
  - viewer - Support ES client auth and insecure better (thanks Scott)
  - viewer - Lots of stats summing, avg, sorting fixes
  - capture - Initial ipv6 gtp support
  - capture - no longer send packet lengths to ES by default (enablePacketLen)
  - capture - add truncated-pcap tag to sessions where all pcap isn't written
  - capture - fixed ja3s mishandling of 10/11 extension types (thanks Norwegian Healthcare CERT)
  - capture - fixed ja3 mishandling of 11 extension types (thanks Norwegian Healthcare CERT)
  - capture - Added startsWith,contains,endsWith rule expression modifier
  - capture - honor the caTrustFile directive (thanks Matt)
  - capture - fix data bytes calculations for icmp/udp (thanks Brian)
  - capture - initial vxlan support
  - capture - Myricom/AFPacket improvements (thanks Scott)
  - capture - updates to classifiers: telnet, mpls
  - suricata - support timezones and slashes in signatures better
  - suricata - support huge alert lines
  - wise - support arrays for json elements

1.8.0 2019/04/03
  - NOTICE: This will be the last version to support ES 5
  - NOTICE: db.pl upgrade is required
  - all - support tokens for host.*/http.uri/http.useragent field
  - viewer - should output csv with commas in fields correctly
  - viewer - new Show Packets view in session detail
  - viewer - map show xff countries
  - capture - libfuzzer fixes
  - capture - fix core on exit if a pcapDir doesn't exist (issue #1030)
  - viewer - new elasticsearchTimeout var that is used with ES queries
  - viewer - can now limit query time frame per user
  - viewer - node stats now paginates correctly
  - viewer - support hsts (issue #853)
  - viewer - support simple range queries field == min-max (no spaces)
  - viewer - Users page refactor

1.7.1 2019/02/14
  - NOTICE: db.pl upgrade is required
  - viewer - upgrade to d3 v5 for connections page
  - viewer - typeahead history for spigraph/connections
  - viewer - stats tasks page has a num item selector now
  - viewer - welcome message for new users
  - viewer - save the last time a user used moloch
  - viewer - two --debug will display why proxying traffic
  - viewer - connections now uses ipv6.port and ipv4:port
  - viewer - fix date/time picker timezone and input bugs
  - wise - support json paths
  - wise - improve alienvault loading
  - capture - more tcpflags fields can be matched with rules
  - capture - print more stats at exit with --debug
  - capture - fix small bpf memory leak
  - capture - rules can support most .cnt fields
  - capture - fix OBR if cert has no serial
  - capture - libfuzzer support and initial fixes
  - parliament - add no alert cluster type
  - parliament - remove selected acknowledged issues
  - parliament - add help page


1.7.0 2019/01/17
  - NOTICE: db.pl upgrade is required
  - release - node 8.15.0, cyberchef
  - capture - new cert remainingDays field
  - capture - new tcp initRTT field
  - viewer - cron query notifications (issue #489)
  - viewer - can't use es scroll api with "from" (issue #981)
  - viewer - Export CSV uses the columns shown
  - viewer - field history for search expression (issue #595)
  - viewer - fix date/time picker not using user set timezone (issue #977)
  - viewer - don’t display undefined or empty field values
  - viewer - fix timezone parsing in session detail date field values
  - viewer - show error if using an outdated browser (issue #980)
  - viewer - export results intersection
  - viewer - add clickable labels to the info column
  - viewer - reset the width of the session table columns when switching back to the default
  - parliament - search and page results on the issues page (issues #982 and #983)
  - parliament - add a length of time threshold for “low packets” issues (issue #968)
  - capture - Fixed corrupt file sequence numbers being used when
              when ES is under heavy load
  - capture - Fix importing more then 256 files at once not working correctly (issue #984)
  - all - communityId support for tcp/udp (issue #966)
  - capture - In live capture clean up sessions even if no packets are being received
  - db - improve expire efficiency
  - capture - fix elasticsearch classifier
  - capture - for offline pcap honor umask when --copy is used (issue #976)
  - viewer - Fix some rXSS, thanks Esben Sparre Andreasen of Semmle Security Research Team

1.6.2 2018/12/07
  - NOTICE: db.pl upgrade is required
  - suricata - fix crash when signature name > 128 characters long
  - suricata - fix severity parsing (again)
  - capture - fix possible crash when exporting invalid utf8
  - db - support new --shardsPerNode option
  - viewer - don't issue search when closing the date/time pickers
  - viewer - download packets src/dst bytes img
  - viewer - option to show timezone with every timestamp
  - viewer - added new user permissions (hideStats, hideFiles, hidePcap, and disablePcapDownload)
  - parliament - add option to provide link to dashboard in alert notifications
  - viewer - configure connection node/link popup data
  - release - build snf plugin with screwdriver
  - capture - fix tls parser infinite loop
  - viewer - can customize fields in the info column
  - viewer - new es recovery tab
  - viewer - stats page shows when data is being loaded from server

1.6.1 2018/11/06
  - NOTICE: db.pl upgrade is required
  - capture - ja3s support (issue #949)
  - capture - hassh support (issue #950)
  - capture - simpleKEKId can be a template
  - all - Certificate org names can be an array now
  - wise - reverse dns supports servers setting
  - all - new written/unwritten stats to see how much Moloch has written or
          not written to disk
  - all - don't index packet positions or packet lengths in ES

1.6.0 2018/10/29
  - NOTICE: db.pl upgrade is required
  - release - glib 2.56.2, yara 3.8.1, curl 7.61.1, lua 3.3.5, node 8.12.0
  - db - expire checks min lastPacket in each session2 like curator, not just
         based on name
  - wise - support any field for ES WISE source
  - viewer - packet search (hunt)
  - viewer - admins can see forced expression for users in history
  - viewer - option to add sessions table column configuration to a view
  - viewer - files and stats tables can be customized
  - suricata - parse severity
  - capture - new _dontCheckYara rule ops
  - parliament - add --debug option
  - parliament - add --dasboardOnly flag
  - capture - set vlan field for afpacket
  - capture - new setting parseHTTPRequestHeaderAll, which will parse ALL request
              headers not already parsed into 1 ES field (pr #914)
  - capture - new setting parseHTTPResponseHeaderAll, which will parse ALL response
              headers not already parsed into 1 ES field (pr #914)
  - capture - new setting parseSMTPHeaderAll, which will parse ALL email headers
              not already parsed into 1 ES field (pr #914)
  - capture - new setting parseDNSRecordAll, which will parse a full DNS record
              into multiple new ES fields (pr #914)
  - viewer - show shortcuts on shift
  - capture - initial gtp tunnel support (issue #926)
  - wise - new wiseLogEvery to control how often plugin logs (0 disables)
  - capture - experimental autoGenerateId config to use ES auto generated ids
  - viewer - Ability to download files based on hash (pr #927)
  - viewer - Can resize/save columns (issue #909)
  - multiviewer - Can save user settings and such (pr #935)
  - viewer - Can share views with all other users
  - db.pl - New backup/restore commands, saves everything but sessions

1.5.3 2018/09/10
  - release - libpcap 1.9.0
  - all - new hourly[2348]/hourly12 rotateIndex
  - all - deal with talking to multiple wise servers better
  - all - --insecure option
  - all - use package-lock.json so all builds use the same packages
  - viewer - fix some spiview display issues (dns ip, email headers)
  - viewer - fix upload command tags (issue #888)
  - viewer - aes-256-ctr: fix issues decoding larger files
  - viewer - set rejectUnauthorized for ES connections (issue #894)
  - viewer - fix some payloads not displaying for css reasons
  - viewer - added zoom buttons to connections
  - viewer - keyboard shortcuts
  - capture - require gnu99 supporting compiler
  - capture - if single tcp data packet left at save time, try and classify it (issue #880)
  - capture - for live captures prevent out of order stats records
  - capture - aes-256-ctr: iv is 12B, limit maxFileSizeG to 64G, dek is more random
  - capture - Added corrupt setting to saveUnknownPackets
  - capture - new -o option to override config file from command line
  - capture - trim leading/trailing whitespace from config options
  - capture - new --nostats option to stop stats from being sent to ES
  - capture - fix http socket leak on errors
  - capture - new -F option to specify files that contain a list of pcap files to process
  - capture - new --reprocess option that won't create a new file entry (but
              will duplicate SPI data)
  - capture - add IPPORT_DROPPED count to stats log
  - capture - fix some possible bad memory reads in oracle/radius/http parsers
  - capture - fix some possible integer overflow issues
  - capture - fix tcp sequence number issues
  - parliament - uses Vue now
  - parliament - support email alerts
  - parliament - new edit slider to show edit buttons
  - parliament - many improvements how issues work

1.5.2 2018/07/26
  - capture - new custom-fields section
  - viewer - new custom-views section
  - capture - fix for inplace pcap ingestion not displaying pcap in viewer, introduced in 1.5.0
  - capture - support QUIC version >= 40
  - release - Build Ubuntu 18.04 version
  - wise - fixed sources that didn't register at startup

1.5.1 2018/07/23
  - capture - fix ipv6 sctp hang
  - viewer - added back many tooltips
  - viewer - fix crash when node doesn't exist
  - viewer - fixed some fields not showing up
  - snf - new config snfFlags
  - viewer - fix sorting by a column that isn't in all indices
  - capture - memory leak fix
  - suricata - keep alerts for suricataExpireMinutes setting

1.5.0 2018/07/16
  - BREAKING: wiseCache redis name changes
  - viewer - sessions, spiview, spigraph, connections, help, users, history pages implemented
             in Vue instead of AngularJS
  - viewer - split stats capture graphs/stats into 2 tabs
  - viewer - stats now has sort option
  - capture - new maxTcpOutOfOrderPackets setting, default 256
  - capture - drophash supports v6 and saving
  - wise - support talking to wise over https, use wiseURL
  - capture - basic mqtt parsing
  - capture - rules reload without restarting
  - viewer/db - new hide-node/unhide-node commands to hide commands in capture stats
  - viewer - New queryAllIndices
  - multiviewer - no longer need to have the same rotateIndex everywhere
  - capture - initial saveUnknownPackets support
  - capture - new interfaceOps for ops per interface
  - capture - new filenameOps for ops per filename (issue #857)
  - s3 - use 1.0 field names
  - viewer - fix a case when decoding failed
  - all - ESP now has first packet capture if trackESP is set
  - capture - magicMode remove molochmagic and added both mode
  - wise - initial splunk source
  - capture - new suricata plugin
  - wise - [right-click] with no colon now loads directly from wise.ini
  - capture - decode dns punycode into dns.host, dns.puny has original
  - capture - yaraEveryPacket (default true) when false only does first packets
  - capture - yaraFastMode (default true) when false turns off fast mode
  - viewer - switch to javascript png implementation
  - all - added some GRE erspan support
  - viewer - support gt/lt queries for ip
  - capture/wise - can now configure what fields map to what wise queries and
                   send almost any field (issue #840)
  - all - added used space stat
  - all - changed free space stat to use 1000 based units
  - viewer - removed AngularJS, all pages implemented in Vue
  - capture - hsrp classify

1.1.1 2018/05/31
  - all - fix http.statuscode
  - capture - fix _dropByDst/_dropBySrc crash
  - capture - tcpflag are always counted (issue #849)
  - viewer - fix 10k sessions.json failure

1.1.0 2018/04/30
  - all - basic sctp capturing, no decoding (issue #828)
  - all - initial unencrypted 802.11 Data Frame support (issue #834)
  - db - new segments option to expire and optimize
  - release - curl, node, cyberchef
  - viewer - http.uri and host* allows pasting a URL and doing the right thing (pull #831)
  - capture - New logHTTPConnections setting (pull #749)
  - capture - new wiseExcludeDomains setting, used before sending to wiseService (issue #340)
              defaults to ".in-addr.arpa;.ip6.arpa"
  - wise - full ipv6 support
  - capture - basic sccp classify
  - all - initial frame relay support (issue #838)
  - all - initial 4 over 6 and 6 over 4 support
  - viewer - support fields=id for sessions.csv (issue #839)
  - reindex2 - added --pause option
  - viewer - more stats page fixes

1.0.0 2018/04/05
  - db - always update stats/dstats indices for now
  - parliament - fix es drop error msg
  - tests - make server everything has started before running tests

1.0.0-rc2 2018/03/29
  - viewer - Change default spiDataMaxIndices to 4 everywhere
  - viewer - work around for ES 6 issue https://github.com/elastic/elasticsearch/issues/27740
  - capture - fixed netflow plugin
  - tests - initial parliament tests

1.0.0-rc1 2018/03/20
  - viewer - minor stats page fixes
  - release - new top level package.json/node_modules to make package smaller

1.0.0-beta3 2018/03/15
  - viewer - stats page implemented in Vue instead of Angular
  - capture - some code clean and better thread safe counters
  - viewer - convert field names in saved column sets from pre 1.0

1.0.0-beta2 2018/03/08
  - capture - decode some dhcp
  - capture - tag a tls session with cert:self-signed
  - capture - reload geo, rir, yara and oui files without restarting (issue #692)
  - capture - remove yara 1.x support
  - viewer - cron jobs now use the timestamp time and not last packet time when choosing sessions to look at
             this means delay is shorter, although when upgrading to 1.0 some sessions will be not looked at.

1.0.0-beta1 2018/02/20
  - capture - calculate sha256 too (set supportSha256 tru)
  - wise - support sha256 lookups
  - capture - fix disable fields
  - capture - src/dst ip/port can be used to trigger rules now
  - capture - ip fields in rules can now be CIDR
  - capture - simple writer now flushes after 10 seconds of no writing
              there still can be pagesize bytes unwritten (issue #777)

1.0.0-alpha2 2018/01/31
  - Read alpha1 below
  - release - correct geo files
  - capture - set default geo file path

1.0.0-alpha1 2018/01/26
  - NOTICE: Supported ES Versions: 5.6.x, 6.x (for new installs)
  - NOTICE: hasheader for email/http for old sessions will not be migrated
  - all - rename all field names
  - all - no more analyzed ES fields, everything is a keyword field
  - all - full ipv6 support
  - all - tags index removed, tags/hasheader stored as first class fields
  - all - new reindex2 script to move from pre 1.0 to 1.0
  - capture - http uri field no longer starts with // (issue #732)
  - capture - use maxminddb instead of geoip now (issue #771)
  - all - Country codes are now 2 letters instead of 3 letters
  - release - node 8.9.4


0.50.1 2018/03/29
  - NOTICE: Supported ES Versions: >= 5.5.0, 6.x is NOT supported
  - release - upgrade curl, yara, glib
  - viewer - sessions.csv handle multiple fields parameters
  - parliament - better dismissing
  - all - new hourly6 rotateIndex, for every 6 hours
  - parliament - first version of alerts
  - parliament - rename server.js to parliament.js
  - wise - trim spaces after splitting config values
  - capture - better pop3 detection
  - capture - correctly lowercase user
  - release - added --install to easybutton (issue #812)
  - capture - basic memcache classify
  - viewer - disable TLS 1.0
  - viewer - ES scrolling should be much faster


0.50.0 2018/01/24
  - NOTICE: Supported ES Versions: >= 5.5.0, 6.x is NOT supported
  - viewer - Fixed CSV export of fields within objects (issue #790)
  - capture - Retry http requests on connect failures
  - capture - better SLL pcap support (issue #791)
  - capture - icmp code and type were swapped
  - viewer - shards tab can now exclude/include nodes/ips to move shards around
  - capture - removed ES check for http.compression since on default in ES 5
  - capture - clean up sockets better
  - db.pl - now default to a max of 24 shards
  - parliament - initial display of detected issues
  - parliament - move all calls behind /parliament to make easier to reverse proxy
  - viewer - users forceExpression handles special characters correctly again

0.20.2 2018/01/04
  - NOTICE: Supported ES Versions: 2.4.x, > 5.3.1, 6.x is NOT supported
  - viewer - upgrade elasticsearch-js
  - capture - new --host commandline option to specify how viewers should talk to host
  - capture - added classify: dhcp, dhcpv6, splunk, isakmp, aruba-papi
  - capture - improved classify: bitcoin, ntp, ssdp
  - capture - index first N (default 256) bytes of post bodies, controlled by maxReqBody setting
  - capture - more stats on packet processing/failures
  - viewer - cleanup sessionErro
  - viewer - remove dead code
  - tests - more viewer tests
  - viewer - upgrade Cyberchef to 6.8.0
  - capture - basic mpls stripping (issue #779)
  - viewer - start of esshards tab in stats
  - parliament - first version (can install with Configure --parliament)
  - wise - can now install with Configure --wise
  - release - node 6.12.3

0.20.1 2017/11/06
  - NOTICE: Supported ES Versions: 2.4.x, 5.1.2, 5.2.x, > 5.3.1, 5.4.x, 5.5.x, 5.6.x
  - viewer - graph hover now respects timezone setting (issue #757)
  - capture - decode icmp type/code (issue #751)
  - viewer - upgrade Cyberchef to 6.4.5
  - viewer - es indices tab (#761)
  - viewer - es tasks tab (#763)
  - capture - ssh parser crash fixed (introduced in 0.20.0)

0.20.0 2017/10/31
  - NOTICE: Supported ES Versions: 2.4.x, 5.1.2, 5.2.x, > 5.3.1, 5.4.x, 5.5.x, 5.6.x
  - NOTICE: db.pl upgrade is required
  - capture - added --packetcnt from @jmd1212
  - capture - handle monitor directory being empty
  - capture - basic fbzero parser as quic
  - capture - pjl, dcerpc detection
  - release - on ubuntu, plugins weren't loading dependencies correctly
  - viewer - made number of packets displayed setting accurate
  - release - move node install from release to easybutton (issue #720)
  - release - install ES 5
  - capture - initial SMTP BDAT support
  - viewer - initial history support
  - capture - new advanced setting maxMemPercentage that will abort capture if reached
  - capture - basic rip, nzsql detection
  - capture - improved quic, mysql detection
  - capture - plugins can now replace how SPI data is sent to ES
  - viewer - fixed right client menu not working (issue #740)
  - viewer - add/remove tags update tag count (PR #756)
  - viewer - support sessions resize better
  - release - use screwdriver to build and test
  - release - upgrade node version
  - viewer - fix EXISTS! being reformatted (issue #747)
  - viewer - Don't allow * by itself in expressions anymore, must use EXISTS!
  - viewer - removed babel, newer browsers required

0.19.2 2017/08/25
  - NOTICE: Supported ES Versions: 2.4.x, 5.1.2, 5.2.x, > 5.3.1, 5.4.x, 5.5.x, 5.6.x
  - NOTICE: Requires wiseService upgrade if using wise
  - capture - ja3 support (https://github.com/salesforce/ja3/) (issue #706)
  - viewer - spi view column sets (issue #713)
  - viewer - remove jade dependency since using pug now
  - release - node 6.x
  - viewer - fix world map button (issue #724)
  - tests - viewer tests are updated and all passing again
  - viewer - most session detail labels now have menus (issue #723)
  - s3 - fixed deadlock (issue #716)
  - wise - only allow 4096 waiting sessions
  - viewer - add top 10 countries to map (#564)
  - viewer - type ahead improvements, disable by default for multiviewer
  - snf - fix build (issue #719)
  - viewer - abbreviate large units for data bytes (issue #680)
  - viewer - add href to nav tab links (issue #651)
  - viewer - save spiview fields (issue #715)
  - easybutton - Upgrade yara, glib, curl versions
  - viewer - session columns are resizable (issue #676)
  - wise - ja3 support
  - capture - fixed capture crash when wiseService is restarted
  - release - build a better NOTICE file for binary releases
  - wise - don't crash on "null" json values
  - viewer - decode Basic auth values
  - viewer - ES scrolling should work better

0.19.1 2017/07/13
  - NOTICE: Supported ES Versions: 2.4.x, 5.1.2, 5.2.x, > 5.3.1, 5.4.x
  - viewer - stats bytes human readable format
  - capture - fix wise plugin crash
  - viewer - handle corrupt theme
  - capture - fix quic parser crash
  - release - libyaml as a dependency


0.19.0 2017/07/11
  - NOTICE: Supported ES Versions: 2.4.x, 5.1.2, 5.2.x, > 5.3.1, 5.4.x
  - viewer - remove old UI
  - viewer - CyberChef integration (must always add hex decoding)
  - viewer - spigraph sort and refreshing improvements
  - viewer - spiview fixed unique malform url
  - viewer - stats allow comma separated list
  - capture - rulesFiles and rules support
  - capture - fixed daq building
  - viewer - ES scrolling didn't work (issue #697)
  - easybutton - Upgrade yara, glib, geoip, curl versions
  - capture - fixed writer crash with --copy (issue #711)
  - viewer - lots of stats tab fixes (issue #629,#655)
  - viewer - setting for query on page load (issue #599)
  - viewer - don't sort unsortable columns (issue #593)
  - viewer - clipboard fixes (issue #707)

0.18.3 2017/05/25
  - NOTICE: Supported ES Versions: 2.4.x, 5.1.2, 5.2.x, > 5.3.1, 5.4.x
  - viewer - Other decodings (issues #684, #670)
  - viewer - Text lineup (issue #598)
  - wise - track average running time
  - viewer - session graph uses timezone setting
  - viewer - fixed cron query creation with forwarding failures
  - viewer - new serverSecret instead of passwordSecret for S2S
  - viewer - csv export uses visible columns in session table (issue #601)
  - viewer - stats page improvements (issue #682)
  - viewer - do a better job on quoting expressions (issue #694)
  - viewer - remove duplicate TLS section
  - viewer - back button works better with new UI
  - viewer - fixed connections query size (issue #685)
  - viewer - Real SPA (issue #664)
  - viewer - Align email header (issue #690)
  - viewer - Fixed email query generation (issue #689)
  - viewer - spigraph copy/paste (issue #646)
  - db - handle _optimize vs _forcemerge

0.18.2 2017/04/16
  - NOTICE: Supported ES Versions: 2.4.x, 5.1.2, 5.2.x, > 5.3.1, 5.4.x
  - capture - New snapLen variable, by default 16384
  - release - Configure improvements
  - release - ethtool startup commands moved to moloch_config_interfaces.sh
  - viewer - custom themes
  - viewer - fix clickable session field off-focusing too easily
  - viewer - can cancel spiview loads (issue #637)
  - viewer - expose session length in pagination select box (issue #677)
  - viewer - fix spiview not updating (issue #656)
  - viewer - type ahead fixes/dismiss (issue #591)
  - viewer - apply search expression to url (issue #649)
  - viewer - display array values in sessions correctly (issue #625)
  - viewer - fix broken node display in stats (issue #672)
  - viewer - permalink fixes (issue #673)
  - viewer - spigraph field typeahead fixes (issues #647)
  - viewer - connections field typeahead fixes (issues #675)
  - viewer - display when packets are rendering
  - viewer - make sorting icons consistent
  - viewer - connections tab links are rendered correctly (issue #641)
  - viewer - make sure connections popup renders inside view (issue #644)
  - capture - support ES basic auth (issue #679)
  - release - Configure supports multiple interfaces
  - release - only use systemd files if systemctl and /etc/systemd exists

0.18.1 2017/03/28
  - NOTICE: Supported ES Versions: 2.4.x, 5.1.2, 5.2.x (5.3.0 is NOT supported)
  - release - node 4.8.1, lua 5.3.4, curl 7.53.1, glib2 2.52.0
  - capture - handle certs with after dates before the before date
  - capture - actually truncate urls, previous fix didn't work (issue #458, #667)
  - capture - handle certs with pre epoch times
  - capture - more magicMode basic detections
  - db - Handle timeouts and nodeNames better with upgrading from db version 30 to 34
  - capture - fix race condition when quitting and processing unsaved sessions

0.18.0 2017/03/21
  - NOTICE: Upgrading to 0.18 requires an outage for db.pl upgrade (~5 min)
  - NOTICE: Must upgrade wiseService BEFORE upgrading moloch-capture.
            New 0.18.0 wiseService can be used with older moloch-capture.
  - NOTICE: db.pl upgrade REQUIRES *ALL* moloch-capture to be down
  - NOTICE: Supported ES Versions: 2.4.x, 5.1.2, 5.2.x (5.3.0 is NOT supported)
    ES 5 users READ: https://molo.ch/faq#how_do_i_upgrade_to_es_5x
  - NOTICE: 0.18.0 has a new look and feel. Some features have been added, removed,
    or temporarily are missing.  Feedback using slack or github issues welcome.
  - wise - md5 lookups now associated with contentType
  - wise - virustotal support
  - capture - contentType now sent to wise for md5 lookups
  - db - all indices except sessions-* are reindex for ES5 support
  - capture - all readers must use batch interface
  - multi - fixed tags for new ui /detail and added tests
  - viewer - files tab uses new ui
  - viewer - users tab uses new ui
  - viewer - stats tab uses new ui (/stats.old available temporarily)
  - viewer - sessions tab uses new ui (/sessions.old available temporarily)
  - viewer - newUI setting removed
  - viewer - spiview tab uses new ui (/spiview.old available temporarily)
  - viewer - connections tab uses new ui (/connections.old available temporarily)
  - capture - pcapWriteMethod=simple-nodirect uses the simple writer without direct
              writes.  Required for some file systems like zfs
  - viewer - spigraph tab uses new ui (/spigraph.old available temporarily)
  - capture - tpacketv3 handles multiple interfaces correctly (issue #658)
  - easybutton - singlehost and config removed, build remains for now
                 make install & make config should work
  - capture -

0.17.1 2017/01/30
  - NOTICE: ES 2.4 or ES 5.1.2 required (ES 5.x isn't recommended for production yet)
    ES 5 users READ: https://molo.ch/faq#how_do_i_upgrade_to_es_5x
  - NOTICE: Can only update directly from Moloch 0.11.1 or later
  - capture - handle missing syn/ack better
  - capture - better mongo detection
  - db - dstats_2 and stats_v1 now use date for time for kibana support, also prepares for ES 5 upgrade
  - capture - some arm64 fixes (issue #584)
  - viewer - new settings page
  - capture - tpacketv3 no longer requires a bpf
  - capture - pfring uses batch packet api
  - capture - fix libpcap multiple interface crash (issue #610)
  - release - Configure improvements

0.17.0 2017/01/05
  - NOTICE: npm update required
  - NOTICE: ES 2.4.x required
  - NOTICE: Last version that can be updated directly from Moloch 0.11.0 or earlier
  - viewer - New sessions UI (newUI=true)
  - all - Initial ES 5.0 support (do not use in production!)
  - all - Refactor many ES calls to remove depreciated syntax
  - viewer - Handle multiple query parameters better
  - WISE - basic elasticsearch source
  - all - Initial pcap encoding support, variables
    * simpleEncoding: aes-256-ctr or xor-2048
    * simpleKEKId - The kek id to use from the keks section
    * [keks] - A section with multiple kekid=passwords
  - capture - Fixed yara 1.7 multithread crash (issue #568)
  - capture - Handle frag gre with frag ip inside
  - viewer - New Help UI (based on new ui)
  - viewer - New bounding select box
  - viewer - Fix clicking map not applying query expression
  - db - New sync-files which does both add/rm missing faster
  - viewer - Add column menus
  - viewer - Fix reordering columns
  - viewer - Fix unnecessary whitespace when copying values from session table
  - viewer - Add IP:Port option to field menus
  - viewer - Permalink adds "openAll=1" parameter
  - capture - mysql tls parser
  - capture - llmnr and mdns
  - capture - version command line option prints library versions too
  - release - GeoIP 1.6.9, curl 7.52.1, pcap 1.8.1, glib 2.50.2, node 4.6.2
  - capture - Use inotify directly since glib2 monitor doesn't expose close write
  - capture - support yara 3.5 (issue #521)
  - capture - new --op option to set any field (issue #412)
  - capture - added dontSaveSPI=1 support to tagger/wise to not save SPI data (issue #505)
  - capture - basic kafka, dropbox-lan-sync detection
  - capture - new scrubspi plugin
  - viewer - Apply user setting timezone
  - viewer - Add "EXISTS!" to search expression typeahead results
  - viewer - split session spi data and pcap loading into two apis

0.16.1 2016/11/28
  - NOTICE: db.pl upgrade is required
  - capture - out-of-order and acked-unseen-segment tags
  - capture - initial pppoe support (issue #536)
  - capture - new timestamp field when record written
  - db - new duplicate firstPacket, lastPacket, ipSrc, ipDst, portSrc, portSrc to
         make Kibana work better with moloch data.
  - db - fix info command
  - viewer - don't crash if we can't decode, still might not decode well though (issue #522)
  - wise - threatstream sql capture importId and handle stripping hostname for lookups
  - capture - new pcapReadMethod of tpacketv3 on linux
  - capture - new option magicMode: libmagic, libmagicnotext, molochmagic, basic, none
  - capture - The tpacketv3, libpcap* pcapReadMethod now batch packets before adding
              to packet queues to reduce mutex lock contention
  - wise - Support dos format tagger files
  - capture - basic tacacs, flash-policy detection

0.16.0 2016/10/14
  - NOTICE: Requires node v4.x (development done with v4.6.0).  If upgrading, remove the
            node_modules and run "npm install" in viewer and wiseService directory
  - viewer - upgrade many packages
  - wise - upgrade many packages
  - easybutton - download prebuilt node 4.6.0
  - capture - set accept-encoding for all requests (issue #542)
  - capture - simple oracle parser
  - viewer - cron jobs should work much better, unfortunately the delay (~11min)
             before items are processed is longer (issue #546)
  - capture - http passer now tags passwd= and pass= as http:password
  - capture - running on ipv6 improvements (issue #545)
  - capture - 0.15.1 broke antiSynDrop=false, now works again
  - viewer - supports multiple --debug on command line to up level
  - release - supports systemd and lua plugin, slightly more user friendly

0.15.1 2016/10/05
  - NOTICE: Last version to support node 0.10
  - release - build pfring, daq, snf plugins
  - wise - threatstream zip method broke in 0.15 (issue #534)
  - wise - support url type
  - viewer - read cert/key before dropping permissions (issue #504)
  - all - tcpflag counting (issue #506)

0.15.0 2016/09/14
  - NOTICE: Requires ES 2.1 or later (recommend 2.4)
  - capture - basic flap detection
  - db.pl - fixed hourly expiration (issue #501)
  - capture - detect tcp syslog, udp sip, tcp nsclient
  - capture - handle syn/ack before or with no syn
  - capture - support classifiers based on port
  - capture - detect zabbix
  - viewer - fixed missing stats data (issue #502)
  - wise - optionally use external cache (issue #495)
  - wise - threatstream can now use the opticlink db directly!
  - capture - also record stats every 10 minutes
  - viewer - stats can now show 5, 60, 10 minute stats
  - viewer - make sure userNameHeader is set before trying to use, and warn if viewHost is not localhost
  - viewer - better ipv6 header decoding
  - capture - fixed multithread compressES=true crash (issue #524)
  - capture - Myricom snf reader plugin support
  - easybutton - ES 2.4.0

0.14.2 2016/07/06
  - NOTICE: 0.14.x will be the last version to support ES 1.x and ES 2.0
  - viewer - limit autocomplete indexes searched (issue #479)
  - db.pl - support setting shards and replicas for sessions
  - capture - simple tds5 parser
  - capture - simple krb5 parser
  - capture - fix pfring stats (issue #488)
  - db.pl - new "add-missing" command, used if ES files table gets messed up (doesn't reindex)
  - capture - throttle when reading offline pcap before overflowing packet queues
  - capture - aerospike protocol detection
  - capture - cassandra protocol detection
  - viewer - spiview now sorts better when session vs packets is used
  - capture - minPacketsSaveBPFs which skips saving SPI data for matching sessions,
              useful for known internal scanning hosts
  - wise - threatstream includes source now (issue #491)
  - capture - simple quic parser
  - capture - pcapDirTemplate for directory naming inside pcapDir
              supports strftime sequences using local time (issue #496)
  - capture - more dns parsing
  - capture - basic ntp detection
  - capture - basic snmp detection
  - capture - basic syslog detection
  - capture - fixed thread waiting so not a busy wait (lower CPU)
  - capture - basic stun detection

0.14.1 2016/06/02
  - NOTICE: glib 2.40 required (should be using 2.47 or higher)
  - capture - initial lua scripting support
  - wise - initial bro querying support
  - capture - debug all config requests with --debug
  - viewer - fixed XSS (issue #471)
  - capture - simple ldap parser
  - capture - simple radius parser
  - easybutton - ES 2.3.3, run ES as daemon, new config
  - capture - new db field tags-term with tags in text format
  - capture - fixed FPE crash in stats (issue #475)
  - capture - calculate jsonSize better (issue #476)
  - capture - basic thrift detection
  - wise - new json format for file/url file types
  - wise - passivetotal tagging support
  - wise - new source that proxies to another wise
  - all - support https elasticsearch

0.14.0 2016/05/08
  - NOTICE: libnids is no longer required
  - NOTICE: You'll want to rerun configure if using the same build directory
  - NOTICE: db.pl upgrade is required
  - NOTICE: ipv6 support is experimental, and will change with ES 5.0
  - capture - replace libnids with internal tcp
  - capture - basic threads
  - capture - memory reporting on linux uses /proc/self/statm now
  - capture - more stats
  - capture - basic ipv6
  - viewer - Columns can be hidden/moved on stats, sessions pages
  - capture - pfring and daq support are now plugins (capture/plugins)
  - capture - can monitor multiple interfaces
  - capture - udp can parse all packets in session now
  - dns - now parses all requests/responses
  - dns - parse multi packet tcp requests
  - capture - gre support
  - all - memory/free space percentage (issue #164)
  - addUser - New option --webauthonly
  - capture - Added readTruncatedPackets config option
  - capture - truncate urls at 4096 bytes and mid save sessions with large fields (issue #458)
  - capture - warn if hostname isn't a FQDN (issue #459)
  - capture - fix memory leak in ES writing
  - viewer - Total/Average stats are of filtered data
  - capture - use getdomainname to try and form FQDN
  - easybutton - node 0.10.45

0.12.3 2016/03/28
  - NOTICE: Only ES 1.7.x and ES 2.x is supported by this version.
  - NOTICE: Requires running npm update
  - all - added support for ES 2
  - viewer - upgraded to express 4
  - viewer - ES load is now a single number to support ES 2
  - db.pl - fixed _upgrade call, needed to be POST
  - tests - http.referer tests
  - capture - smtp now handles no space for mail from, rcpt to (issue #442)
  - capture - basic jabber/sip protocol detection
  - capture - http:password set for case insensitive password= now
  - capture - rdp "Cookie" if present is stored in user field
  - viewer - support autocomplete on all fields (experimental)
  - capture - fix for tagger.so crash on XFF fields introduced in 0.12.2
  - easybutton - node 0.10.43, libpcap 1.7.3
  - easybutton - disable bluetooth in libpcap (issue #445)

0.12.2 2016/01/15
  - NOTICE: Only ES 1.[67].x is supported by this version.
  - capture - basic redis detection
  - viewer - connections node distance (issue #428)
  - easybutton - glib 2.47.4 (issue #423)
  - easybutton - disable usb support for libpcap (issue #426)
  - viewer - connections highlighting (issue #431)
  - capture - basic mongo detection
  - viewer - added Export Unique IP:Ports
  - capture - switched memory reporting to even more accurate statm on linux


0.12.1 2015/11/10
  - capture - fixed startup glib error
  - configure - fixed version number
  - easybutton - ES 1.7.3

0.12.0 2015/11/09
  - NOTICE: libcurl (>= 7.21.7) is now required, sorry
  - NOTICE: db.pl upgrade is required
  - NOTICE: duplicate items in available both in tags and elsewhere have been
            removed from tags for future data
  - capture - http module rewritten to use libcurl, woot!
  - capture/s3 - S3 traffic now sent over https
  - viewer - upgraded to DataTables 1.10.7 (issue #379)
  - viewer - add search to files tab (issue #70)
  - viewer - handle older indexes without bytes/databytes/packets
             per src/dst (issue #396)
  - viewer - upgrade D3 to 3.5.5 and switch to min version
  - viewer - upgrade jquery to 2.1.4
  - db - New rm-node command to delete from ES nodes that are no longer active
  - capture - cert.hash is sha1 hash for SSL certificate (issue #388)
  - viewer - New snapto time search that uses current query result for future
             queries (issue #398)
  - capture - Removed most tags items
  - viewer - Delta Time display (issue #398)
  - capture - pcapWriteMethod defaults to thread-direct now
  - viewer - freeSpaceG defaults to 5% now
  - viewer - 404 page and status code logged (issue #397)
  - easybutton - ES 1.6.2
  - easybutton - build curl with --without-librtmp (issue #403)
  - easybutton - mirror sourceforge downloads for now (issue #406)
  - db - Increased optimize timeout
  - db - Require 1.4.x or later
  - db - Removed "index.codec.bloom.load=false"
  - db - Added warning for ES below 1.6.2
  - wise - use native hashtable, required for threatstream
  - viewer - fixed addTags to work with session that have no tags
  - capture - fixed multiple smtp, smb and ssh buffer overflow read/writes (reported by jbremer)
  - viewer - fixed multiple XSS injections (reported by jbremer)
  - viewer - fixed crash when viewing large mime messages
  - capture - irc detection improvement
  - capture - --quiet flag (issue #427)

0.11.5 2015/06/02
  - NOTICE: Only ES 1.[45].x is supported by this version.
            Restart viewer AFTER upgrading ES versions
  - NOTICE: If using multies all viewers must be upgraded at once
  - NOTICE: Requires running npm update
  - capture - http logs connecting time
  - capture - fix http crash issue
  - capture - compiles on OSX again
  - capture - only classify initial udp traffic, performance increase
  - tests - new spigraph tests
  - tests - many new multi tests
  - viewer - switched from ES facets to ES aggregations
  - viewer - maps support src vs dst now
  - multi - fixed hasheader/tag support
  - easybutton - ES 1.5.2, node 0.10.38
  - viewer - Fixed incorrect expression for http.cookie.key
  - viewer - Added --debug to viewer
  - viewer - Only keep 10 files on expire instead of 100, delete up to 200 at a time
  - viewer - Switched hacking viewer
  - viewer - Decoding is now handled with node streams which will allow
             chaining and plugin decoders eventually - npm update required
  - capture - Added cookie value parsing, default off controlled by
              parseCookieValue (issue #371)
  - viewer - EXISTS! fixes, tests, and docs (issue #367)
  - viewer - Reuse Uncompress and Files settings between sessions
  - viewer - Anonymous users still have a singled saved settings
  - viewer - Switch actions/views menu to jquery-ContextMenu which looks more like a menu
  - capture - Handle ASCII formated SMB strings
  - capture - payload8 wasn't always all 8 bytes
  - viewer - Initial configuration of displayed columns (issue #257)
  - capture - reenabled ftp/lmtp classify
  - capture - vnc classify (issue #382)
  - capture - fixed tcp_flags for netflow (pr #386)
  - viewer - spiview shows protocols per category (issue #385)
  - viewer - spiview supports filename (issue #389)

0.11.4 2015/04/08
  - NOTICE: db.pl upgrade is required
  - NOTICE: Only ES 1.4.x is supported by this version.
                 ES 1.[23] may still work
            Restart viewer AFTER upgrading ES versions
  - http connection handling rework, hopefully better
  - moloch-capture will no longer monitor itself even if it uses the same interface to talk to ES
  - now save packet lengths to ES
  - writing pcap to disk is now pluggable
  - S3 is the first pcap writer plugin, currently experimental
    https://github.com/aol/moloch/wiki/S3
  - multies supports file query
  - maxFileSizeG can now be a float
  - Configurable right click actions on various data types
    https://github.com/aol/moloch/wiki/Settings#rightclick
  - Upgraded jQuery-contextMenu
  - WISE - url source supports headers (issue #346)
  - easybutton installs node 0.10.37, libpcap 1.7.2, and ES 1.4.4 now
  - connections.csv returns session count (issue #356)
  - Expose the id/rootId in SPI Meta (issue #355)
  - WISE - right click loading from files
  - spiview improvements - collapsible sections, sorting,
    right click to set load on default (issue #360)
  - db.pl for ES >= 1.4 now issues _upgrade on optimize/expire
  - WISE - configurable reversedns stripDomains (issue #365)


0.11.3 2015/02/26
  - NOTICE: Only 1.[234].x are supported by this version.
            Restart viewer AFTER upgrading ES versions
  - NOTICE: Requires running npm update for ES 1.3 and moment support
  - NOTICE: Requires running db.pl host:port upgrade
  - For NEW installs can now set a prefix= config variable and
    db.pl --prefix option that will prefix all ES tables.  This makes
    it easier for Moloch to share ES with other services OR multiple
    Moloch clusters can use 1 ES cluster with different prefixes.
  - New usersElasticsearch= and usersPrefix= config that make it possible
    for multiple Moloch clusters to share a single users table.
  - viewer: removal of pre 1.2 ES things
  - Some cron efficiency improvements
  - Check more often if files need to be expired
  - More SMB1 parsing
  - More TLS ciphers
  - Major viewer test suite restructure and improvements
  - Handle searching for ip 255.255.255.255 (issue #301)
  - Fixed RangeError (issue #299)
  - CronQuery changes to split up multi day queries
  - Fixed viewer crashes in pristine state (#304)
  - Added MultiES and fress install test cases
  - HTTP Authorization parsing (http.authtype, http.user)
  - Moved HTTP URI parsing from message complete to headers complete
  - Better Socks4 support
  - Updated easybutton versions of glib, es, node, geoip
  - New data feed framework, WISE - https://github.com/aol/moloch/wiki/WISE
  - http LOG message has total time now
  - netflow plugin sends flows for both directions
  - netflow plugin more time fixes
  - WISE - threatq support
  - WISE - reversedns support (issue #217)
  - WISE - CIDR support (issue #312)
  - WISE - filtering (issue #314)
  - WISE - AlienVault support
  - MultiES fixes with tags search
  - Start of viewer plugins, set with viewerPlugins
  - WISE - views now downloaded from wiseService
    - Requires viewerPlugins=wise.js in ini file
    - if upgrading (cd plugins ; rm emergingthreats.detail.jade opendns.detail.jade threatq.detail.jade threatstream.detail.jade)
  - New offlineFilenameRegex setting to control witch files are matched with -R (issue #313)
  - monitor + recursive should monitor new directories (issue #305)
  - Fixed addUser.js error with when multiple es nodes are listed in config.ini (issue #322)
  - WISE - Tagger files can have views defined with #view:
  - New cert.notbefore, cert.notafter, cert.validfor fields (issue #329)
  - New starttime, stoptime, view fields (issue #307)
  - New tls.sessionid.dst, tls.sessionid.src, tls.sessionid fields (issue #326)
  - Use ELS doc_values for some fields to reduce ES memory
  - Added cert.cnt back
  - Handle bad ip.protocol strings better (issue #330)
  - Added dontSaveBPFs config
  - Switched capture memory reporting to more accurate getrusage
  - Added capture cpu reporting to stats (requires db.pl upgrade)



0.11.2 2014/10/16
  - NOTICE: ES 1.1.x, 1.2.x, 1.3.x are supported by this version.
            ES 0.90.12 still works but will no longer be supported.
            Restart viewer AFTER upgrading ES versions
  - NOTICE: Requires running db.pl upgrade
  - NOTICE: Requires running npm update for ES 1.3 support
  - New experimental "Cron Queries" feature
    * ONE and ONLY one viewer should have "cronQueries=true"
    * New [moloch-clusters] config section to send sessions
      from one cluster to another
  - Doubled the number of sockets from viewer to ES, now 20
  - Regex and wildcard support for file expression
  - Regex is stricter about back slashing (issue #281)
  - Cache user lookups for 5 seconds
  - dontSaveTags config can now have a :<num> for each tag which
    specifies the total packets to save. (issue #278)
  - Allow multiple -r and -R options
  - Fixed update vs upgrade message (issue #287)
  - Fixed expression errors not displayed on connections tab (issue #288)
  - Added vlan and mac.src, mac.dst, mac indexing/expressions (issue #284)
  - Can disable/enable fields from being indexed with
    './db.pl <host:port> field disable <expression>'
  - Directory monitoring support (issue #191)
    * --monitor (-m) to enable
    * --recursive required to monitor recursively
  - --delete removes files after processing, requires --copy
  - --skip (-s) skips files that have already been processed
  - Tagger now loads items from ES faster
  - Tagger now supports setting almost any field using match;FIELD=value;FIELD2=value2
    It is now possible to have a different tag per match
  - Tagger now supports matching email and uri paths
  - Sort session sections
  - New http.cookie.key expression
  - Handle larger SSL/TLS certificates
  - New fields can be defined in tagger input files
  - New tls.version and tls.cipher fields

0.11.1 2014/08/07
  - NOTICE: ES 0.90.12+, 1.1.x, 1.2.0 are supported by this version.
            ES 1.0 is NOT supported.
            This is the LAST version to support 0.90.x
            Restart viewer AFTER upgrading ES versions
  - NOTICE: When upgrading your runes.sh for 1.x add a -d to the
            command, ES no longer runs in background by default
  - Parsers can register for session save events (issue #248)
  - Fix compressES check with ES 1.x (issue #255)
  - Show error for ip queries with regex or wildcard (issue #252)
  - added session.segments and session.length (issue #254)
  - support elasticsearch=http:// or https:// format (issue #249)
  - Only libmagic the first 50 bytes
  - users tab can now sort various tabs
  - Turn of bloom filter for previous indexes if using db.pl expire
  - Set threadpool search queue size to unlimited
  - stats page works again with dynamic scripts disabled
  - New db.pl rm-missing command (issue #242)
  - Upgrade qtip2 to 2.2.0
  - Mouse over view names shows expression (issue #220)
  - Display SPI Data even if node is unavailabe (issue #219)
  - Netflow plugin timestamp fixes (issue #241)
  - Comma separated list of elasticsearch hosts (issue #176)
  - New includes directive (issue #144)
  - Initial bigendian support in viewer (issue #259)
  - List queries can now have wildcard and regex items.
    example: http.uri = [term, w*ldcard, /.*regex/]
  - freeSpaceG now supports a percentage
  - Show up to 25 items of each SPI data field with a ...
    to show more (issue #262)
  - If a http header went across two packets the leading piece
    would be chopped

0.11.0 2014/05/08
  - BREAKING: elasticsearch 0.90.7 or newer required, recommend 0.90.12+,
    1.x not supported yet
  - BREAKING: node 0.10.20 or newer required, 0.11+ not supported yet
  - BREAKING: Many of the older expression that were kept for backwards
    compatibility no longer work
  - BREAKING: All plugins need to be updated and rebuilt
  - BREAKING: Glib 2.30 or newer is now required, short term workaround is
    adding "#define G_VALUE_INIT  { 0, { { 0 } } }" to moloch.h, but please upgrade
  - BREAKING: switched to official elasticsearch javascript client,
    npm update required (issue #222)
  - Major internal fields refactoring
  - Fields are now 'easy' to create, only need to change 2 places
  - db.pl upgrade should be needed less often
  - Plugins/Parsers can have their own sessionDetail UI
  - New protocols, dns.status, dns.query.type, dns.query.class fields
  - Fixed bug with http parser not capturing last query value
  - http connecting is now mostly async for faster startup (issue #225)
  - tagger loading is now mostly async for faster startup
  - titleTemplate config option (issue #229)
  - output buffers are now mmaped so they are more likely to be returned to OS
  - free output buffers are now cached, controlled by maxFreeOutputBuffers
  - More untagging, new fields http.method, http.statuscode, http.bodymagic
  - More untagging, new fields email.bodymagic
  - Start of viewer regression testing
  - Fix reverse http header parsing
  - simple mysql parser
  - Fix smtp subject empty encoded sections
  - Increase ES query timeout to 5 minutes
  - simple postgresql parser
  - More same src/dst ip fixes
  - easybutton installs node 0.10.28 & ES 0.90.13 now

0.10.1 2014/03/30
  - Status code not being set when . after mime data
  - db.pl has simple mv/rm commands now
  - Fixed all pagination (issue #192)
  - multies tag fix (issue #205)
  - New email.hasheader
  - New packets.(src|dst), bytes.(src|dst), databytes.(src|dst) (issue #206)
  - New payload8.(src|dst), payload.(hex|utf8), payload.(src|dst).(hex|utf8) (issue #209)
  - pcapDir can now be a semicolon separated list of directories, currently just
    round robin is supported
  - UI: Fix Search/Actions showing up on second line on page load
  - capture now does memlock and max schedule priority on startup (issue #199)
  - when yara is disabled don't retain extra data
  - parse email user names
  - antiSynDrop config option
  - remove schedule priority change for now
  - Changing memlock failure message to WARNING
  - new pcapWriteMethod advanced setting, supports direct, thread, thread-direct now
  - Change ES updates to support "script.disable_dynamic: false"
  - DNS parsing improvements
  - Deal with windows-1252 subject encoding better (issue #213)
  - Tagger supports md5s
  - Increased default pcap size to 8096
  - Added viewHost and multiESHost
  - Both Yara 1.x and 2.x now supported (issue #201)
  - DNS status support (issue #218)

0.10.0 2013/12/31
  - IMPORTANT: all parsers have been broken out into individual
    shared libraries.  It still isn't possible to easily add new
    db fields yet, coming soon.
  - parsersDir and pluginsDir can now be a list of directories
  - jade 1.0 support (issue #194)
  - webBasePath fix (issue #193)
  - reverse socks support
  - memory reduction
  - fixed plugin and header sections when together not working
  - fixed memory leak with GErrors
  - support traffic to/from same ip better
  - more capture tests

0.9.3 2013/12/17
  - db.pl only open/closes indexes for pre version 12
  - Custom date was broken for urls with no date param
  - Non standard date param added to menu
  - Http file parsing improvements
  - ES health loaded on page load (issue #172)
  - Session detail check boxes work multiple times again
  - core fix with empty tagging plugin information
  - multiple connections.csv files (issue #163)
  - fixed view editing
  - unique.txt tags fixed
  - plugins can add fields
  - start of capture regression tests
  - SNI support (issue #157)
  - lots of socks decoding improvements
  - fixed socks memory leak
  - smtp status code tagging (issue #180)
  - added missing DNS qtypes
  - tcp DNS support (issue #173)
  - DNS MX support
  - easybutton builds libpcap 1.5.1
  - proxy content type correctly
  - fixed viewer exit (issue #183)
  - added unique email filenames
  - src/dst raw view (issue #178)
  - SMTP subject encoded parsing
  - SMTP received header parsing (issue #175)
  - Basic IMAP tagging (issue #186)
  - Basic RDP tagging (issue #187)
  - Better bad passwordSecret error message (issue #190)
  - Upgrade d3 package
  - smtp file finger printing (#174)
  - include smtp user-agent header

0.9.2 2013/11/14
  - BREAKING: nodejs 0.8 is no longer supported
  - Upgrade d3 and cubism
  - Fixed searches so numbers don't have to be quoted
  - Fixed export hitting max number of stack frames
  - Connections tab new UI
  - Connections tab allows any field for src/dst
  - More user settings
  - Fixed unique.txt to deal with multi value fields
  - viewer.js now uses forever-agent package to help multi
    machine communication.  (npm install required)
  - easybutton installs node 0.10.20 now
  - fixed race condition with tag lookup rate limiting
  - expression ip.dst == ip:port wasn't working
  - more max stack fixes
  - users tab improvements (issue #152)
  - New views concept (issue #146), created in settings tab
  - settings tab improvements
  - Ability to search for http.uri.path, http.uri.key,http.uri.value for
    uri path, query string key, and query string value (parseQSValue must
    be set to true)
  - --dryrun doesn't use ES for anything now
  - New session hash algorithm
  - Token checking function now shared
  - Fixed broken upload
  - Change 'npm install' to 'npm update' everywhere
  - New maxFileTimeM for time rotation (issue #158)
  - Increased SMB decode buffer size
  - Fixed SMB decode infinite loop
  - Fixed expire bug with multi nodes on same machine and different traffic rates
  - Added connections.csv (issue #163)
  - Added unlock button to connections
  - small resolution UI improvements (issue #159)
  - sessionDetail cleanup
  - Permalinks are faster (issue #162)
  - Missing rir data would cause session detail to not open
  - Reassembled IP frames > ~5k would cause session detail to not open
  - Fixed right click issues (issue #169)
  - New payload8.src, payload8.dst that saves the first 8 bytes of sessions
    in hex
  - New socks.user field (issue #167)
  - Tagger supports CIDR and 1 level hostname lookups (issue #160)
  - DHT tagging (issue #154)
  - stylus > 0.39 fix
  - javascript loop length "improvements"
  - switch from forever-agent to keep-alive-agent, npm update required
  - caTrustFile config option (issue #161, pull #171
  - start of some javascript cleanup
  - BREAKING: Upgrade to jquery 2.x, no more IE <= 8 support
  - remove connect-timeout package requirement
  - increase 2 minute http timeout to 10 minutes
  - increase max session queried to 2 million


0.9.1 2013/10/03
  - Make sure at least one stats record is written per run
  - Display IRC channel in sessions view
  - Fix right click on sessions view info column
  - Fixed post increment issue in js0n code (issue #128)
  - Fixed broken hourly rotateIndex in viewer (issue #130)
  - Fixed broken settings page for other user (issue #126)
  - Basic SMB tagging
  - Basic ES query throttling
  - Added missing ssh.ver from spigraph
  - EXPERIMENTAL: Multi cluster search (issue #97)
  - Fixed CSV not equal search queries with range fields (issue #132)
  - BREAKING: To specify install dir with ./easybutton-build.sh  use --dir
    for example: ./easybutton-build.sh --dir /nids/moloch
  - Can build with PFRING now, easybutton-build.sh has --pfring
    or easybutton-single.sh asks
  - Basic smb parsing, disable with parseSMB=false
  - Basic socks4 and socks5 decoding
  - rir lookups, configure with rirFile=ipv4-address-space.csv
    https://www.iana.org/assignments/ipv4-address-space/ipv4-address-space.csv
  - Netflowish CSV exporting from UI
  - clean up db.pl some, rename rotate command to expire
  - With custom date queries can now select bounded by
  - New user setting for sessions sort order
  - Fixed encoding issues
  - New plugin pre save callback
  - Fixed entirePcap not setting correct Content-Type
  - New right click pivot option in spiview


0.9.0 2013/08/26
  - 32bit fix for lpd/fpd
  - easybutton now uses nodejs 0.10, 0.8 is still supported for now
  - Work around for tcp seq number wrapping causing viewer exit
  - dns parsing core fix
  - switch to nonblocking pcap saves
  - more debugging info on proxy failure
  - Fixed bug when setting viewUrl
  - Limit number of libnids errors (issue #115)
  - Display possible reasons for libnids IP Header error
  - Another domainless hostname fix (issue #116)
  - Exports should be between 2x-5x faster
  - Added actions menu for search/sessions
  - Scrub and Delete actions, user must have remove right enabled (issue #119, issue #89)
  - Add/Remove(remove right required) tags actions
  - Hourly rotation (issue #122)
  - unique.txt fixes (issue #123)
  - Actions can be done on linked sessions (issue #120)
  - SPI Graph auto refresh (issue #111)
  - Better error handling for SPI data display (issue #109)
  - List queries using [] syntax (issue #106)
  - user prefs with timezone display (issue #95)
  - Basic IRC searches
  - Disk Queue stats display


0.8.7 2013/07/12
  - Use recent versions of express which REQUIRES "npm install" in viewer directory
  - Use recent version of jade which requires extra spaces, use "git diff -w" to
  - Now index Host headers with and without port
  - pcapng exporting with meta data
  - Basic upload feature, doesn't support transfers of meta data yet
  - addUser.js has better help and error reporting
  - ES optimizations to use bool instead of and/or, also use regexp filter
    instead of regexp query
  - Changed ES stats shown to hopefully more useful ones
  - Fixed viewer exit on empty data gzip decode

0.8.6 2013/06/20
  - Deal with non data ES nodes
  - Viewer prints error if it can't find pcapDir setting
  - New setting dbFlushTimeout that controls how often we flush to ES
  - New setting compressES that turns on compression to ES, requires
    http.compression: true in elasticsearch yml file
  - libnids was overreporting traffic, switch to libpcap stats,
    bytes/sec and total bytes/sec in stats will be lower
  - Fixed recent jade warnings
  - Fixed openned export
  - minor ui improvements

0.8.5 2013/06/14
  - NOTICE: Requires at least 0.90.1 ES
  - New export dialog that asks for filename and number selection
  - spigraph shows health, decodes tags/ips, has sort by name
  - spigraph/spiview show total counts
  - upgrade to jvectormap 1.2.2 which fixes spigraph issues
  - deal with 113 (SLL) pcap type
  - header search and header cnt search didn't always work
  - ignore case of trailing .pcap when processing a directory
  - fixed bad bug with exporting large files corrupting pcap
  - HTTP file decoding works better
  - On exit ignore http queue limits

0.8.4 2013/05/28
  - NOTICE: Last version to support 0.20 ES
  - NOTICE: Changed some expressions, old versions are supported for now
        email.ct* => email.content-type*
        email.mv* => email.content-type*
        email.id* => email.message-id*
        email.ua* => email.x-mailer*
        header*   => http.hasheader*
        ua*       => http.user-agent*
        http.ua*  => http.user-agent*
  - valgrind fixes and memory reduction
  - New SPI Graph tab which lets you graph an expression per field
  - Now possible to chose which http request, response and smtp headers
    to index using headers-http-request, headers-http-response,
    headers-email sections
  - Session Graph now shows the full queried range instead of data
    available range
  - Fixed db.pl wipe error
  - Added density to db.pl info
  - Added override-ips config section that allows overriding of
    country, tag, asn for ips and cidr ips
  - Clean up add users UI a little, and clear fields on successful add


0.8.3 2013/05/09
  - full text for uri is now available
  - regex searches using == /REGEXHERE/
    regex can be slow so be careful
  - regex and wildcard searches full text instead of tokenized
  - fixed bug with uri.cnt not be recorded
  - filenumber generation rewritten, can now deal with
    multiple instances running and other edge cases
  - http body content is md5, although the encoded
    and non encoded version will get different md5s
  - detect when npm install needs to be run
  - quoted strings and regex strings detect better
  - new centerTime=time&timeWindow=minutes option to do +- views
  - show tags names in unique views
  - remember view setting for future session views
  - DNS qclass and qtype tags
  - Upgrade yara and glib version

0.8.2 2013/04/29
  - Install ES 0.90
  - fixed dropped packet stats
  - netflow plugin (issue #27)
  - memory capture improvements
  - record capture memory in stats
  - record filesize for offline pcap
  - remove port from http host header (issue #63)
  - db.pl prints more info by default,  multiple -v even more
    information, and new info command
  - fixed viewer crashes if pcap can't be read (issue #67)
  - minor css cleanup
  - Display CERT info in session view

0.8.1 2013/04/19
  - Should support nodejs 0.10.3, but still use 0.8.23 for now
  - Support RAW link type pcap files
  - renamed decode.js to pcap.js
  - Setting spiDataMaxIndices to -1 allows all for spiview
  - Log userId for requests
  - fixed uri.cnt
  - don't exit moloch-capture until all file creates finish


0.8.0 2013/04/17
  - New SPI View tab, REQUIRES elasticsearch 0.90 RC2 or later
  - config spiDataMaxIndices controls how many indices to run against since
    spiview feature can cause elastic search to blowup memory.
  - display date as year/mon/day
  - Lots of UI cleanup, slightly less ugly as before hopefully
  - 32 bit builds should work
  - Fixed bug where status codes/http methods weren't always recorded
  - New SMTP plugin callbacks, more to come
  - offline capture reading should work better with old libpcap versions
  - DB now stores full and tokenized version of user agents, ASNs, and cert info
  - verify the config file has a defaults section
  - display elastic search health for admin users on pages
  - display elastic search stats on stats page
  - display ip protocol friendly name
  - display simple png view of raw session data and attachments on mouseover,
    requires "npm install" in viewer directory
  - new much more accurate world map [thanks Dave]
  - fixed user name XSS issue [thanks z0mbiehunt3r]
  - fixed many viewer exits
  - timestamp display option in sessionDetail
  - graph now uses seconds if less than 30 minutes and hours if more
    then 5 days.  This makes display faster
  - Refactored how capture stores spi data in memory
  - Refactored hash table code
  - Added host.dns, host.http, host.email<|MERGE_RESOLUTION|>--- conflicted
+++ resolved
@@ -60,12 +60,9 @@
   - #2884 Improve hunt parallelization, run 2 sessions per node at once
   - #2886 Expire logging improvements and multiES disable
   - #2896 added protocols/tags to default info column fields
-<<<<<<< HEAD
+  - #2899 fixed viewer not loading writer-s3 files since Arkime 5.3.0
   - #2900 Support hunts on multiviewer, still need a normal viewer to run
           hunts
-=======
-  - #2899 fixed viewer not loading writer-s3 files since Arkime 5.3.0
->>>>>>> 7bbe7e60
 
 5.3.0 2024/06/27
 ## Release
