NOTICE: Please see https://arkime.com/faq#upgrading-moloch for upgrading info

OpenSearch Versions:
  * Arkime >= 3.0.0  supports 1.x or 2.x

Elasticsearch Versions:
  * Arkime >= 4.0.0  supports ES >= 7.10.0 or 8.x, not 9.x or later
  * Arkime >= 3.0.0  supports ES >= 7.10.0, not 8.x or later
  * Moloch >= 2.7.0  supports ES >= 7.4.0, not 8.x or later
  * Moloch >= 2.2.0  supports ES >= 6.8.0 or >= 7.1.0, not 8.x or later
  * Moloch >= 2.0.0  supports ES >= 6.7.0 or >= 7.1.0, not 8.x or later
  * Moloch >= 1.5.0  supports ES >= 5.5.0, 6.x, not 7.x or later
  * Moloch >= 1.0.0  supports ES >= 5.5.0, 6.x (not prod tested, only for new installs), not 7.x or later
  * Moloch >= 0.50.0 supports ES >= 5.5.0, not 6.x or later
  * Moloch >= 0.18.1 supports ES 2.4.x, >= 5.3.1 not 6.x or later

Node Versions:
  * Arkime >= 5.0.0 requires NodeJS >= 18.0.0 and < 19
  * Arkime >= 4.2.0 requires NodeJS >= 16.0.0 and < 19
  * Arkime >= 3.4.0 requires NodeJS >= 16.0.0 and < 17
  * Arkime >= 3.0.0 requires NodeJS 14.x
  * Moloch >= 2.4.0 requires NodeJS 12.x
  * Moloch >= 2.0.0 requires NodeJS 10.x
  * Moloch >= 1.6.0 requires NodeJS 8.x, 8.12 or later
  * Moloch >= 1.0.0 requires NodeJS 8.x
  * Moloch >= 0.20.0 requires NodeJS 6.x
  * Moloch >= 0.18.1 requires NodeJS 4.x

NOTICE: Restart wiseService before capture when upgrading
NOTICE: Cross-cluster Shortcuts require you to not restart all your viewers at once after upgrading
NOTICE: Create a parliament config file before upgrading (see https://arkime.com/settings#parliament and https://arkime.com/faq#how_do_i_upgrade_to_arkime_5)

5.0.0 2023/11/xx
## BREAKING
  - #2297 s3Compression/simpleCompression now defaults to zstd
  - #2297 s3WriteGzip removed, use s3Compression=gzip for gzip instead of new zstd default
  - #2297 s3GapPacketPos defaults to TRUE
  - #2297 enablePacketDedup defaults to TRUE
  - #2299 #2308  authMode defaults to digest now
  - #2312 removed old v1 viewer APIs
  - #2349 parliament password removed, must configure common auth via the UI before upgrading or manually in the config file see [parliament](https://arkime.com/settings#parliament) and [how do I upgrade to 5](https://arkime.com/faq#how_do_i_upgrade_to_arkime_5)
  - #2402 WISE/tagger must now use http.request.FIELD/http.response.FIELD when referencing header defined with headers-http-request/headers-http-response
  - #2450 Centos 7 build no longers includes pfring support
  - #2453 Increase simpleCompressionBlockSize default to 64000
## Release
  - #2448 zstd 1.5.5, nghttp2 1.57.0, maxmind 1.7.1, yara 4.2.3
  - #2448 node v18.18.2 - Centos 7, Ubuntu 18, Alpine use unofficial builds
  - #2447 support building on alpine
## All
  - #2316 programs support same config file formats (ini/json/yaml) and retrieval (file, elasticsearch)
  - #2419 json/yaml config file formats now allow arrays instead of comma/semi separated
  - #2299 #2308 authMode setting added
  - #2299 #2408 #2463 added authMode: basic, form, basic+form, basic+oidc, headerOnly, header+digest (same as header), header+basic
  - #2387 notifiers for parliament and arkime merged conflicts mitigated by appending "Parliament" to parliament notifiers
  - #2396 drop privileges is now AFTER http(s) list
  - #2509 add optional login message for form auth
  - #2511 new authOIDCScope setting
## Capture
  - #2295 moloch converted to arkime
  - #2312 override ips can now set any field
  - #2312 overrideIpsFiles setting
  - #2314 packetDropIpsFiles setting
  - #2390 can have negative cert.validDays/cert.remainingDays (thanks @mcgillowen)
  - #2390 added cert.remainingSeconds/cert.remainingSeconds (thanks @mcgillowen)
  - #2390 cert.remainingDays is now based on the firstPacket of session instead of current time (thanks @mcgillowen)
  - #2409 JA4 support
  - #2409 JA3/JA4 support for smtp STARTTLS
  - #2297 always build zstd (except arch)
  - #2517 new custom-fields-remap feature
  - #2186 count the number of http methods per session
## Cont3xt
  - #2121 new bulk UI and support for bulk queries
  - #2271 lots of keyboard shortcut improvements
  - #2383 new array syntax for links substitution
  - #2382 new OpenSearch/Elasticsearch integration (config file only)
  - #2441 new csv/json file/url/redis integration (config file only)
  - #2385 new viewRoles in config file per integration to control access
  - #2407 transfer ownership of resources
  - #2437 new csv/json data source supports
  - #2441 new redis data source support
  - #2507 demoMode added
## ESProxy
  - #2483 #2484 support field updates/deletes
## Viewer
  - #2296 removed x-moloch-auth
  - #2392 files/history/stats now have cluster dropdown for multiviewer
  - #2402 http.request.FIELD and http.response.FIELD supported
  - #2404 add editor for resources
  - #2407 transfer ownership of resources
  - #2482 added uploadRoles to control who can upload
  - #2501 add defaultTimeRange setting
  - #2521 add footerTemplate setting
<<<<<<< HEAD
  - #2525 add [config setting](https://arkime.com/settings#spiViewCategoryOrder) to set spiview category order
=======
  - #2523 resize session detail field label/values
>>>>>>> 14c5336e
## Parliament
  - #2377 dashboard-only mode removed, if you want users to just see the dashboard don't assign them the parliamentUser role
  - #2395 configuration is now stored in opensearch/elasticsearch


4.6.0 2023/10/16
  - release - curl 8.4.0
  - release - fix viewer systemd file
  - capture - fix zstd hanging capture on full buffer
  - viewer - corrupt http session decoding might hang viewer
  - viewer - handle uncompressing pcap errors better
  - viewer - role check in UI didn't always work
  - all - handle cookies encoded with bad proxy

4.5.0 2023/09/13
  - release - node 16.20.2
  - release - added missingok to default logrotate for arkime
  - capture - dns answers were double parsed
  - capture - custom-fields honors viewerOnly:true
  - capture - added dns.https fields
  - capture - added cert:certificate-authority tag (thanks mcgillowen )
  - cont3xt - remove raw view button for link groups on the cont3xt search page
  - cont3xt - Overview shortcut
  - cont3xt - fixed overviews not updating on switch
  - db.pl - don't allow '.' to be used for sync/add path
  - viewer - fixed ipv6 session display issues when :: in ip
  - viewer - http display rewritten to not depending on nodejs internals
  - viewer - gpe display improvements

4.4.0 2023/08/02
  - release - cyberchef 10.5.2
  - release - update arkime_update_geo.sh to use different manuf location
  - all - improved json verification
  - all - better logging when requiredAuthHeader fails
  - all - better role creation/usage validation
  - all - don't allow circular role dependencies
  - all - now need to be an userAdmin and *Admin to update *Admin change
          settings for another user
  - all - more auth debugging
  - all - can now change the password of another *Admin user if you have
          userAdmin and all the same *Admin
  - all - hide webEnable, headerAuthEnable checkboxes for roles
  - all - oidc now uses sameSite: Lax instead of sameSite: Strict for cookies
  - capture - handle tcp port reuse better
  - capture - fix kafka memory leak when produce fails
  - cont3xt - New overview cards
  - cont3xt - fix startup race condition with db init
  - cont3xt - new search protocol to prepare for bulk
  - parliament - fix parliament clean start not letting auth be set up
  - viewer - gtp decoding
  - viewer - demo mode improvements, arkimeAdmin can use normally
  - viewer - fix unique endpoint not enforcing user time limit

4.3.2 2023/06/13
  - release - cyberchef 10.4.0 libpcap 1.10.4
  - all - config 'prefix' can be at most 50 characters
  - all - new cookie generation code
  - capture - handle packets better at epoch time
  - cont3xt - add twilio country code tidbit
  - cont3xt - add httpRealm to sample config
  - cont3xt - help improvements
  - cont3xt - minor UI improvements
  - db.pl - set ISM deleteTime for sessions correctly
  - esproxy - add tests
  - parliament - fixed occasional missing token error
  - viewer/wise - Field/Value actions now support all:true to show on every instance
  - viewer - Fix Src/Dst mouse over for packets/bytes
  - viewer - Field Actions didn't work in expanded meta
  - viewer - Fix sending/receiving sessions not working

4.3.1 2023/05/08
  - BREAKING - If running mixed versions of Arkime, broken cron queries error
               might show on OLD version
  - release - fix ubuntu22 kafka dep
  - all - passwordSecret log message now has the right [section]
  - capture - --tags option now works as well as --tag
  - viewer - new auto cronQueries setting
  - viewer - change where primary viewer info is stored to not cause constant
             mapping change
  - viewer - fixed ipv6 not working, now assumes zero filled with mask (if
             not provided)
  - viewer - code refactor into javascript classes

4.3.0 2023/04/27
  - BREAKING - Only SuperAdmin can assign *Admin roles now
  - release - fix kafka library linking
  - release - al2023 support
  - release - improve arkime_config_interfaces.sh
  - release - Configure doesn't offer demo Elasticsearch on Arch
  - release - reqBodyOnlyUtf8=true in sample config file
  - all - support colon in OpenSearch/Elasticsearch password
  - all - fix some prototype pollution
  - all - improve roles enforcement
  - all - New authTrustProxy setting
  - capture - tcpClosingTimeout setting controls delay before saving tcp
              sessions after close
  - capture - default dbBulkSize to 1M, min 500K, max 15M and removed
              from sample config file
  - capture - s3 writer now writes multiple files based on packetThreads
  - capture - s3 writer supports zstd, s3Compression setting
  - capture - s3 writer compression level, s3CompressionBlockSize setting
  - capture - s3 writer block size, s3CompressionBlockSize setting
  - capture - s3 writer gap encoding, s3GapPacketPos setting
  - capture - s3 writer when s3UseECSEnv is true use container env vars to find
              the id/key/token for s3 auth
  - capture - improve Gh0st parser (#2225)
  - capture - new dnp3 & finger classifier
  - capture - tcphealthcheck adding debugging
  - capture/viewer - includes setting ignores missing files starting with -
  - cont3xt - add malicious tidbit from urlscan results
  - cont3xt - add malicious and brand columns to results table for urlscan
  - cont3xt - link group UI improvements
  - cont3xt - add createDate for whois data
  - db.pl - new --ifneeded option to init/upgrade that will exit if not needed
  - parliament - fix digest auth
  - parliament - better auth support
  - parliament - improve issue page and filters
  - viewer - display errors when cronQueries isn't configured
  - viewer - fix first sessions table row obscured sometimes
  - viewer - disable more apis in demo mode
  - viewer - allow roles forced expression without user forced expression (#2213)
  - viewer - s3 now use each file's bucket to determine access style
  - wise - only send csp headers in initial request for wise page

4.2.0 2023/03/01
  - release - node 16.19.1, support node v18
  - release - fix arch build issues
  - release - EL9 build uses sha256 digest
  - all - OpenSearch/Elasticsearch name cleanup
  - all - cleanup nodejs dependencies
  - all - refactor how authentication is done, everything now uses passportjs
  - all - support oidc authentication method
  - all - caTrustFile setting should work everywhere
  - capture - support ERSPAN Type I and vlan for Type II
  - capture - new kafka plugin for sessions
  - capture - use malloc instead of GSlice
  - capture - corrupt DNS alt name memory leak fixed
  - capture - Added simpleFreeOutputBuffers setting
  - cont3xt - raw create link groups
  - cont3xt - two clicks to delete link groups or links
  - cont3xt - classify domains with multiple dashes correctly
  - cont3xt - added ability to copy links between link groups
  - cont3xt - support intl phonenumbers
  - db.pl - Initial OpenSearch ISM support
  - db.pl - Better error text for cert verify failure
  - esproxy - fix converting basic auth to base64
  - viewer - fix field actions crash
  - viewer - can now use expression  http.request.FIELD or http.response.FIELD
             with headers-http-request, headers-http-response defined fields
  - viewer - support viewing ipv6 DLT_RAW (#1293)
  - viewer - ESAdmin -> Unflood works on users cluster now also
  - viewer - support running in s2s auth mode only


4.1.0 2023/01/10
  - release - glib 2.72.4 cyberchef 9.55.0 flot 4.2.3 d3 7.7
  - db.pl - backup/restore wasn't dealing with templates correctly
  - db.pl - upgrade failed if there was no moloch_shared user
  - db.pl - repair now fixes missing history/ecs templates
  - db.pl - fix users-export/users-import
  - cont3xt - support missing auth and userTmpl settings
  - cont3xt - Hide link group when no links match filter
  - cont3xt - Added landing page
  - capture - allow wise field dst.ip:port
  - capture - add VNI field
  - capture - initial tzsp reader support
  - capture - y2038 fixes
  - capture - Integer ops in rules now support a leading min or max which only
              sets the value if less than or greater than current value
  - wise - added usersElasticsearchBasicAuth setting and lmdb cache support
  - wise - add passivetotal value action if at least key is defined
  - viewer - fix es node stats for different node.roles
  - viewer/cont3xt - can now search roles
  - viewer/cont3xt - don't show change password menu item if web auth is enabled for
             user and disableUserPasswordUI is true

4.0.3 2022/11/28
  - release - cyberchef 9.54.0
  - release - copy systemd files instead of soft linking
  - releaes - capture/viewer systemd files now After OpenSearch/Elasticsearch
  - capture - on short runs, field definitions weren't getting updated
  - capture - s3 writer sets s3Compress to false with s3WriteGzip true
  - capture - JA3s value was sometimes incorrect
  - cont3xt - fixed digest mode fetching settings from config file
  - db.pl - fixed init not working with OpenSearch sometimes
  - db.pl - will now count data or data_hot node roles
  - viewer - fixed showing more than 10 roles

4.0.2 2022/11/01
  - release - cyberchef 9.48.0
  - all - better console output sanitization
  - capture/viewer - Add TLS Certificate Organisational Unit field parsing (PR #2038)
  - capture - use arkime_update_geo.sh in error msg
  - capture - log error and exit if fields loading fails
  - release - Stop Configure from destroying systemd files

4.0.1 2022/10/18
  - addUser.js - remove WARNING adding first user
  - addUser.js - --webauthonly now sets header auth flag
  - all - better console output sanitization
  - capture - offline pcap allows more outstanding packets based on maxPacketsInQueue
  - db.pl - Fixed some OpenSearch compatibility
  - db.pl - Fixed upgrading to 4.x with no _moloch_shared user
  - viewer - Fix cert notbefore/notafter showing bad dates in sessions table

4.0.0 2022/10/11
  - BREAKING - Must be 3.3.0+ to upgrade to 4.x
  - BREAKING - systemd files auto installed, still need to enable
  - BREAKING - Move to roles for some permission checking,
               userAdmin role required to edit users
  - BREAKING - the version file lives in common directory now
  - BREAKING - new defaults maxFileSizeG=12, compressES=true
  - BREAKING - pcap compression is turned on by default, disable with simpleCompression=none
  - BREAKING - simpleGzipBlockSize renamed simpleCompressionBlockSize
  - BREAKING - right-click changed to value-actions in config
  - BREAKING - the userId search in history for admin nolonger adds the surrounding wildcards automatically
  - BREAKING - views & notifiers are now their own indices
  - release - cyberchef 9.46.5, node 16.16.0
  - release - systemd files are delivered with /opt/arkime path instead of setting at install time
  - release - CICD tests with OpenSearch
  - all - Support ES 8 & OpenSearch
  - all - check for missing users index or no users on startup
  - all - update code/docs to mention OpenSearch
  - addUser.js - new --roles option, --admin creates superAdmin user
  - capture - New ecsEventDataset setting
  - capture - save sessions not saving packets for across restarts
  - capture - afpacket rewrite, improve performance & less out of order packets
  - capture - fix quic crash
  - capture - make creating fields from config/parsers/wise/tagger use ES bulk call
  - capture/viewer - new outer fields replace gre fields (PR #1889)
  - capture/viewer - initial SLL2 support (issue #2002)
  - capture/viewer - zstd pcap compression
  - chad - new plugin
  - cont3xt - new Cont3xt application, see https://arkime.com/cont3xt
  - cont3xt/viewer - share new user UI
  - db.pl - fix sync-files/add-missing trying to add non pcap files
  - db.pl - init/wipe clean up aliases that became indices
  - db.pl - determine data node using roles array (issue #2006)
  - db.pl - fix warning: Smartmatch is experimental
  - db.pl - ilm didn't work if no sessions2 indices
  - common - fix userAuthIps setting
  - esproxy - check gzip traffic
  - esproxy - improved bulk and url sanitization
  - parliament - added --insecure option
  - parliament/wise - can be configured to use shared user DB
  - suricata - support char 127 in json better
  - viewer - fixed auth fallback to digest from header mode
  - viewer - field-actions to display configurable menu items on field labels
  - viewer - share shortcuts with specific users or roles ("arkimeUser" role = old shortcut sharing)
  - viewer - share views with specific users or roles ("arkimeUser" role = old shortcut sharing)
  - viewer - share notifiers with specific users or roles (all previous notifiers will be shared with the "arkimeUser" role)
  - viewer - share queries with specific users or roles
  - viewer - share hunts with roles
  - viewer - rework some settings UI, try and make UX similiar when adding things
  - viewer - no more _moloch_shared user
  - viewer - configure auto-hiding map/graph on large queries using turnOffGraphDays (default = 30 days)
  - wise - fix some stats sorting
  - wise - fix UI saving of INI formatted config
  - wise - can configure field-actions

3.4.2 2022/03/31
  - release - node 16.14.2
  - viewer - Packets/s, Sessions/s, Dropped/s didn't have correct total/average
  - viewer - host = $shortcut should work now
  - capture - support longer node names (thanks mcgillowen)
  - capture - host.smb.tokens wasn't defined correctly
  - wise - alienvault no longer uses key
  - tagger - support --insecure option
  - tests - support --insecure with tests

3.4.1 2022/03/16
  - release - node 16.14.1
  - capture - new snmp parser of a few fields
  - capture - rules can have numeric ranges
  - db.pl - stop using history type name
  - esproxy - added queries/_mapping to GET allow list
  - viewer - Packets/s, Sessions/s, Dropped/s weren't accurate (thanks mcgillowen)

3.4.0 2022/03/09
  - release - node 16.14.0, libpcap 1.10.1
  - release - Configure script deals with / in password better
  - BREAKING - in header auth mode userAuthIps allows only localhost by default
  - wise - fix issues with redis source
  - wise - threatstream in sqlite3 mode opens in readonly now
  - wise - support -o section.var=value command line option
  - wise - improve json parsing to handle non arrays when expecting an array
  - wise - didn't always encoding number fields correctly
  - db.pl - added a repair command that will fix some common issues
  - viewer - reading packets from S3 failed
  - viewer - increase speed when searching match fields
  - viewer - fixed lastUsed when in digest auth
  - viewer/wise - new userAuthIps setting that has which ips auth requests can
                  come from. header mode - default localhost, other - default all ips
  - viewer - record which node is cron node and warn if not found
  - viewer - allow floating point numbers for disk watermarks
  - capture - switch from deflate to gzip posting to ES, lower min gzip size to 860
  - capture - ietf quic improvements
  - esproxy - can now create a [tee] section that will duplicate all ES calls,
              but ignore results
  - tests - Add --elasticsearch option which is actually used correctly

3.3.1 2022/01/26
  - viewer - fix displaying large packets or xored packets not always working
  - capture - refactor curl code based on recommendations
  - capture - only allow 50 packets per ip4 frag
  - capture - new modbus parser (thanks mcgillowen)
  - tests - reduce race conditions

3.3.0 2022/01/19
  - BREAKING - non standard pcap files now use the .arkime extension
  - BREAKING - for wise multiES entries, prefix: now defaults to arkime_
  - BREAKING - for wise threatstream source you must create md5 index manually
  - release - node 14.18.3
  - viewer - default to hunt reassembled packets
  - viewer - add descriptions to hunts
  - viewer - hide graph/map (speeds up large queries)
  - viewer - history logs es query/indices
  - viewer - open up to 50 sessions at a time button
  - viewer - make sure hunt progress bar shows up
  - viewer - handle corrupt pcap files better
  - viewer - handle hunt errors better
  - viewer - scrubbing won't crash on unsupported files
  - capture - make sure file/seq es requests have higher priority
  - capture - support pcap flies with 0 timestamp
  - capture - use .arkime file extension for non standard pcap files
  - capture - new _dropBySession rule op
  - capture - fix infite recursion - thanks albntomat0_1
  - capture - improve udp/tcp header length checking
  - capture - improve error messages for field setting issues
  - capture - cache when getting pcap data from S3 (thanks pjsg)
  - capture - New ecsEventProvider setting
  - wise - switch from node-sqlite3 to better-sqlite3 package
  - all - support creating gzip files, set simpleGzipBlockSize
  - all - support creating pcap files with short packet headers, set simpleShortHeader

3.2.1 2021/12/14
  - esproxy - handle sessions2 without prefix
  - capture - new parseHTTPHeaderValueMaxLen replaces hard coded 1024
  - viewer - some hunt fixes
  - viewer - switch from ES bool MUST to FILTER
  - viewer - increase elasticsearchScrollTimeout default
  - viewer - new AND arrays with ][ syntax vs OR arrays with []
  - viewer - fix --insecure which broke in 3.2.0
  - viewer - ES Nodes has new uptime stat
  - viewer - fix 3.x sending to remote cluster
  - viewer - disable periodic queries on multiviewer
  - viewer - history can always toggle open and show api
  - wise - fixed views that used require: not working
  - db.pl - sync-files, add-missing, and other fixes since 3.x

3.2.0 2021/12/07
  - release - node 14.18.2
  - release - remove daily.sh, setup a cron directly now
  - all - refactor some shared code into common directory
  - capture - fix memory leak with ip4 frags and packet q overflowing
  - capture - standardize on config error process exiting
  - capture - ietf quic improvements
  - tests - add some auth tests to test suite
  - viewer - jquery upgrade
  - viewer - help fields display improvements
  - viewer - support https urls in wise plugin (issue #1777)
  - viewer - fix history links with && not working
  - viewer - userAuthCreateTmpl improvements
  - viewer - fix cron and database bounding queries
  - viewer - fix settings page not loading on pre 3.x config
  - viewer - cyberchef didn't always load the packets

3.1.1 2021/10/13
  - release - node 14.18.1
  - addUser.js - fix not exiting on complete when certs defined
  - all - deal with usersElasticsearch being an array better
  - capture - increase max of pcapWriteSize, tpacketv3NumThreads
  - capture - decrease max of maxESConns, maxESRequests
  - viewer - fix vlan display (broke in 3.0.0)
  - viewer - Issue Query on Page Load "No" option changed to issue query if there is a search expression
  - viewer - fix position of value actions dropdown in spigraph table
  - wise - fix error msg about redundant parameters
  - wise - new mergeQuery setting for splunk

3.1.0 2021/10/04
  - all - support float field type
  - all - support Q-in-Q ether type
  - all - --insecure has consistent messaging now
  - all - Finally added elasticsearchBasicAuth/usersElasticsearchBasicAuth can be
          user:pass or base64(user:pass)
  - capture - s3 writer uses IMDSv2 (thanks fj604)
  - capture - dscp src/dst (issue #1626)
  - capture - refactor how udp tunnels are added, just normal parsers now
  - capture - initial GENEVE, VXLAN-GPE support
  - capture - initial IETF QUIC support
  - capture - fix interfaceOps crash (issue #1763)
  - release - much improved arkime_config_interfaces.sh (thanks arkaØm)
  - release - node 14.18.0
  - viewer - stop upload menu showing up when empty command
  - viewer - improve first load time by spliting bundle and lazy load items
  - viewer - combine multiple calls from UI into one call
  - viewer - added pcap expire debugging
  - viewer - uploadCommand can now use INSECURE-ORIGINALNAME to access uploaded filename
  - viewer - shortcut display improvements
  - viewer - shortcuts can be in arrays
  - viewer - shortcut wildcard support (issue #1554)
  - viewer - didn't decrypt pcap for large packets correctly (issue #1756)
  - viewer - support wiseURL for wise.js viewer plugin (issue #1758)
  - viewer - display "0" values
  - viewer - Test alert includes who requested it
  - viewer - fixed regex and floats not always working in array expressions
  - viewer - fix always putting cursor at end of input when selecting typeahead result
  - viewer - add typeahead results in search expression for values in a list
  - multies - support elasticsearchApiKey
  - multies - support scrolling and large queries/pagination
  - wise - handle empty config file on startup
  - wise - support ./ with value-actions
  - wise - support usersElasticsearchAPIKey
  - esproxy - elasticsearchAPIKey and elasticsearchBasicAuth support

3.0.0 2021/08/18
  - BREAKING - Elasticsearch - ES 7.10.0 or later required
  - BREAKING - if not using a ES prefix, the prefix arkime_ will now be used
  - BREAKING - multies - multiESNodes requires a name: and prefix: attribute per entry
  - BREAKING - wise - custom sources will need to be modified
  - BREAKING - wise - redis urls have a new standard format
  - BREAKING - wise - for json data keyColumn has been renamed keyPath
  - BREAKING - wise - now lower case lotermfield and upper case uptermfield fields
  - BREAKING - capture - override-ips will no longer have leading 0s for ASN
  - release - curl 7.78.0, node 14.17.5, glib 2.68.3, yara 4.0.2, lua 5.3.6, maxmind 1.4.3, nghttp2 1.44.0
  - capture - search for GeoIP files first in /var/lib/GeoIP
  - capture - fixed possible ABR with time parsing
  - capture - fixed memory leak with dns bad hostname parsing
  - capture - new classifier for nfs and several rpc protocols
  - capture - handle larger oracle connect msgs better
  - capture - parse small http basic auth headers correctly
  - capture - rule matches can now be logged
  - capture - new localPcapIndex setting to enable pcap index on capture node instead of ES
  - capture - write long open tcp sessions every tcpSaveTimeout even if no syn
  - capture - fixed possible memory corruption with --flush option
  - capture - check max packet length in more places
  - capture - parse proxy-authorization header (PR #1651)
  - db.pl - new urlinfile://filepath where elasticsearch url is the first line of filepath file
  - db.pl - fix history mapping issue
  - viewer - add POST version session query APIs to support long expressions
             old GET versions still work
  - viewer - reorganize and standardize APIs
  - viewer - put npm scripts and common npm packages at top level
  - viewer - allow viewing of large encrypted pcap files (issue #1555)
  - viewer - can find nodes for pcap based on --host
  - viewer - in multiviewer mode can now select which clusters to search (PR #1325)
  - viewer - fix addTag/removeTag with multiviewer (PR #1556)
  - viewer - can modify some sessions2 template from esadmin tab
  - viewer - can modify entire shortcuts now
  - viewer - spigraph visualization improvements
  - viewer - Can set watermark settings again
  - viewer - Start moloch -> arkime cookie changes
  - viewer - dark theme improvements and new themes
  - viewer - can now toggle on/off capture start times
  - viewer - improve toolbar for packet display
  - viewer - standardize on . ipv6 and : ipv4 port separator
  - viewer - send shallower queries to ES when possible
  - viewer - fix cron queries when using autoGenerateId
  - viewer - improve session settings across sessions
  - viewer - fix multiple requests when changing views and start/stop times
  - viewer - fix setting user permissions not applying until page reload
  - viewer - improve column resizing
  - viewer - add button to open sessions cron query tagged
  - viewer - rename cron queries to periodic queries, fix bugs, and add data (created time, creator userId, last run time, enabled/disabled time)
  - viewer - add create periodic query to action menu dropdown
  - viewer - notifier links to results
  - viewer - notifier displays more data (creator userId, created time, last updated time)
  - viewer - cancel hunts & remove hunt name and id from sessions
  - viewer - shortcuts sync across all clusters if usersElasticsearch and cronQueries is set
  - viewer - monitor cert and key files and reload them if they change
  - viewer - display http request method in history page
  - viewer - add bad status codes for failing to fetch pcap
  - viewer - fix uncompress packets by requesting all packets
  - wise - new config UI, enable with --webconfig
  - wise - more moloch->arkime changes
  - wise - for json data can now set arrayPath for start of where to parse
  - wise - new nlasticsearchfile type
  - wise - threatstream results now cached
  - wise - support memcached for cache
  - wise - new urlinfile://filepath where config is the first line of filepath file
  - wise - help page
  - wise - valueactions can be stored in flat file, redis or elasticsearch
  - all - renamed rightclicks to valueactions
  - all - many typos fixed
  - all - support Elasticsearch API Keys (elasticsearchAPIKey setting)
  - esproxy - first version, see https://arkime.com/esproxy

2.7.1 2020/12/01
  - release - glib 2.66.2, curl 7.73.0, nghttp2 1.42.0
  - wise - fix UI queries hanging
  - viewer - fix anonymous user settings not saving
  - viewer - fix lastUsed time not always saving to ES
  - capture - new packet dedup feature https://arkime.com/settings#packet-deduplication-settings
  - capture - close pfring on exit (issue #1538)
  - capture - fix http2 parsing crash
  - db - Moloch to Arkime text fixes

2.7.0 2020/11/18
  - NOTICE - Requires ES 7.4 or newer
  - NOTICE - Moloch to Arkime rebranding in UI, everything else still Moloch
  - all - ES 7 updates, fix most depreciated warnings (mappings/templates still remain)
  - viewer - fix mpls decoding
  - viewer - new themes and logo selection
  - capture - fix http CONNECT response parsing
  - capture - New pcap-over-ip reader support
  - db - can import gz files directly now
  - db - fix issues with version importing

2.4.2 2020/11/10
  - NOTICE - db.pl upgrade is required
  - NOTICE - this is the last version to support ES 6
  - release - node 12.19.0
  - viewer - support utf8 chars in content-disposition
  - viewer - add capture process restart to timeline graphs
  - viewer - add "bookmarks"
             apply a view's expression to the search input without issuing a query
  - viewer - fix anonymous users settings not being saved
  - viewer - share hunts between users
  - viewer - move all common client bundling, scripts, and npm modules to top level
  - viewer - display business hours on sessions timeline graph
  - viewer - fix multi mpls header decoding
  - viewer - fix viewer crashing when pcap file not available
  - viewer - new getSessionBySearch setting
  - viewer - decode vxlan packets better
  - viewer - add help icon
  - viewer - added startTime and runningTime capture stats
  - capture - QUIC version 5x detection
  - capture - smtp decoding handles clients that break utf8 section incorrectly
  - capture - fix a json parsing fail would cause next json parse to fail even if good
  - capture - support 0x6558 Ether Bridging
  - wise - threatstream improvements when using the sqlite db
  - db - fix rm-node to delete over 10k items, and bad count display
  - tests - use our oui/rir files

2.4.1 2020/09/28
  - NOTICE - db.pl upgrade is required
  - NOTICE - the elasticsearch and usersElasticsearch variables must start with http:// or https://
  - release - node 12.18.4
  - viewer - fixed export pcap from actions menu not working
  - viewer - capture stats/graph now uses regex instead of wildcard
  - viewer - support -reindex indices
  - viewer - log more info when can't open a file
  - viewer - lastpass boxes removed
  - viewer - can now edit ILM values from ES Admin tab if ./db.pl ilm has been used previously
  - viewer - handle hunts with bad regex better
  - viewer - change capture stats default length to 200
  - viewer - fix password change with aes256Encryption turned on
  - viewer - handle hunts when nodes are down better
  - wise - UI improvements
  - wise - theatstream mode sqlite3 no longer copies the db, use sqlite3-copy for old behaviour
  - parliament - show bits instead of bytes
  - db - new reindex command
  - capture - http2 header fields were not always indexed correctly
  - capture - fix g_hash_table_contains warning
  - capture - rules can use special ip values ipv4 and ipv6 now
  - moloch_update_geo.sh - fix possible security issue


2.4.0 2020/08/25
  - NOTE - RHEL/Centos 6 is no longer supported, Node 12 required
  - NOTE - New encoding of packetPos, set gapPacketPos=false for old encoding
  - NOTE - 2.4.x will be the last versions to support ES 6
  - release - node 12.18.2, glib 2.64.5, curl 7.72.0
  - release - Ubuntu 20 support
  - viewer - aes256Encryption now defaults to true
  - viewer - added a clear cache button to ES Admin tab
  - viewer - quote expressions with [ or ] in them
  - viewer - add button to only show data nodes on ES Nodes tab
  - viewer - files tab can now show the packet pos encoding
  - viewer - ES Indices tab can now show the avg doc size per index
  - viewer - ES Nodes tab can now show shards and segments per node
  - capture - http2 decoding for PRI * h2 sessions
  - capture - set http2 protocol when alpn is h2
  - capture - upgrade h2c http2 decoding
  - capture - no longer use internal libpcap function
  - capture - simple writer supports maxFileTimeM (PR #1506)
  - capture - new packetPos encoding saves 10%-20% overall ES space
  - capture - remove old disk writer methods, use simple or simple-nodirect now
  - wise - simple UI
  - wise - support json file format config files

2.3.2 2020/06/29
  - NOTE - 2.3.x will be the last version to support RHEL/Centos 6
  - release - node 10.21.0
  - capture - minor tcp dns parsing performance improvement
  - capture - refactor some code to be more type safe
  - capture - deal with bad utf8/puny in dns and altnames
  - viewer - warn at starting about missing ./vueapp/dist/index.html
  - viewer - can now use db:<dbFieldName> in expressions (PR #1463)
  - viewer - if esAdminUsers isn't set, ES Admin tab now shows up for admins
  - viewer - ES Nodes can display molochzone attribute now
  - viewer - fixed some Users tab issues
  - viewer - fix percentage sorting on ES Recovery tab
  - viewer - "right click" actions can how show text in menu with fetch actionType
  - viewer - "Reverse DNS" menu option on ips

2.3.1 2020/05/27
  - all - Lots of changes to support node 12 in the future (thanks rnbwdsh)
  - viewer - fix bug where the next query after an empty query might hang the UI
  - viewer - use the same eslint as the UI & parliament, lots of lines changed
  - viewer - can now modify or delete a view from the popup
  - viewer - fixed so non admins can cancel their searches again
  - viewer - fixed columns not always loading with views
  - viewer - when user creates a view it will auto switch
  - viewer - does basic ip validation in queries
  - viewer - fixed users tab header being hidden
  - capture - fixed out of bounds read in smtp parsing
  - capture - Lowered the default number of ES retries to 2, added new
              esMaxRetries setting
  - wise - upgraded sqlite version and changed from hashtable to Map (thanks rnbwdsh)
  - db.pl - The info command will now display estimate for how many days can be stored

2.3.0 2020/05/06
  - release - CyberChef 9.16.2, node 10.20.1, daq 2.0.7
  - viewer - set content-type for cyberchef files
  - viewer - add support for caTrustFile to addUser and multies
  - viewer - can now select to show any integer field in graphs, set on the settings page
  - viewer - graph/header can now be pinned to not scroll off page
  - viewer - most navbars can be collapsed and hidden
  - viewer - mouse over in graphs now show total values too
  - viewer - fixed left/right keys not working in search bar after visiting stats page
  - viewer - support cancel for multies
  - viewer - cleaned up some of the Help docs
  - capture - new parsers arp, bgp, igmp, isis, lldp, ospf, pim,
  - capture - protocol parsing code has been refactored, can now write parsers
              of ethernet and other ip protocols
  - capture - new disableParsers, default of arp.so
  - capture - new unkEthernet, unkIpProtocol protocols
  - capture - support QUIC version 46
  - capture - new esBulkQuery setting to override the /bulk call
  - capture - added some more lua examples (thanks Antipokemon)
  - wise - threatstream fixes to be nicer to the sql database
  - all - switch most ES apis to typeless format

2.2.3 2020/03/09
  - viewer - Experimental treemap view in spigraph
  - viewer - Hunts now retry talking to failed remote nodes
  - viewer - Completed Hunts have a repeat button
  - viewer - Fix some Hunt stat and display issues
  - viewer - Fixed Hunts/Tags working with ILM
  - viewer - Fixed notifier issues and issue #1365
  - viewer - Increase navbar contrast
  - viewer - Spiview should be faster loading data
  - viewer - Debug now prints out config vars like capture
  - release - Fix lua.so not being included with builds
  - capture - Fix "-r -" not working
  - parliament - Ignored issues should remain unless deleted
  - db - Can set sessions refresh interval

2.2.2 2020/02/18
  - release - node 10.19.0
  - capture - fix SYN retrans handling
  - capture - New tcphealthcheck plugin (thanks fj604)
  - capture - support communityId field in rules/wise
  - capture - fixed drop stats for long running systems
  - viewer - Fix decode crash (thanks mammo0)
  - viewer - experimental pie chart in spigraph
  - viewer - experimental table view in spigraph
  - viewer - fix viewer crash when hunting fake sessions (issue #1374)
  - viewer - fix capture stats sort
  - viewer - new accessLogFormat, accessLogSuppressPaths settings to
             better control logging (issue #1375)
  - viewer - do a better job decoding http 100 continue msgs
  - decryptPcap.js - can now decrypt Moloch encrypted pcap files to stdout
  - s3 - Fixes the problem where the s3 token expires during a capture (issue #1370)
  - s3 - more logging on errors
  - s3 - new s3Host setting (thank jc2k)
  - all - debug can be set in config file, used if no command line debug args

2.2.1 2020/01/21
  - capture - fix --skip not working with ES 7.x
  - capture - update TLS ciphers
  - capture - increase offlineDispatchAfter default to 2500
  - capture - cert decode publicAlgorithm and curve
  - db - optimize-admin doesn't wait for other optimizations to finish
  - lua - save/pre_save callbacks, can now get most fields
  - viewer - fix viewer notifiers (issue #1361)


2.2.0 2020/01/13
  - NOTE - Elasticsearch 6.7.x is no longer supported
  - NOTE - MaxMind now requires an account, set up your geoipupdate script
           https://molo.ch/faq#maxmind

  - release - node 10.18.1, yara 3.11.0, curl 7.68.0
  - release - Configure now installs elasticsearch 7.5.1
  - viewer - New aes256Encryption option to upgrade encryption, all
             viewers must be on 2.2.0 or later before upgrading
  - viewer - shrink operation deletes old index now
  - viewer - Querying was sometimes limited to 20000 items (or less)
  - viewer - Sending sessions between clusters didn't allow pcap to be viewed
             on receiving side
  - viewer - Intersection export allows editing of fields
  - viewer - Panning graph left/right allows selection of how much
  - viewer - Refresh interval on spigraph page increments time (if it's a date range)
  - capture - geoLite2ASN and geoLite2Country are now semicolon separated
              lists.  The first one that exists will be used or warning
              printed.  To disable warning set to blank.
  - capture - disable the 100-Continue feature of curl to reduce bulk errors
  - capture - smtp parse now maps a few encodings to standards glib understands
  - s3 - support maxFileTimeM
  - db - support creating ILM policies and assigning them for sessions2 and history
  - db - new optimize-admin that only optimizes admin indices
  - parliament - Click on ES health goes to ES Nodes tab

2.1.2 2019/12/16
  - capture - no longer check in configure scripts, use autoreconf (thanks martinpaljak)
  - capture - new http header raw callback for plugins (thanks pjsg)
  - lua - Improvements and new sample script (thanks pjsg)
  - viewer - more cyberchef fixes
  - viewer - increased timeout on indexing
  - viewer - show menu/protocol column on sessions page even if there are no
             visible columns (issue #1337)
  - parliament - make sure good config before writing (issue #1181)

2.1.1 2019/12/09
  - release - cyberchef 9.11.7
  - wise - fix view duplication when reload tagger file (#1315)
  - capture - string fields created with wise/custom-fields are now assumed utf8
  - capture - term signal handled better
  - s3 - handle longer tokens and path vs host access
  - viewer - support -o option to override config file like capture has
  - viewer - new "ES Admin" tab, enable with esAdminUsers= in config.ini
  - viewer - Hopefully fix cyberchef integration on all browsers
  - viewer - better shrink index support for viewing pcap
  - viewer - anonymous should work better for more features
  - viewer - work around ES slow _count API in 7.x
  - viewer - hunts support views better
  - db - new warmkind option for specifying what units the warm number is in
  - db - fix versionNumber printing

2.1.0 2019/11/19
  - NOTE: All viewers must be 2.1 or later for them to communicate.  If not
          upgrading at once set s2sSignedAuth=false in default section of config.ini
  - release - node 10.16.3, curl 7.66.0, glib 2.59.0, libpcap 1.9.1
  - release - remove ubuntu 14 builds
  - release - initial centos8 build
  - db - new shrink command
  - db - new --gz option to compress backups
  - capture - support named pipes better (issue #1169)
  - capture - New email.smtpHello field
  - capture - fields created with wise/custom-fields are now set across
              linked sessions by default now
  - capture - deal with extra long config values in more places
  - capture - snf improvements
  - viewer - default max aggregation size is 10000 to work with ES 7.x OOTB,
             new maxAggSize setting
  - viewer - added right-click replacer for %DBFIELD% (thanks tlacuache)
  - viewer - display JA3s and hassh
  - viewer - support file expression in more places (issue #1172)
  - viewer - fix files date display (issue #1164)
  - viewer - csp header support
  - viewer - Fix some XSS/rXSS by setting correct content type
  - viewer - Improve permission checking
  - viewer - Use RE2 for regex
  - viewer - shortcuts can be locked from changes
  - wise - switch to ioredis implementation so clusters/sentinel works
  - s3 - many fixes (thanks pjsg)
  - s3 - support compressing pcap when s3WriteGzip is set to true (thanks pjsg)
  - s3 - can fetch data from metadata service (thanks pjsg)

2.0.1 2019/09/09
  - release - cyberchef 9.4.0
  - capture - label TLS 1.3 sessions correctly (issue #1137)
  - capture - New simpleMaxQ setting to control max disk Q
  - capture - http CONNECT method will now classify payload (issue #1153)
  - capture - Initial dtls support
  - viewer - cancel current ES query on new query
  - viewer - fix connections page timezone
  - viewer - fix not auto quoting all expressions (issue #1146)
  - viewer - fix security warnings

2.0.0 2019/08/19
  - NOTICE: This versions requires ES 6.7.x (6.8.2+/7.3+ recommended) or later
  - NOTICE: db.pl upgrade is required, see https://molo.ch/faq#how_do_i_upgrade_to_moloch_2
  - release - cyberchef 8.30.0, node 10.16.2, yara 3.10.0
  - release - include sample headers parsing and turn them on by default
  - release - easybutton supports osx
  - all - Fix some elasticsearch deprecation warnings
  - all - elasticsearch 7 support
  - db - backup command now saves meta data so restore can do a rollback (thanks codesniffer)
  - db - improve optimize to deal with connection closed better
  - parliament - Can configure multiple of each type of notifier
  - viewer - Can display pcap retention in Capture Stats tab
  - viewer - Added uploadFileSizeLimit
  - viewer - Can interact with users in multiES if usersElasticsearch is set
  - viewer - Can just delete SPI
  - viewer - Added shortcuts feature
  - viewer - add bytes as a graphing choice
  - viewer - support ip == ipv4 and ip == ipv6 expressions
  - viewer - pivot dropdown option in spiview (issue #1135)
  - viewer - optional millisecond display
  - viewer - Support view parameter for unique/multiunique
  - viewer - Support ES client auth and insecure better (thanks Scott)
  - viewer - Lots of stats summing, avg, sorting fixes
  - capture - Initial ipv6 gtp support
  - capture - no longer send packet lengths to ES by default (enablePacketLen)
  - capture - add truncated-pcap tag to sessions where all pcap isn't written
  - capture - fixed ja3s mishandling of 10/11 extension types (thanks Norwegian Healthcare CERT)
  - capture - fixed ja3 mishandling of 11 extension types (thanks Norwegian Healthcare CERT)
  - capture - Added startsWith,contains,endsWith rule expression modifier
  - capture - honor the caTrustFile directive (thanks Matt)
  - capture - fix data bytes calculations for icmp/udp (thanks Brian)
  - capture - initial vxlan support
  - capture - Myricom/AFPacket improvements (thanks Scott)
  - capture - updates to classifiers: telnet, mpls
  - suricata - support timezones and slashes in signatures better
  - suricata - support huge alert lines
  - wise - support arrays for json elements

1.8.0 2019/04/03
  - NOTICE: This will be the last version to support ES 5
  - NOTICE: db.pl upgrade is required
  - all - support tokens for host.*/http.uri/http.useragent field
  - viewer - should output csv with commas in fields correctly
  - viewer - new Show Packets view in session detail
  - viewer - map show xff countries
  - capture - libfuzzer fixes
  - capture - fix core on exit if a pcapDir doesn't exist (issue #1030)
  - viewer - new elasticsearchTimeout var that is used with ES queries
  - viewer - can now limit query time frame per user
  - viewer - node stats now paginates correctly
  - viewer - support hsts (issue #853)
  - viewer - support simple range queries field == min-max (no spaces)
  - viewer - Users page refactor

1.7.1 2019/02/14
  - NOTICE: db.pl upgrade is required
  - viewer - upgrade to d3 v5 for connections page
  - viewer - typeahead history for spigraph/connections
  - viewer - stats tasks page has a num item selector now
  - viewer - welcome message for new users
  - viewer - save the last time a user used moloch
  - viewer - two --debug will display why proxying traffic
  - viewer - connections now uses ipv6.port and ipv4:port
  - viewer - fix date/time picker timezone and input bugs
  - wise - support json paths
  - wise - improve alienvault loading
  - capture - more tcpflags fields can be matched with rules
  - capture - print more stats at exit with --debug
  - capture - fix small bpf memory leak
  - capture - rules can support most .cnt fields
  - capture - fix OBR if cert has no serial
  - capture - libfuzzer support and initial fixes
  - parliament - add no alert cluster type
  - parliament - remove selected acknowledged issues
  - parliament - add help page


1.7.0 2019/01/17
  - NOTICE: db.pl upgrade is required
  - release - node 8.15.0, cyberchef
  - capture - new cert remainingDays field
  - capture - new tcp initRTT field
  - viewer - cron query notifications (issue #489)
  - viewer - can't use es scroll api with "from" (issue #981)
  - viewer - Export CSV uses the columns shown
  - viewer - field history for search expression (issue #595)
  - viewer - fix date/time picker not using user set timezone (issue #977)
  - viewer - don’t display undefined or empty field values
  - viewer - fix timezone parsing in session detail date field values
  - viewer - show error if using an outdated browser (issue #980)
  - viewer - export results intersection
  - viewer - add clickable labels to the info column
  - viewer - reset the width of the session table columns when switching back to the default
  - parliament - search and page results on the issues page (issues #982 and #983)
  - parliament - add a length of time threshold for “low packets” issues (issue #968)
  - capture - Fixed corrupt file sequence numbers being used when
              when ES is under heavy load
  - capture - Fix importing more then 256 files at once not working correctly (issue #984)
  - all - communityId support for tcp/udp (issue #966)
  - capture - In live capture clean up sessions even if no packets are being received
  - db - improve expire efficiency
  - capture - fix elasticsearch classifier
  - capture - for offline pcap honor umask when --copy is used (issue #976)
  - viewer - Fix some rXSS, thanks Esben Sparre Andreasen of Semmle Security Research Team

1.6.2 2018/12/07
  - NOTICE: db.pl upgrade is required
  - suricata - fix crash when signature name > 128 characters long
  - suricata - fix severity parsing (again)
  - capture - fix possible crash when exporting invalid utf8
  - db - support new --shardsPerNode option
  - viewer - don't issue search when closing the date/time pickers
  - viewer - download packets src/dst bytes img
  - viewer - option to show timezone with every timestamp
  - viewer - added new user permissions (hideStats, hideFiles, hidePcap, and disablePcapDownload)
  - parliament - add option to provide link to dashboard in alert notifications
  - viewer - configure connection node/link popup data
  - release - build snf plugin with screwdriver
  - capture - fix tls parser infinite loop
  - viewer - can customize fields in the info column
  - viewer - new es recovery tab
  - viewer - stats page shows when data is being loaded from server

1.6.1 2018/11/06
  - NOTICE: db.pl upgrade is required
  - capture - ja3s support (issue #949)
  - capture - hassh support (issue #950)
  - capture - simpleKEKId can be a template
  - all - Certificate org names can be an array now
  - wise - reverse dns supports servers setting
  - all - new written/unwritten stats to see how much Moloch has written or
          not written to disk
  - all - don't index packet positions or packet lengths in ES

1.6.0 2018/10/29
  - NOTICE: db.pl upgrade is required
  - release - glib 2.56.2, yara 3.8.1, curl 7.61.1, lua 3.3.5, node 8.12.0
  - db - expire checks min lastPacket in each session2 like curator, not just
         based on name
  - wise - support any field for ES WISE source
  - viewer - packet search (hunt)
  - viewer - admins can see forced expression for users in history
  - viewer - option to add sessions table column configuration to a view
  - viewer - files and stats tables can be customized
  - suricata - parse severity
  - capture - new _dontCheckYara rule ops
  - parliament - add --debug option
  - parliament - add --dasboardOnly flag
  - capture - set vlan field for afpacket
  - capture - new setting parseHTTPRequestHeaderAll, which will parse ALL request
              headers not already parsed into 1 ES field (pr #914)
  - capture - new setting parseHTTPResponseHeaderAll, which will parse ALL response
              headers not already parsed into 1 ES field (pr #914)
  - capture - new setting parseSMTPHeaderAll, which will parse ALL email headers
              not already parsed into 1 ES field (pr #914)
  - capture - new setting parseDNSRecordAll, which will parse a full DNS record
              into multiple new ES fields (pr #914)
  - viewer - show shortcuts on shift
  - capture - initial gtp tunnel support (issue #926)
  - wise - new wiseLogEvery to control how often plugin logs (0 disables)
  - capture - experimental autoGenerateId config to use ES auto generated ids
  - viewer - Ability to download files based on hash (pr #927)
  - viewer - Can resize/save columns (issue #909)
  - multiviewer - Can save user settings and such (pr #935)
  - viewer - Can share views with all other users
  - db.pl - New backup/restore commands, saves everything but sessions

1.5.3 2018/09/10
  - release - libpcap 1.9.0
  - all - new hourly[2348]/hourly12 rotateIndex
  - all - deal with talking to multiple wise servers better
  - all - --insecure option
  - all - use package-lock.json so all builds use the same packages
  - viewer - fix some spiview display issues (dns ip, email headers)
  - viewer - fix upload command tags (issue #888)
  - viewer - aes-256-ctr: fix issues decoding larger files
  - viewer - set rejectUnauthorized for ES connections (issue #894)
  - viewer - fix some payloads not displaying for css reasons
  - viewer - added zoom buttons to connections
  - viewer - keyboard shortcuts
  - capture - require gnu99 supporting compiler
  - capture - if single tcp data packet left at save time, try and classify it (issue #880)
  - capture - for live captures prevent out of order stats records
  - capture - aes-256-ctr: iv is 12B, limit maxFileSizeG to 64G, dek is more random
  - capture - Added corrupt setting to saveUnknownPackets
  - capture - new -o option to override config file from command line
  - capture - trim leading/trailing whitespace from config options
  - capture - new --nostats option to stop stats from being sent to ES
  - capture - fix http socket leak on errors
  - capture - new -F option to specify files that contain a list of pcap files to process
  - capture - new --reprocess option that won't create a new file entry (but
              will duplicate SPI data)
  - capture - add IPPORT_DROPPED count to stats log
  - capture - fix some possible bad memory reads in oracle/radius/http parsers
  - capture - fix some possible integer overflow issues
  - capture - fix tcp sequence number issues
  - parliament - uses Vue now
  - parliament - support email alerts
  - parliament - new edit slider to show edit buttons
  - parliament - many improvements how issues work

1.5.2 2018/07/26
  - capture - new custom-fields section
  - viewer - new custom-views section
  - capture - fix for inplace pcap ingestion not displaying pcap in viewer, introduced in 1.5.0
  - capture - support QUIC version >= 40
  - release - Build Ubuntu 18.04 version
  - wise - fixed sources that didn't register at startup

1.5.1 2018/07/23
  - capture - fix ipv6 sctp hang
  - viewer - added back many tooltips
  - viewer - fix crash when node doesn't exist
  - viewer - fixed some fields not showing up
  - snf - new config snfFlags
  - viewer - fix sorting by a column that isn't in all indices
  - capture - memory leak fix
  - suricata - keep alerts for suricataExpireMinutes setting

1.5.0 2018/07/16
  - BREAKING: wiseCache redis name changes
  - viewer - sessions, spiview, spigraph, connections, help, users, history pages implemented
             in Vue instead of AngularJS
  - viewer - split stats capture graphs/stats into 2 tabs
  - viewer - stats now has sort option
  - capture - new maxTcpOutOfOrderPackets setting, default 256
  - capture - drophash supports v6 and saving
  - wise - support talking to wise over https, use wiseURL
  - capture - basic mqtt parsing
  - capture - rules reload without restarting
  - viewer/db - new hide-node/unhide-node commands to hide commands in capture stats
  - viewer - New queryAllIndices
  - multiviewer - no longer need to have the same rotateIndex everywhere
  - capture - initial saveUnknownPackets support
  - capture - new interfaceOps for ops per interface
  - capture - new filenameOps for ops per filename (issue #857)
  - s3 - use 1.0 field names
  - viewer - fix a case when decoding failed
  - all - ESP now has first packet capture if trackESP is set
  - capture - magicMode remove molochmagic and added both mode
  - wise - initial splunk source
  - capture - new suricata plugin
  - wise - [right-click] with no colon now loads directly from wise.ini
  - capture - decode dns punycode into dns.host, dns.puny has original
  - capture - yaraEveryPacket (default true) when false only does first packets
  - capture - yaraFastMode (default true) when false turns off fast mode
  - viewer - switch to javascript png implementation
  - all - added some GRE erspan support
  - viewer - support gt/lt queries for ip
  - capture/wise - can now configure what fields map to what wise queries and
                   send almost any field (issue #840)
  - all - added used space stat
  - all - changed free space stat to use 1000 based units
  - viewer - removed AngularJS, all pages implemented in Vue
  - capture - hsrp classify

1.1.1 2018/05/31
  - all - fix http.statuscode
  - capture - fix _dropByDst/_dropBySrc crash
  - capture - tcpflag are always counted (issue #849)
  - viewer - fix 10k sessions.json failure

1.1.0 2018/04/30
  - all - basic sctp capturing, no decoding (issue #828)
  - all - initial unencrypted 802.11 Data Frame support (issue #834)
  - db - new segments option to expire and optimize
  - release - curl, node, cyberchef
  - viewer - http.uri and host* allows pasting a URL and doing the right thing (pull #831)
  - capture - New logHTTPConnections setting (pull #749)
  - capture - new wiseExcludeDomains setting, used before sending to wiseService (issue #340)
              defaults to ".in-addr.arpa;.ip6.arpa"
  - wise - full ipv6 support
  - capture - basic sccp classify
  - all - initial frame relay support (issue #838)
  - all - initial 4 over 6 and 6 over 4 support
  - viewer - support fields=id for sessions.csv (issue #839)
  - reindex2 - added --pause option
  - viewer - more stats page fixes

1.0.0 2018/04/05
  - db - always update stats/dstats indices for now
  - parliament - fix es drop error msg
  - tests - make server everything has started before running tests

1.0.0-rc2 2018/03/29
  - viewer - Change default spiDataMaxIndices to 4 everywhere
  - viewer - work around for ES 6 issue https://github.com/elastic/elasticsearch/issues/27740
  - capture - fixed netflow plugin
  - tests - initial parliament tests

1.0.0-rc1 2018/03/20
  - viewer - minor stats page fixes
  - release - new top level package.json/node_modules to make package smaller

1.0.0-beta3 2018/03/15
  - viewer - stats page implemented in Vue instead of Angular
  - capture - some code clean and better thread safe counters
  - viewer - convert field names in saved column sets from pre 1.0

1.0.0-beta2 2018/03/08
  - capture - decode some dhcp
  - capture - tag a tls session with cert:self-signed
  - capture - reload geo, rir, yara and oui files without restarting (issue #692)
  - capture - remove yara 1.x support
  - viewer - cron jobs now use the timestamp time and not last packet time when choosing sessions to look at
             this means delay is shorter, although when upgrading to 1.0 some sessions will be not looked at.

1.0.0-beta1 2018/02/20
  - capture - calculate sha256 too (set supportSha256 tru)
  - wise - support sha256 lookups
  - capture - fix disable fields
  - capture - src/dst ip/port can be used to trigger rules now
  - capture - ip fields in rules can now be CIDR
  - capture - simple writer now flushes after 10 seconds of no writing
              there still can be pagesize bytes unwritten (issue #777)

1.0.0-alpha2 2018/01/31
  - Read alpha1 below
  - release - correct geo files
  - capture - set default geo file path

1.0.0-alpha1 2018/01/26
  - NOTICE: Supported ES Versions: 5.6.x, 6.x (for new installs)
  - NOTICE: hasheader for email/http for old sessions will not be migrated
  - all - rename all field names
  - all - no more analyzed ES fields, everything is a keyword field
  - all - full ipv6 support
  - all - tags index removed, tags/hasheader stored as first class fields
  - all - new reindex2 script to move from pre 1.0 to 1.0
  - capture - http uri field no longer starts with // (issue #732)
  - capture - use maxminddb instead of geoip now (issue #771)
  - all - Country codes are now 2 letters instead of 3 letters
  - release - node 8.9.4


0.50.1 2018/03/29
  - NOTICE: Supported ES Versions: >= 5.5.0, 6.x is NOT supported
  - release - upgrade curl, yara, glib
  - viewer - sessions.csv handle multiple fields parameters
  - parliament - better dismissing
  - all - new hourly6 rotateIndex, for every 6 hours
  - parliament - first version of alerts
  - parliament - rename server.js to parliament.js
  - wise - trim spaces after splitting config values
  - capture - better pop3 detection
  - capture - correctly lowercase user
  - release - added --install to easybutton (issue #812)
  - capture - basic memcache classify
  - viewer - disable TLS 1.0
  - viewer - ES scrolling should be much faster


0.50.0 2018/01/24
  - NOTICE: Supported ES Versions: >= 5.5.0, 6.x is NOT supported
  - viewer - Fixed CSV export of fields within objects (issue #790)
  - capture - Retry http requests on connect failures
  - capture - better SLL pcap support (issue #791)
  - capture - icmp code and type were swapped
  - viewer - shards tab can now exclude/include nodes/ips to move shards around
  - capture - removed ES check for http.compression since on default in ES 5
  - capture - clean up sockets better
  - db.pl - now default to a max of 24 shards
  - parliament - initial display of detected issues
  - parliament - move all calls behind /parliament to make easier to reverse proxy
  - viewer - users forceExpression handles special characters correctly again

0.20.2 2018/01/04
  - NOTICE: Supported ES Versions: 2.4.x, > 5.3.1, 6.x is NOT supported
  - viewer - upgrade elasticsearch-js
  - capture - new --host commandline option to specify how viewers should talk to host
  - capture - added classify: dhcp, dhcpv6, splunk, isakmp, aruba-papi
  - capture - improved classify: bitcoin, ntp, ssdp
  - capture - index first N (default 256) bytes of post bodies, controlled by maxReqBody setting
  - capture - more stats on packet processing/failures
  - viewer - cleanup sessionErro
  - viewer - remove dead code
  - tests - more viewer tests
  - viewer - upgrade Cyberchef to 6.8.0
  - capture - basic mpls stripping (issue #779)
  - viewer - start of esshards tab in stats
  - parliament - first version (can install with Configure --parliament)
  - wise - can now install with Configure --wise
  - release - node 6.12.3

0.20.1 2017/11/06
  - NOTICE: Supported ES Versions: 2.4.x, 5.1.2, 5.2.x, > 5.3.1, 5.4.x, 5.5.x, 5.6.x
  - viewer - graph hover now respects timezone setting (issue #757)
  - capture - decode icmp type/code (issue #751)
  - viewer - upgrade Cyberchef to 6.4.5
  - viewer - es indices tab (#761)
  - viewer - es tasks tab (#763)
  - capture - ssh parser crash fixed (introduced in 0.20.0)

0.20.0 2017/10/31
  - NOTICE: Supported ES Versions: 2.4.x, 5.1.2, 5.2.x, > 5.3.1, 5.4.x, 5.5.x, 5.6.x
  - NOTICE: db.pl upgrade is required
  - capture - added --packetcnt from @jmd1212
  - capture - handle monitor directory being empty
  - capture - basic fbzero parser as quic
  - capture - pjl, dcerpc detection
  - release - on ubuntu, plugins weren't loading dependencies correctly
  - viewer - made number of packets displayed setting accurate
  - release - move node install from release to easybutton (issue #720)
  - release - install ES 5
  - capture - initial SMTP BDAT support
  - viewer - initial history support
  - capture - new advanced setting maxMemPercentage that will abort capture if reached
  - capture - basic rip, nzsql detection
  - capture - improved quic, mysql detection
  - capture - plugins can now replace how SPI data is sent to ES
  - viewer - fixed right client menu not working (issue #740)
  - viewer - add/remove tags update tag count (PR #756)
  - viewer - support sessions resize better
  - release - use screwdriver to build and test
  - release - upgrade node version
  - viewer - fix EXISTS! being reformatted (issue #747)
  - viewer - Don't allow * by itself in expressions anymore, must use EXISTS!
  - viewer - removed babel, newer browsers required

0.19.2 2017/08/25
  - NOTICE: Supported ES Versions: 2.4.x, 5.1.2, 5.2.x, > 5.3.1, 5.4.x, 5.5.x, 5.6.x
  - NOTICE: Requires wiseService upgrade if using wise
  - capture - ja3 support (https://github.com/salesforce/ja3/) (issue #706)
  - viewer - spi view column sets (issue #713)
  - viewer - remove jade dependency since using pug now
  - release - node 6.x
  - viewer - fix world map button (issue #724)
  - tests - viewer tests are updated and all passing again
  - viewer - most session detail labels now have menus (issue #723)
  - s3 - fixed deadlock (issue #716)
  - wise - only allow 4096 waiting sessions
  - viewer - add top 10 countries to map (#564)
  - viewer - type ahead improvements, disable by default for multiviewer
  - snf - fix build (issue #719)
  - viewer - abbreviate large units for data bytes (issue #680)
  - viewer - add href to nav tab links (issue #651)
  - viewer - save spiview fields (issue #715)
  - easybutton - Upgrade yara, glib, curl versions
  - viewer - session columns are resizable (issue #676)
  - wise - ja3 support
  - capture - fixed capture crash when wiseService is restarted
  - release - build a better NOTICE file for binary releases
  - wise - don't crash on "null" json values
  - viewer - decode Basic auth values
  - viewer - ES scrolling should work better

0.19.1 2017/07/13
  - NOTICE: Supported ES Versions: 2.4.x, 5.1.2, 5.2.x, > 5.3.1, 5.4.x
  - viewer - stats bytes human readable format
  - capture - fix wise plugin crash
  - viewer - handle corrupt theme
  - capture - fix quic parser crash
  - release - libyaml as a dependency


0.19.0 2017/07/11
  - NOTICE: Supported ES Versions: 2.4.x, 5.1.2, 5.2.x, > 5.3.1, 5.4.x
  - viewer - remove old UI
  - viewer - CyberChef integration (must always add hex decoding)
  - viewer - spigraph sort and refreshing improvements
  - viewer - spiview fixed unique malform url
  - viewer - stats allow comma separated list
  - capture - rulesFiles and rules support
  - capture - fixed daq building
  - viewer - ES scrolling didn't work (issue #697)
  - easybutton - Upgrade yara, glib, geoip, curl versions
  - capture - fixed writer crash with --copy (issue #711)
  - viewer - lots of stats tab fixes (issue #629,#655)
  - viewer - setting for query on page load (issue #599)
  - viewer - don't sort unsortable columns (issue #593)
  - viewer - clipboard fixes (issue #707)

0.18.3 2017/05/25
  - NOTICE: Supported ES Versions: 2.4.x, 5.1.2, 5.2.x, > 5.3.1, 5.4.x
  - viewer - Other decodings (issues #684, #670)
  - viewer - Text lineup (issue #598)
  - wise - track average running time
  - viewer - session graph uses timezone setting
  - viewer - fixed cron query creation with forwarding failures
  - viewer - new serverSecret instead of passwordSecret for S2S
  - viewer - csv export uses visible columns in session table (issue #601)
  - viewer - stats page improvements (issue #682)
  - viewer - do a better job on quoting expressions (issue #694)
  - viewer - remove duplicate TLS section
  - viewer - back button works better with new UI
  - viewer - fixed connections query size (issue #685)
  - viewer - Real SPA (issue #664)
  - viewer - Align email header (issue #690)
  - viewer - Fixed email query generation (issue #689)
  - viewer - spigraph copy/paste (issue #646)
  - db - handle _optimize vs _forcemerge

0.18.2 2017/04/16
  - NOTICE: Supported ES Versions: 2.4.x, 5.1.2, 5.2.x, > 5.3.1, 5.4.x
  - capture - New snapLen variable, by default 16384
  - release - Configure improvements
  - release - ethtool startup commands moved to moloch_config_interfaces.sh
  - viewer - custom themes
  - viewer - fix clickable session field off-focusing too easily
  - viewer - can cancel spiview loads (issue #637)
  - viewer - expose session length in pagination select box (issue #677)
  - viewer - fix spiview not updating (issue #656)
  - viewer - type ahead fixes/dismiss (issue #591)
  - viewer - apply search expression to url (issue #649)
  - viewer - display array values in sessions correctly (issue #625)
  - viewer - fix broken node display in stats (issue #672)
  - viewer - permalink fixes (issue #673)
  - viewer - spigraph field typeahead fixes (issues #647)
  - viewer - connections field typeahead fixes (issues #675)
  - viewer - display when packets are rendering
  - viewer - make sorting icons consistent
  - viewer - connections tab links are rendered correctly (issue #641)
  - viewer - make sure connections popup renders inside view (issue #644)
  - capture - support ES basic auth (issue #679)
  - release - Configure supports multiple interfaces
  - release - only use systemd files if systemctl and /etc/systemd exists

0.18.1 2017/03/28
  - NOTICE: Supported ES Versions: 2.4.x, 5.1.2, 5.2.x (5.3.0 is NOT supported)
  - release - node 4.8.1, lua 5.3.4, curl 7.53.1, glib2 2.52.0
  - capture - handle certs with after dates before the before date
  - capture - actually truncate urls, previous fix didn't work (issue #458, #667)
  - capture - handle certs with pre epoch times
  - capture - more magicMode basic detections
  - db - Handle timeouts and nodeNames better with upgrading from db version 30 to 34
  - capture - fix race condition when quitting and processing unsaved sessions

0.18.0 2017/03/21
  - NOTICE: Upgrading to 0.18 requires an outage for db.pl upgrade (~5 min)
  - NOTICE: Must upgrade wiseService BEFORE upgrading moloch-capture.
            New 0.18.0 wiseService can be used with older moloch-capture.
  - NOTICE: db.pl upgrade REQUIRES *ALL* moloch-capture to be down
  - NOTICE: Supported ES Versions: 2.4.x, 5.1.2, 5.2.x (5.3.0 is NOT supported)
    ES 5 users READ: https://molo.ch/faq#how_do_i_upgrade_to_es_5x
  - NOTICE: 0.18.0 has a new look and feel. Some features have been added, removed,
    or temporarily are missing.  Feedback using slack or github issues welcome.
  - wise - md5 lookups now associated with contentType
  - wise - virustotal support
  - capture - contentType now sent to wise for md5 lookups
  - db - all indices except sessions-* are reindex for ES5 support
  - capture - all readers must use batch interface
  - multi - fixed tags for new ui /detail and added tests
  - viewer - files tab uses new ui
  - viewer - users tab uses new ui
  - viewer - stats tab uses new ui (/stats.old available temporarily)
  - viewer - sessions tab uses new ui (/sessions.old available temporarily)
  - viewer - newUI setting removed
  - viewer - spiview tab uses new ui (/spiview.old available temporarily)
  - viewer - connections tab uses new ui (/connections.old available temporarily)
  - capture - pcapWriteMethod=simple-nodirect uses the simple writer without direct
              writes.  Required for some file systems like zfs
  - viewer - spigraph tab uses new ui (/spigraph.old available temporarily)
  - capture - tpacketv3 handles multiple interfaces correctly (issue #658)
  - easybutton - singlehost and config removed, build remains for now
                 make install & make config should work
  - capture -

0.17.1 2017/01/30
  - NOTICE: ES 2.4 or ES 5.1.2 required (ES 5.x isn't recommended for production yet)
    ES 5 users READ: https://molo.ch/faq#how_do_i_upgrade_to_es_5x
  - NOTICE: Can only update directly from Moloch 0.11.1 or later
  - capture - handle missing syn/ack better
  - capture - better mongo detection
  - db - dstats_2 and stats_v1 now use date for time for kibana support, also prepares for ES 5 upgrade
  - capture - some arm64 fixes (issue #584)
  - viewer - new settings page
  - capture - tpacketv3 no longer requires a bpf
  - capture - pfring uses batch packet api
  - capture - fix libpcap multiple interface crash (issue #610)
  - release - Configure improvements

0.17.0 2017/01/05
  - NOTICE: npm update required
  - NOTICE: ES 2.4.x required
  - NOTICE: Last version that can be updated directly from Moloch 0.11.0 or earlier
  - viewer - New sessions UI (newUI=true)
  - all - Initial ES 5.0 support (do not use in production!)
  - all - Refactor many ES calls to remove depreciated syntax
  - viewer - Handle multiple query parameters better
  - WISE - basic elasticsearch source
  - all - Initial pcap encoding support, variables
    * simpleEncoding: aes-256-ctr or xor-2048
    * simpleKEKId - The kek id to use from the keks section
    * [keks] - A section with multiple kekid=passwords
  - capture - Fixed yara 1.7 multithread crash (issue #568)
  - capture - Handle frag gre with frag ip inside
  - viewer - New Help UI (based on new ui)
  - viewer - New bounding select box
  - viewer - Fix clicking map not applying query expression
  - db - New sync-files which does both add/rm missing faster
  - viewer - Add column menus
  - viewer - Fix reordering columns
  - viewer - Fix unnecessary whitespace when copying values from session table
  - viewer - Add IP:Port option to field menus
  - viewer - Permalink adds "openAll=1" parameter
  - capture - mysql tls parser
  - capture - llmnr and mdns
  - capture - version command line option prints library versions too
  - release - GeoIP 1.6.9, curl 7.52.1, pcap 1.8.1, glib 2.50.2, node 4.6.2
  - capture - Use inotify directly since glib2 monitor doesn't expose close write
  - capture - support yara 3.5 (issue #521)
  - capture - new --op option to set any field (issue #412)
  - capture - added dontSaveSPI=1 support to tagger/wise to not save SPI data (issue #505)
  - capture - basic kafka, dropbox-lan-sync detection
  - capture - new scrubspi plugin
  - viewer - Apply user setting timezone
  - viewer - Add "EXISTS!" to search expression typeahead results
  - viewer - split session spi data and pcap loading into two apis

0.16.1 2016/11/28
  - NOTICE: db.pl upgrade is required
  - capture - out-of-order and acked-unseen-segment tags
  - capture - initial pppoe support (issue #536)
  - capture - new timestamp field when record written
  - db - new duplicate firstPacket, lastPacket, ipSrc, ipDst, portSrc, portSrc to
         make Kibana work better with moloch data.
  - db - fix info command
  - viewer - don't crash if we can't decode, still might not decode well though (issue #522)
  - wise - threatstream sql capture importId and handle stripping hostname for lookups
  - capture - new pcapReadMethod of tpacketv3 on linux
  - capture - new option magicMode: libmagic, libmagicnotext, molochmagic, basic, none
  - capture - The tpacketv3, libpcap* pcapReadMethod now batch packets before adding
              to packet queues to reduce mutex lock contention
  - wise - Support dos format tagger files
  - capture - basic tacacs, flash-policy detection

0.16.0 2016/10/14
  - NOTICE: Requires node v4.x (development done with v4.6.0).  If upgrading, remove the
            node_modules and run "npm install" in viewer and wiseService directory
  - viewer - upgrade many packages
  - wise - upgrade many packages
  - easybutton - download prebuilt node 4.6.0
  - capture - set accept-encoding for all requests (issue #542)
  - capture - simple oracle parser
  - viewer - cron jobs should work much better, unfortunately the delay (~11min)
             before items are processed is longer (issue #546)
  - capture - http passer now tags passwd= and pass= as http:password
  - capture - running on ipv6 improvements (issue #545)
  - capture - 0.15.1 broke antiSynDrop=false, now works again
  - viewer - supports multiple --debug on command line to up level
  - release - supports systemd and lua plugin, slightly more user friendly

0.15.1 2016/10/05
  - NOTICE: Last version to support node 0.10
  - release - build pfring, daq, snf plugins
  - wise - threatstream zip method broke in 0.15 (issue #534)
  - wise - support url type
  - viewer - read cert/key before dropping permissions (issue #504)
  - all - tcpflag counting (issue #506)

0.15.0 2016/09/14
  - NOTICE: Requires ES 2.1 or later (recommend 2.4)
  - capture - basic flap detection
  - db.pl - fixed hourly expiration (issue #501)
  - capture - detect tcp syslog, udp sip, tcp nsclient
  - capture - handle syn/ack before or with no syn
  - capture - support classifiers based on port
  - capture - detect zabbix
  - viewer - fixed missing stats data (issue #502)
  - wise - optionally use external cache (issue #495)
  - wise - threatstream can now use the opticlink db directly!
  - capture - also record stats every 10 minutes
  - viewer - stats can now show 5, 60, 10 minute stats
  - viewer - make sure userNameHeader is set before trying to use, and warn if viewHost is not localhost
  - viewer - better ipv6 header decoding
  - capture - fixed multithread compressES=true crash (issue #524)
  - capture - Myricom snf reader plugin support
  - easybutton - ES 2.4.0

0.14.2 2016/07/06
  - NOTICE: 0.14.x will be the last version to support ES 1.x and ES 2.0
  - viewer - limit autocomplete indexes searched (issue #479)
  - db.pl - support setting shards and replicas for sessions
  - capture - simple tds5 parser
  - capture - simple krb5 parser
  - capture - fix pfring stats (issue #488)
  - db.pl - new "add-missing" command, used if ES files table gets messed up (doesn't reindex)
  - capture - throttle when reading offline pcap before overflowing packet queues
  - capture - aerospike protocol detection
  - capture - cassandra protocol detection
  - viewer - spiview now sorts better when session vs packets is used
  - capture - minPacketsSaveBPFs which skips saving SPI data for matching sessions,
              useful for known internal scanning hosts
  - wise - threatstream includes source now (issue #491)
  - capture - simple quic parser
  - capture - pcapDirTemplate for directory naming inside pcapDir
              supports strftime sequences using local time (issue #496)
  - capture - more dns parsing
  - capture - basic ntp detection
  - capture - basic snmp detection
  - capture - basic syslog detection
  - capture - fixed thread waiting so not a busy wait (lower CPU)
  - capture - basic stun detection

0.14.1 2016/06/02
  - NOTICE: glib 2.40 required (should be using 2.47 or higher)
  - capture - initial lua scripting support
  - wise - initial bro querying support
  - capture - debug all config requests with --debug
  - viewer - fixed XSS (issue #471)
  - capture - simple ldap parser
  - capture - simple radius parser
  - easybutton - ES 2.3.3, run ES as daemon, new config
  - capture - new db field tags-term with tags in text format
  - capture - fixed FPE crash in stats (issue #475)
  - capture - calculate jsonSize better (issue #476)
  - capture - basic thrift detection
  - wise - new json format for file/url file types
  - wise - passivetotal tagging support
  - wise - new source that proxies to another wise
  - all - support https elasticsearch

0.14.0 2016/05/08
  - NOTICE: libnids is no longer required
  - NOTICE: You'll want to rerun configure if using the same build directory
  - NOTICE: db.pl upgrade is required
  - NOTICE: ipv6 support is experimental, and will change with ES 5.0
  - capture - replace libnids with internal tcp
  - capture - basic threads
  - capture - memory reporting on linux uses /proc/self/statm now
  - capture - more stats
  - capture - basic ipv6
  - viewer - Columns can be hidden/moved on stats, sessions pages
  - capture - pfring and daq support are now plugins (capture/plugins)
  - capture - can monitor multiple interfaces
  - capture - udp can parse all packets in session now
  - dns - now parses all requests/responses
  - dns - parse multi packet tcp requests
  - capture - gre support
  - all - memory/free space percentage (issue #164)
  - addUser - New option --webauthonly
  - capture - Added readTruncatedPackets config option
  - capture - truncate urls at 4096 bytes and mid save sessions with large fields (issue #458)
  - capture - warn if hostname isn't a FQDN (issue #459)
  - capture - fix memory leak in ES writing
  - viewer - Total/Average stats are of filtered data
  - capture - use getdomainname to try and form FQDN
  - easybutton - node 0.10.45

0.12.3 2016/03/28
  - NOTICE: Only ES 1.7.x and ES 2.x is supported by this version.
  - NOTICE: Requires running npm update
  - all - added support for ES 2
  - viewer - upgraded to express 4
  - viewer - ES load is now a single number to support ES 2
  - db.pl - fixed _upgrade call, needed to be POST
  - tests - http.referer tests
  - capture - smtp now handles no space for mail from, rcpt to (issue #442)
  - capture - basic jabber/sip protocol detection
  - capture - http:password set for case insensitive password= now
  - capture - rdp "Cookie" if present is stored in user field
  - viewer - support autocomplete on all fields (experimental)
  - capture - fix for tagger.so crash on XFF fields introduced in 0.12.2
  - easybutton - node 0.10.43, libpcap 1.7.3
  - easybutton - disable bluetooth in libpcap (issue #445)

0.12.2 2016/01/15
  - NOTICE: Only ES 1.[67].x is supported by this version.
  - capture - basic redis detection
  - viewer - connections node distance (issue #428)
  - easybutton - glib 2.47.4 (issue #423)
  - easybutton - disable usb support for libpcap (issue #426)
  - viewer - connections highlighting (issue #431)
  - capture - basic mongo detection
  - viewer - added Export Unique IP:Ports
  - capture - switched memory reporting to even more accurate statm on linux


0.12.1 2015/11/10
  - capture - fixed startup glib error
  - configure - fixed version number
  - easybutton - ES 1.7.3

0.12.0 2015/11/09
  - NOTICE: libcurl (>= 7.21.7) is now required, sorry
  - NOTICE: db.pl upgrade is required
  - NOTICE: duplicate items in available both in tags and elsewhere have been
            removed from tags for future data
  - capture - http module rewritten to use libcurl, woot!
  - capture/s3 - S3 traffic now sent over https
  - viewer - upgraded to DataTables 1.10.7 (issue #379)
  - viewer - add search to files tab (issue #70)
  - viewer - handle older indexes without bytes/databytes/packets
             per src/dst (issue #396)
  - viewer - upgrade D3 to 3.5.5 and switch to min version
  - viewer - upgrade jquery to 2.1.4
  - db - New rm-node command to delete from ES nodes that are no longer active
  - capture - cert.hash is sha1 hash for SSL certificate (issue #388)
  - viewer - New snapto time search that uses current query result for future
             queries (issue #398)
  - capture - Removed most tags items
  - viewer - Delta Time display (issue #398)
  - capture - pcapWriteMethod defaults to thread-direct now
  - viewer - freeSpaceG defaults to 5% now
  - viewer - 404 page and status code logged (issue #397)
  - easybutton - ES 1.6.2
  - easybutton - build curl with --without-librtmp (issue #403)
  - easybutton - mirror sourceforge downloads for now (issue #406)
  - db - Increased optimize timeout
  - db - Require 1.4.x or later
  - db - Removed "index.codec.bloom.load=false"
  - db - Added warning for ES below 1.6.2
  - wise - use native hashtable, required for threatstream
  - viewer - fixed addTags to work with session that have no tags
  - capture - fixed multiple smtp, smb and ssh buffer overflow read/writes (reported by jbremer)
  - viewer - fixed multiple XSS injections (reported by jbremer)
  - viewer - fixed crash when viewing large mime messages
  - capture - irc detection improvement
  - capture - --quiet flag (issue #427)

0.11.5 2015/06/02
  - NOTICE: Only ES 1.[45].x is supported by this version.
            Restart viewer AFTER upgrading ES versions
  - NOTICE: If using multies all viewers must be upgraded at once
  - NOTICE: Requires running npm update
  - capture - http logs connecting time
  - capture - fix http crash issue
  - capture - compiles on OSX again
  - capture - only classify initial udp traffic, performance increase
  - tests - new spigraph tests
  - tests - many new multi tests
  - viewer - switched from ES facets to ES aggregations
  - viewer - maps support src vs dst now
  - multi - fixed hasheader/tag support
  - easybutton - ES 1.5.2, node 0.10.38
  - viewer - Fixed incorrect expression for http.cookie.key
  - viewer - Added --debug to viewer
  - viewer - Only keep 10 files on expire instead of 100, delete up to 200 at a time
  - viewer - Switched hacking viewer
  - viewer - Decoding is now handled with node streams which will allow
             chaining and plugin decoders eventually - npm update required
  - capture - Added cookie value parsing, default off controlled by
              parseCookieValue (issue #371)
  - viewer - EXISTS! fixes, tests, and docs (issue #367)
  - viewer - Reuse Uncompress and Files settings between sessions
  - viewer - Anonymous users still have a singled saved settings
  - viewer - Switch actions/views menu to jquery-ContextMenu which looks more like a menu
  - capture - Handle ASCII formated SMB strings
  - capture - payload8 wasn't always all 8 bytes
  - viewer - Initial configuration of displayed columns (issue #257)
  - capture - reenabled ftp/lmtp classify
  - capture - vnc classify (issue #382)
  - capture - fixed tcp_flags for netflow (pr #386)
  - viewer - spiview shows protocols per category (issue #385)
  - viewer - spiview supports filename (issue #389)

0.11.4 2015/04/08
  - NOTICE: db.pl upgrade is required
  - NOTICE: Only ES 1.4.x is supported by this version.
                 ES 1.[23] may still work
            Restart viewer AFTER upgrading ES versions
  - http connection handling rework, hopefully better
  - moloch-capture will no longer monitor itself even if it uses the same interface to talk to ES
  - now save packet lengths to ES
  - writing pcap to disk is now pluggable
  - S3 is the first pcap writer plugin, currently experimental
    https://github.com/aol/moloch/wiki/S3
  - multies supports file query
  - maxFileSizeG can now be a float
  - Configurable right click actions on various data types
    https://github.com/aol/moloch/wiki/Settings#rightclick
  - Upgraded jQuery-contextMenu
  - WISE - url source supports headers (issue #346)
  - easybutton installs node 0.10.37, libpcap 1.7.2, and ES 1.4.4 now
  - connections.csv returns session count (issue #356)
  - Expose the id/rootId in SPI Meta (issue #355)
  - WISE - right click loading from files
  - spiview improvements - collapsible sections, sorting,
    right click to set load on default (issue #360)
  - db.pl for ES >= 1.4 now issues _upgrade on optimize/expire
  - WISE - configurable reversedns stripDomains (issue #365)


0.11.3 2015/02/26
  - NOTICE: Only 1.[234].x are supported by this version.
            Restart viewer AFTER upgrading ES versions
  - NOTICE: Requires running npm update for ES 1.3 and moment support
  - NOTICE: Requires running db.pl host:port upgrade
  - For NEW installs can now set a prefix= config variable and
    db.pl --prefix option that will prefix all ES tables.  This makes
    it easier for Moloch to share ES with other services OR multiple
    Moloch clusters can use 1 ES cluster with different prefixes.
  - New usersElasticsearch= and usersPrefix= config that make it possible
    for multiple Moloch clusters to share a single users table.
  - viewer: removal of pre 1.2 ES things
  - Some cron efficiency improvements
  - Check more often if files need to be expired
  - More SMB1 parsing
  - More TLS ciphers
  - Major viewer test suite restructure and improvements
  - Handle searching for ip 255.255.255.255 (issue #301)
  - Fixed RangeError (issue #299)
  - CronQuery changes to split up multi day queries
  - Fixed viewer crashes in pristine state (#304)
  - Added MultiES and fress install test cases
  - HTTP Authorization parsing (http.authtype, http.user)
  - Moved HTTP URI parsing from message complete to headers complete
  - Better Socks4 support
  - Updated easybutton versions of glib, es, node, geoip
  - New data feed framework, WISE - https://github.com/aol/moloch/wiki/WISE
  - http LOG message has total time now
  - netflow plugin sends flows for both directions
  - netflow plugin more time fixes
  - WISE - threatq support
  - WISE - reversedns support (issue #217)
  - WISE - CIDR support (issue #312)
  - WISE - filtering (issue #314)
  - WISE - AlienVault support
  - MultiES fixes with tags search
  - Start of viewer plugins, set with viewerPlugins
  - WISE - views now downloaded from wiseService
    - Requires viewerPlugins=wise.js in ini file
    - if upgrading (cd plugins ; rm emergingthreats.detail.jade opendns.detail.jade threatq.detail.jade threatstream.detail.jade)
  - New offlineFilenameRegex setting to control witch files are matched with -R (issue #313)
  - monitor + recursive should monitor new directories (issue #305)
  - Fixed addUser.js error with when multiple es nodes are listed in config.ini (issue #322)
  - WISE - Tagger files can have views defined with #view:
  - New cert.notbefore, cert.notafter, cert.validfor fields (issue #329)
  - New starttime, stoptime, view fields (issue #307)
  - New tls.sessionid.dst, tls.sessionid.src, tls.sessionid fields (issue #326)
  - Use ELS doc_values for some fields to reduce ES memory
  - Added cert.cnt back
  - Handle bad ip.protocol strings better (issue #330)
  - Added dontSaveBPFs config
  - Switched capture memory reporting to more accurate getrusage
  - Added capture cpu reporting to stats (requires db.pl upgrade)



0.11.2 2014/10/16
  - NOTICE: ES 1.1.x, 1.2.x, 1.3.x are supported by this version.
            ES 0.90.12 still works but will no longer be supported.
            Restart viewer AFTER upgrading ES versions
  - NOTICE: Requires running db.pl upgrade
  - NOTICE: Requires running npm update for ES 1.3 support
  - New experimental "Cron Queries" feature
    * ONE and ONLY one viewer should have "cronQueries=true"
    * New [moloch-clusters] config section to send sessions
      from one cluster to another
  - Doubled the number of sockets from viewer to ES, now 20
  - Regex and wildcard support for file expression
  - Regex is stricter about back slashing (issue #281)
  - Cache user lookups for 5 seconds
  - dontSaveTags config can now have a :<num> for each tag which
    specifies the total packets to save. (issue #278)
  - Allow multiple -r and -R options
  - Fixed update vs upgrade message (issue #287)
  - Fixed expression errors not displayed on connections tab (issue #288)
  - Added vlan and mac.src, mac.dst, mac indexing/expressions (issue #284)
  - Can disable/enable fields from being indexed with
    './db.pl <host:port> field disable <expression>'
  - Directory monitoring support (issue #191)
    * --monitor (-m) to enable
    * --recursive required to monitor recursively
  - --delete removes files after processing, requires --copy
  - --skip (-s) skips files that have already been processed
  - Tagger now loads items from ES faster
  - Tagger now supports setting almost any field using match;FIELD=value;FIELD2=value2
    It is now possible to have a different tag per match
  - Tagger now supports matching email and uri paths
  - Sort session sections
  - New http.cookie.key expression
  - Handle larger SSL/TLS certificates
  - New fields can be defined in tagger input files
  - New tls.version and tls.cipher fields

0.11.1 2014/08/07
  - NOTICE: ES 0.90.12+, 1.1.x, 1.2.0 are supported by this version.
            ES 1.0 is NOT supported.
            This is the LAST version to support 0.90.x
            Restart viewer AFTER upgrading ES versions
  - NOTICE: When upgrading your runes.sh for 1.x add a -d to the
            command, ES no longer runs in background by default
  - Parsers can register for session save events (issue #248)
  - Fix compressES check with ES 1.x (issue #255)
  - Show error for ip queries with regex or wildcard (issue #252)
  - added session.segments and session.length (issue #254)
  - support elasticsearch=http:// or https:// format (issue #249)
  - Only libmagic the first 50 bytes
  - users tab can now sort various tabs
  - Turn of bloom filter for previous indexes if using db.pl expire
  - Set threadpool search queue size to unlimited
  - stats page works again with dynamic scripts disabled
  - New db.pl rm-missing command (issue #242)
  - Upgrade qtip2 to 2.2.0
  - Mouse over view names shows expression (issue #220)
  - Display SPI Data even if node is unavailabe (issue #219)
  - Netflow plugin timestamp fixes (issue #241)
  - Comma separated list of elasticsearch hosts (issue #176)
  - New includes directive (issue #144)
  - Initial bigendian support in viewer (issue #259)
  - List queries can now have wildcard and regex items.
    example: http.uri = [term, w*ldcard, /.*regex/]
  - freeSpaceG now supports a percentage
  - Show up to 25 items of each SPI data field with a ...
    to show more (issue #262)
  - If a http header went across two packets the leading piece
    would be chopped

0.11.0 2014/05/08
  - BREAKING: elasticsearch 0.90.7 or newer required, recommend 0.90.12+,
    1.x not supported yet
  - BREAKING: node 0.10.20 or newer required, 0.11+ not supported yet
  - BREAKING: Many of the older expression that were kept for backwards
    compatibility no longer work
  - BREAKING: All plugins need to be updated and rebuilt
  - BREAKING: Glib 2.30 or newer is now required, short term workaround is
    adding "#define G_VALUE_INIT  { 0, { { 0 } } }" to moloch.h, but please upgrade
  - BREAKING: switched to official elasticsearch javascript client,
    npm update required (issue #222)
  - Major internal fields refactoring
  - Fields are now 'easy' to create, only need to change 2 places
  - db.pl upgrade should be needed less often
  - Plugins/Parsers can have their own sessionDetail UI
  - New protocols, dns.status, dns.query.type, dns.query.class fields
  - Fixed bug with http parser not capturing last query value
  - http connecting is now mostly async for faster startup (issue #225)
  - tagger loading is now mostly async for faster startup
  - titleTemplate config option (issue #229)
  - output buffers are now mmaped so they are more likely to be returned to OS
  - free output buffers are now cached, controlled by maxFreeOutputBuffers
  - More untagging, new fields http.method, http.statuscode, http.bodymagic
  - More untagging, new fields email.bodymagic
  - Start of viewer regression testing
  - Fix reverse http header parsing
  - simple mysql parser
  - Fix smtp subject empty encoded sections
  - Increase ES query timeout to 5 minutes
  - simple postgresql parser
  - More same src/dst ip fixes
  - easybutton installs node 0.10.28 & ES 0.90.13 now

0.10.1 2014/03/30
  - Status code not being set when . after mime data
  - db.pl has simple mv/rm commands now
  - Fixed all pagination (issue #192)
  - multies tag fix (issue #205)
  - New email.hasheader
  - New packets.(src|dst), bytes.(src|dst), databytes.(src|dst) (issue #206)
  - New payload8.(src|dst), payload.(hex|utf8), payload.(src|dst).(hex|utf8) (issue #209)
  - pcapDir can now be a semicolon separated list of directories, currently just
    round robin is supported
  - UI: Fix Search/Actions showing up on second line on page load
  - capture now does memlock and max schedule priority on startup (issue #199)
  - when yara is disabled don't retain extra data
  - parse email user names
  - antiSynDrop config option
  - remove schedule priority change for now
  - Changing memlock failure message to WARNING
  - new pcapWriteMethod advanced setting, supports direct, thread, thread-direct now
  - Change ES updates to support "script.disable_dynamic: false"
  - DNS parsing improvements
  - Deal with windows-1252 subject encoding better (issue #213)
  - Tagger supports md5s
  - Increased default pcap size to 8096
  - Added viewHost and multiESHost
  - Both Yara 1.x and 2.x now supported (issue #201)
  - DNS status support (issue #218)

0.10.0 2013/12/31
  - IMPORTANT: all parsers have been broken out into individual
    shared libraries.  It still isn't possible to easily add new
    db fields yet, coming soon.
  - parsersDir and pluginsDir can now be a list of directories
  - jade 1.0 support (issue #194)
  - webBasePath fix (issue #193)
  - reverse socks support
  - memory reduction
  - fixed plugin and header sections when together not working
  - fixed memory leak with GErrors
  - support traffic to/from same ip better
  - more capture tests

0.9.3 2013/12/17
  - db.pl only open/closes indexes for pre version 12
  - Custom date was broken for urls with no date param
  - Non standard date param added to menu
  - Http file parsing improvements
  - ES health loaded on page load (issue #172)
  - Session detail check boxes work multiple times again
  - core fix with empty tagging plugin information
  - multiple connections.csv files (issue #163)
  - fixed view editing
  - unique.txt tags fixed
  - plugins can add fields
  - start of capture regression tests
  - SNI support (issue #157)
  - lots of socks decoding improvements
  - fixed socks memory leak
  - smtp status code tagging (issue #180)
  - added missing DNS qtypes
  - tcp DNS support (issue #173)
  - DNS MX support
  - easybutton builds libpcap 1.5.1
  - proxy content type correctly
  - fixed viewer exit (issue #183)
  - added unique email filenames
  - src/dst raw view (issue #178)
  - SMTP subject encoded parsing
  - SMTP received header parsing (issue #175)
  - Basic IMAP tagging (issue #186)
  - Basic RDP tagging (issue #187)
  - Better bad passwordSecret error message (issue #190)
  - Upgrade d3 package
  - smtp file finger printing (#174)
  - include smtp user-agent header

0.9.2 2013/11/14
  - BREAKING: nodejs 0.8 is no longer supported
  - Upgrade d3 and cubism
  - Fixed searches so numbers don't have to be quoted
  - Fixed export hitting max number of stack frames
  - Connections tab new UI
  - Connections tab allows any field for src/dst
  - More user settings
  - Fixed unique.txt to deal with multi value fields
  - viewer.js now uses forever-agent package to help multi
    machine communication.  (npm install required)
  - easybutton installs node 0.10.20 now
  - fixed race condition with tag lookup rate limiting
  - expression ip.dst == ip:port wasn't working
  - more max stack fixes
  - users tab improvements (issue #152)
  - New views concept (issue #146), created in settings tab
  - settings tab improvements
  - Ability to search for http.uri.path, http.uri.key,http.uri.value for
    uri path, query string key, and query string value (parseQSValue must
    be set to true)
  - --dryrun doesn't use ES for anything now
  - New session hash algorithm
  - Token checking function now shared
  - Fixed broken upload
  - Change 'npm install' to 'npm update' everywhere
  - New maxFileTimeM for time rotation (issue #158)
  - Increased SMB decode buffer size
  - Fixed SMB decode infinite loop
  - Fixed expire bug with multi nodes on same machine and different traffic rates
  - Added connections.csv (issue #163)
  - Added unlock button to connections
  - small resolution UI improvements (issue #159)
  - sessionDetail cleanup
  - Permalinks are faster (issue #162)
  - Missing rir data would cause session detail to not open
  - Reassembled IP frames > ~5k would cause session detail to not open
  - Fixed right click issues (issue #169)
  - New payload8.src, payload8.dst that saves the first 8 bytes of sessions
    in hex
  - New socks.user field (issue #167)
  - Tagger supports CIDR and 1 level hostname lookups (issue #160)
  - DHT tagging (issue #154)
  - stylus > 0.39 fix
  - javascript loop length "improvements"
  - switch from forever-agent to keep-alive-agent, npm update required
  - caTrustFile config option (issue #161, pull #171
  - start of some javascript cleanup
  - BREAKING: Upgrade to jquery 2.x, no more IE <= 8 support
  - remove connect-timeout package requirement
  - increase 2 minute http timeout to 10 minutes
  - increase max session queried to 2 million


0.9.1 2013/10/03
  - Make sure at least one stats record is written per run
  - Display IRC channel in sessions view
  - Fix right click on sessions view info column
  - Fixed post increment issue in js0n code (issue #128)
  - Fixed broken hourly rotateIndex in viewer (issue #130)
  - Fixed broken settings page for other user (issue #126)
  - Basic SMB tagging
  - Basic ES query throttling
  - Added missing ssh.ver from spigraph
  - EXPERIMENTAL: Multi cluster search (issue #97)
  - Fixed CSV not equal search queries with range fields (issue #132)
  - BREAKING: To specify install dir with ./easybutton-build.sh  use --dir
    for example: ./easybutton-build.sh --dir /nids/moloch
  - Can build with PFRING now, easybutton-build.sh has --pfring
    or easybutton-single.sh asks
  - Basic smb parsing, disable with parseSMB=false
  - Basic socks4 and socks5 decoding
  - rir lookups, configure with rirFile=ipv4-address-space.csv
    https://www.iana.org/assignments/ipv4-address-space/ipv4-address-space.csv
  - Netflowish CSV exporting from UI
  - clean up db.pl some, rename rotate command to expire
  - With custom date queries can now select bounded by
  - New user setting for sessions sort order
  - Fixed encoding issues
  - New plugin pre save callback
  - Fixed entirePcap not setting correct Content-Type
  - New right click pivot option in spiview


0.9.0 2013/08/26
  - 32bit fix for lpd/fpd
  - easybutton now uses nodejs 0.10, 0.8 is still supported for now
  - Work around for tcp seq number wrapping causing viewer exit
  - dns parsing core fix
  - switch to nonblocking pcap saves
  - more debugging info on proxy failure
  - Fixed bug when setting viewUrl
  - Limit number of libnids errors (issue #115)
  - Display possible reasons for libnids IP Header error
  - Another domainless hostname fix (issue #116)
  - Exports should be between 2x-5x faster
  - Added actions menu for search/sessions
  - Scrub and Delete actions, user must have remove right enabled (issue #119, issue #89)
  - Add/Remove(remove right required) tags actions
  - Hourly rotation (issue #122)
  - unique.txt fixes (issue #123)
  - Actions can be done on linked sessions (issue #120)
  - SPI Graph auto refresh (issue #111)
  - Better error handling for SPI data display (issue #109)
  - List queries using [] syntax (issue #106)
  - user prefs with timezone display (issue #95)
  - Basic IRC searches
  - Disk Queue stats display


0.8.7 2013/07/12
  - Use recent versions of express which REQUIRES "npm install" in viewer directory
  - Use recent version of jade which requires extra spaces, use "git diff -w" to
  - Now index Host headers with and without port
  - pcapng exporting with meta data
  - Basic upload feature, doesn't support transfers of meta data yet
  - addUser.js has better help and error reporting
  - ES optimizations to use bool instead of and/or, also use regexp filter
    instead of regexp query
  - Changed ES stats shown to hopefully more useful ones
  - Fixed viewer exit on empty data gzip decode

0.8.6 2013/06/20
  - Deal with non data ES nodes
  - Viewer prints error if it can't find pcapDir setting
  - New setting dbFlushTimeout that controls how often we flush to ES
  - New setting compressES that turns on compression to ES, requires
    http.compression: true in elasticsearch yml file
  - libnids was overreporting traffic, switch to libpcap stats,
    bytes/sec and total bytes/sec in stats will be lower
  - Fixed recent jade warnings
  - Fixed openned export
  - minor ui improvements

0.8.5 2013/06/14
  - NOTICE: Requires at least 0.90.1 ES
  - New export dialog that asks for filename and number selection
  - spigraph shows health, decodes tags/ips, has sort by name
  - spigraph/spiview show total counts
  - upgrade to jvectormap 1.2.2 which fixes spigraph issues
  - deal with 113 (SLL) pcap type
  - header search and header cnt search didn't always work
  - ignore case of trailing .pcap when processing a directory
  - fixed bad bug with exporting large files corrupting pcap
  - HTTP file decoding works better
  - On exit ignore http queue limits

0.8.4 2013/05/28
  - NOTICE: Last version to support 0.20 ES
  - NOTICE: Changed some expressions, old versions are supported for now
        email.ct* => email.content-type*
        email.mv* => email.content-type*
        email.id* => email.message-id*
        email.ua* => email.x-mailer*
        header*   => http.hasheader*
        ua*       => http.user-agent*
        http.ua*  => http.user-agent*
  - valgrind fixes and memory reduction
  - New SPI Graph tab which lets you graph an expression per field
  - Now possible to chose which http request, response and smtp headers
    to index using headers-http-request, headers-http-response,
    headers-email sections
  - Session Graph now shows the full queried range instead of data
    available range
  - Fixed db.pl wipe error
  - Added density to db.pl info
  - Added override-ips config section that allows overriding of
    country, tag, asn for ips and cidr ips
  - Clean up add users UI a little, and clear fields on successful add


0.8.3 2013/05/09
  - full text for uri is now available
  - regex searches using == /REGEXHERE/
    regex can be slow so be careful
  - regex and wildcard searches full text instead of tokenized
  - fixed bug with uri.cnt not be recorded
  - filenumber generation rewritten, can now deal with
    multiple instances running and other edge cases
  - http body content is md5, although the encoded
    and non encoded version will get different md5s
  - detect when npm install needs to be run
  - quoted strings and regex strings detect better
  - new centerTime=time&timeWindow=minutes option to do +- views
  - show tags names in unique views
  - remember view setting for future session views
  - DNS qclass and qtype tags
  - Upgrade yara and glib version

0.8.2 2013/04/29
  - Install ES 0.90
  - fixed dropped packet stats
  - netflow plugin (issue #27)
  - memory capture improvements
  - record capture memory in stats
  - record filesize for offline pcap
  - remove port from http host header (issue #63)
  - db.pl prints more info by default,  multiple -v even more
    information, and new info command
  - fixed viewer crashes if pcap can't be read (issue #67)
  - minor css cleanup
  - Display CERT info in session view

0.8.1 2013/04/19
  - Should support nodejs 0.10.3, but still use 0.8.23 for now
  - Support RAW link type pcap files
  - renamed decode.js to pcap.js
  - Setting spiDataMaxIndices to -1 allows all for spiview
  - Log userId for requests
  - fixed uri.cnt
  - don't exit moloch-capture until all file creates finish


0.8.0 2013/04/17
  - New SPI View tab, REQUIRES elasticsearch 0.90 RC2 or later
  - config spiDataMaxIndices controls how many indices to run against since
    spiview feature can cause elastic search to blowup memory.
  - display date as year/mon/day
  - Lots of UI cleanup, slightly less ugly as before hopefully
  - 32 bit builds should work
  - Fixed bug where status codes/http methods weren't always recorded
  - New SMTP plugin callbacks, more to come
  - offline capture reading should work better with old libpcap versions
  - DB now stores full and tokenized version of user agents, ASNs, and cert info
  - verify the config file has a defaults section
  - display elastic search health for admin users on pages
  - display elastic search stats on stats page
  - display ip protocol friendly name
  - display simple png view of raw session data and attachments on mouseover,
    requires "npm install" in viewer directory
  - new much more accurate world map [thanks Dave]
  - fixed user name XSS issue [thanks z0mbiehunt3r]
  - fixed many viewer exits
  - timestamp display option in sessionDetail
  - graph now uses seconds if less than 30 minutes and hours if more
    then 5 days.  This makes display faster
  - Refactored how capture stores spi data in memory
  - Refactored hash table code
  - Added host.dns, host.http, host.email<|MERGE_RESOLUTION|>--- conflicted
+++ resolved
@@ -90,11 +90,8 @@
   - #2482 added uploadRoles to control who can upload
   - #2501 add defaultTimeRange setting
   - #2521 add footerTemplate setting
-<<<<<<< HEAD
   - #2525 add [config setting](https://arkime.com/settings#spiViewCategoryOrder) to set spiview category order
-=======
   - #2523 resize session detail field label/values
->>>>>>> 14c5336e
 ## Parliament
   - #2377 dashboard-only mode removed, if you want users to just see the dashboard don't assign them the parliamentUser role
   - #2395 configuration is now stored in opensearch/elasticsearch
