--- conflicted
+++ resolved
@@ -53,11 +53,8 @@
     buildopt: "--nothirdparty --kafka"
     fpmdeps: "-d libwww-perl -d libjson-perl -d ethtool -d libyaml-dev -d liblua5.4-0 -d libmaxminddb0 -d libcurl4 -d libpcap0.8 -d libglib2.0-0 -d libnghttp2-14 -d libyara10 -d librdkafka1 -d libpcre3 -d libpython3.12"
     package: deb
-<<<<<<< HEAD
     python: python3
-=======
     sanitizebuild: "make SANITIZE_LDFLAGS='-fno-common -fsanitize=address -fsanitize=undefined -fno-omit-frame-pointer' sanitize"
->>>>>>> 10d1dca3
 
   - version: "arch-x86_64"
     container: andywick/arkime-build-arch:6.0.0-1
