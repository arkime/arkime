/* kafka.c  -- Simple plugin that sends json encoded data to Kafka
 *
 * Copyright 2020 Sqooba AG. All rights reserved.
 *
 * Licensed under the Apache License, Version 2.0 (the "License");
 * you may not use this Software except in compliance with the License.
 * You may obtain a copy of the License at
 *
 *     http://www.apache.org/licenses/LICENSE-2.0
 *
 * Unless required by applicable law or agreed to in writing, software
 * distributed under the License is distributed on an "AS IS" BASIS,
 * WITHOUT WARRANTIES OR CONDITIONS OF ANY KIND, either express or implied.
 * See the License for the specific language governing permissions and
 * limitations under the License.
 */

#include <sys/socket.h>
#include <netinet/in.h>
#include <arpa/inet.h>
#include <signal.h>
#include <stdio.h>
#include <string.h>
#include <stdlib.h>
#include <netdb.h>
#include <uuid/uuid.h>
#include <ctype.h>
#include <errno.h>
#include "arkime.h"
#include "bsb.h"
#include "rdkafka.h"

LOCAL rd_kafka_t *rk = NULL; /* Producer instance handle */
LOCAL rd_kafka_conf_t *conf; /* Temporary configuration object */
LOCAL char errstr[512];      /* librdkafka API error reporting buffer */
LOCAL const char *brokers;   /* Argument: broker list */
LOCAL const char *topic;     /* Argument: topic to produce to */
LOCAL char kafkaSSL;
LOCAL const char *kafkaSSLCALocation;
LOCAL const char *kafkaSSLCertificateLocation;
LOCAL const char *kafkaSSLKeyLocation;
LOCAL const char *kafkaSSLKeyPassword;

extern ArkimeConfig_t config;

/******************************************************************************
 * Message delivery report callback using the richer rd_kafka_message_t object.
 */
LOCAL void kafka_msg_delivered_bulk_cb(rd_kafka_t *UNUSED(rk), const rd_kafka_message_t *rkmessage, void *UNUSED(opaque))
{
    if (rkmessage->err) {
        LOG("Message delivery failed (broker %"PRId32"): %s",
            rd_kafka_message_broker_id(rkmessage),
            rd_kafka_err2str(rkmessage->err));
    } else if (config.debug) {
        LOG("Message delivered in %.2fms (%zd bytes, offset %"PRId64", "
            "partition %"PRId32", broker %"PRId32")",
            (float)rd_kafka_message_latency(rkmessage) / 1000.0,
            rkmessage->len, rkmessage->offset,
            rkmessage->partition,
            rd_kafka_message_broker_id(rkmessage));
        if (config.debug > 3) {
            LOG("Payload: %.*s", (int)rkmessage->len, (const char *)rkmessage->payload);
        }
    }

    char *json = (char *)rkmessage->_private; /* V_OPAQUE */
    if (config.debug > 2)
        LOG("opaque=%p", json);
    arkime_http_free_buffer(json);
}

/******************************************************************************/
LOCAL void kafka_send_session_bulk(char *json, int len)
{
    if (config.debug)
        LOG("About to send %d bytes in kafka %s, opaque=%p", len, topic, json);

    // We will retry up to 5 times if RD_KAFKA_RESP_ERR__QUEUE_FULL error
    for (int i = 0; i < 5; i++) {
        rd_kafka_resp_err_t err;
        err = rd_kafka_producev(
            rk,
            RD_KAFKA_V_TOPIC(topic),
            RD_KAFKA_V_VALUE(json, len),
            RD_KAFKA_V_OPAQUE(json),
            RD_KAFKA_V_END);

        if (err) {
            /* Failed to *enqueue* message for producing. */
            LOG("Failed to produce to topic %s: %s", topic, rd_kafka_err2str(err));

            if (err == RD_KAFKA_RESP_ERR__QUEUE_FULL) {
                /* If the internal queue is full, wait for
                 * messages to be delivered and then retry.
                 * The internal queue represents both
                 * messages to be sent and messages that have
                 * been sent or failed, awaiting their
                 * delivery report callback to be called.
                 *
                 * The internal queue is limited by the
                 * configuration property
                 * queue.buffering.max.messages */
                rd_kafka_poll(rk, 100 /*block for max 100ms*/);
                continue; // Maybe Retry
            }

<<<<<<< HEAD
            // Not retrying, free buffer
            arkime_http_free_buffer(json);
        } else {
            if (config.debug)
                LOG("Enqueued message (%d bytes) for topic %s", len, topic);
=======
            break; // Not retrying
>>>>>>> da671983
        }

        // Success
        if (config.debug)
            LOG("Enqueued message (%d bytes) for topic %s", len, topic);

        rd_kafka_poll(rk, 0 /*non-blocking*/);
        return;
    }

    // Didn't send
    moloch_http_free_buffer(json);
    rd_kafka_poll(rk, 0 /*non-blocking*/);
}

/******************************************************************************/
/*
 * Called by arkime when arkime is quiting
 */
LOCAL void kafka_plugin_exit()
{
    if (rk != NULL) {
        if (config.debug)
            LOG("Flushing final messages..");
        rd_kafka_flush(rk, 10 * 1000 /* wait for max 10 seconds */);

        /* If the output queue is still not empty there is an issue
         * with producing messages to the clusters. */
        if (rd_kafka_outq_len(rk) > 0)
            LOG("%d message(s) were not delivered",
                rd_kafka_outq_len(rk));

        /* Destroy the producer instance */
        rd_kafka_destroy(rk);
    }
}

/******************************************************************************/
/*
 * Called by arkime when the plugin is loaded
 */
void arkime_plugin_init()
{
    arkime_plugins_register("kafka", TRUE);

    LOG("Loading Kafka plugin");

    arkime_plugins_set_cb("kafka",
                          NULL,
                          NULL,
                          NULL,
                          NULL,
                          NULL,
                          NULL,
                          kafka_plugin_exit,
                          NULL);

    conf = rd_kafka_conf_new();
    brokers = *arkime_config_str_list(NULL, "kafkaBootstrapServers", "");
    topic = arkime_config_str(NULL, "kafkaTopic", "arkime-json");

    // See more config on https://github.com/edenhill/librdkafka/blob/master/CONFIGURATION.md

    if (rd_kafka_conf_set(conf, "metadata.broker.list", brokers,
                          errstr, sizeof(errstr)) != RD_KAFKA_CONF_OK)
    {
        LOGEXIT("Error configuring kafka:metadata.broker.list, error = %s", errstr);
    }

    if (config.debug)
        LOG("kafka broker %s", brokers);

    kafkaSSL = arkime_config_boolean(NULL, "kafkaSSL", FALSE);
    if (kafkaSSL)
    {
        if (config.debug)
            LOG("kafka SSL is turned on");

        if (rd_kafka_conf_set(conf, "security.protocol", "SSL",
                              errstr, sizeof(errstr)) != RD_KAFKA_CONF_OK)
        {
            LOGEXIT("Error configuring kafka:security.protocol, error = %s", errstr);
        }

        kafkaSSLCALocation = arkime_config_str(NULL, "kafkaSSLCALocation", NULL);
        if (kafkaSSLCALocation)
        {
            if (rd_kafka_conf_set(conf, "ssl.ca.location", kafkaSSLCALocation,
                                  errstr, sizeof(errstr)) != RD_KAFKA_CONF_OK)
            {
                LOGEXIT("Error configuring kafka:ssl.ca.location, error = %s", errstr);
            }
        }

        kafkaSSLCertificateLocation = arkime_config_str(NULL, "kafkaSSLCertificateLocation", NULL);
        if (kafkaSSLCertificateLocation) {
            if (rd_kafka_conf_set(conf, "ssl.certificate.location", kafkaSSLCertificateLocation,
                                  errstr, sizeof(errstr)) != RD_KAFKA_CONF_OK)
            {
                LOGEXIT("Error configuring kafka:ssl.certificate.location, error = %s", errstr);
            }
        }

        kafkaSSLKeyLocation = arkime_config_str(NULL, "kafkaSSLKeyLocation", NULL);
        if (kafkaSSLKeyLocation) {
            if (rd_kafka_conf_set(conf, "ssl.key.location", kafkaSSLKeyLocation,
                                  errstr, sizeof(errstr)) != RD_KAFKA_CONF_OK)
            {
                LOGEXIT("Error configuring kafka:ssl.key.location, error = %s", errstr);
            }
        }

        kafkaSSLKeyPassword = arkime_config_str(NULL, "kafkaSSLKeyPassword", NULL);
        if (kafkaSSLKeyPassword) {
             if (rd_kafka_conf_set(conf, "ssl.key.password", kafkaSSLKeyPassword,
                                  errstr, sizeof(errstr)) != RD_KAFKA_CONF_OK)
            {
                LOGEXIT("Error configuring kafka:ss.key.password, error = %s", errstr);
            }
        }
    }


    rd_kafka_conf_set_dr_msg_cb(conf, kafka_msg_delivered_bulk_cb);

    char *kafkaMsgFormat = arkime_config_str(NULL, "kafkaMsgFormat", "bulk");
    if (strcmp(kafkaMsgFormat, "bulk") == 0) {
        arkime_db_set_send_bulk2(kafka_send_session_bulk, TRUE, FALSE, 0xffff);
    } else if (strcmp(kafkaMsgFormat, "bulk1") == 0) {
        arkime_db_set_send_bulk2(kafka_send_session_bulk, TRUE, FALSE, 1);
    } else if (strcmp(kafkaMsgFormat, "doc") == 0) {
        arkime_db_set_send_bulk2(kafka_send_session_bulk, FALSE, TRUE, 1);
    } else {
        LOGEXIT("Unknown config kafkaMsgFormat value '%s'", kafkaMsgFormat);
    }

    rk = rd_kafka_new(RD_KAFKA_PRODUCER, conf, errstr, sizeof(errstr));
    if (!rk) {
        LOGEXIT("Failed to create new producer: %s", errstr);
    }

    LOG("Kafka plugin loaded");
}<|MERGE_RESOLUTION|>--- conflicted
+++ resolved
@@ -105,15 +105,7 @@
                 continue; // Maybe Retry
             }
 
-<<<<<<< HEAD
-            // Not retrying, free buffer
-            arkime_http_free_buffer(json);
-        } else {
-            if (config.debug)
-                LOG("Enqueued message (%d bytes) for topic %s", len, topic);
-=======
             break; // Not retrying
->>>>>>> da671983
         }
 
         // Success
@@ -125,7 +117,7 @@
     }
 
     // Didn't send
-    moloch_http_free_buffer(json);
+    arkime_http_free_buffer(json);
     rd_kafka_poll(rk, 0 /*non-blocking*/);
 }
 
