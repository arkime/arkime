--- conflicted
+++ resolved
@@ -169,9 +169,6 @@
 
 }
 /******************************************************************************/
-<<<<<<< HEAD
-void writer_s3_init_cb (int code, unsigned char *data, int len, gpointer uw)
-=======
 void writer_s3_refresh_s3credentials(void)
 {
     void *metadataServer = moloch_http_create_server("http://169.254.169.254", 10, 10, 0);
@@ -216,8 +213,7 @@
     moloch_http_free_server(metadataServer);
 }
 /******************************************************************************/
-void writer_s3_init_cb (int UNUSED(code), unsigned char *data, int len, gpointer uw)
->>>>>>> adcd73a8
+void writer_s3_init_cb (int code, unsigned char *data, int len, gpointer uw)
 {
     SavepcapS3File_t   *file = uw;
 
