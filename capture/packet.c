/* packet.c  -- Functions for acquiring data
 *
 * Copyright 2012-2017 AOL Inc. All rights reserved.
 *
 * Licensed under the Apache License, Version 2.0 (the "License");
 * you may not use this Software except in compliance with the License.
 * You may obtain a copy of the License at
 *
 *     http://www.apache.org/licenses/LICENSE-2.0
 *
 * Unless required by applicable law or agreed to in writing, software
 * distributed under the License is distributed on an "AS IS" BASIS,
 * WITHOUT WARRANTIES OR CONDITIONS OF ANY KIND, either express or implied.
 * See the License for the specific language governing permissions and
 * limitations under the License.
 */

#include "moloch.h"
#include "patricia.h"
#include <inttypes.h>
#include <arpa/inet.h>
#include <net/ethernet.h>
#include <errno.h>
#include <net/bpf.h>

//#define DEBUG_PACKET

/******************************************************************************/
extern MolochConfig_t        config;

MolochPcapFileHdr_t          pcapFileHeader;

uint64_t                     totalPackets;
LOCAL uint64_t               totalBytes[MOLOCH_MAX_PACKET_THREADS];

LOCAL uint64_t               initialDropped = 0;
struct timeval               initialPacket; // Don't make LOCAL for now because of netflow plugin

extern void                 *esServer;
extern uint32_t              pluginsCbs;

uint64_t                     writtenBytes;
uint64_t                     unwrittenBytes;

LOCAL int                    mac1Field;
LOCAL int                    mac2Field;
LOCAL int                    oui1Field;
LOCAL int                    oui2Field;
LOCAL int                    vlanField;
LOCAL int                    greIpField;

LOCAL uint64_t               droppedFrags;

time_t                       currentTime[MOLOCH_MAX_PACKET_THREADS];
time_t                       lastPacketSecs[MOLOCH_MAX_PACKET_THREADS];
LOCAL int                    inProgress[MOLOCH_MAX_PACKET_THREADS];

LOCAL patricia_tree_t       *ipTree4 = 0;
LOCAL patricia_tree_t       *ipTree6 = 0;

extern MolochFieldOps_t      readerFieldOps[256];

LOCAL MolochPacketEnqueue_cb ethernetCbs[0x10000];
LOCAL MolochPacketEnqueue_cb ipCbs[MOLOCH_IPPROTO_MAX];

<<<<<<< HEAD
int tcpMProtocol;
int udpMProtocol;
=======
/******************************************************************************/
// lookup table https://godoc.org/github.com/0intro/pcap
#define LINKTYPE_PPP_HDLC 50
#define LINKTYPE_PPP_ETHER 51
#define LINKTYPE_ATM_RFC1483 100
#define LINKTYPE_RAW 101
#define LINKTYPE_SLIP_BSDOS 102
#define LINKTYPE_PPP_BSDOS 103
#define LINKTYPE_C_HDLC 104
#define LINKTYPE_ATM_CLIP 106
#define LINKTYPE_FRELAY 107
#define LINKTYPE_PFSYNC 246
#define LINKTYPE_PKTAP 258
>>>>>>> 2fb85906

LOCAL int                    mProtocolCnt;
MolochProtocol_t             mProtocols[0x100];

/******************************************************************************/

LOCAL uint64_t               packetStats[MOLOCH_PACKET_MAX];

/******************************************************************************/
LOCAL  MolochPacketHead_t    packetQ[MOLOCH_MAX_PACKET_THREADS];
LOCAL  uint32_t              overloadDrops[MOLOCH_MAX_PACKET_THREADS];

LOCAL  MOLOCH_LOCK_DEFINE(frags);

LOCAL int moloch_packet_ip4(MolochPacketBatch_t * batch, MolochPacket_t * const packet, const uint8_t *data, int len);
LOCAL int moloch_packet_ip6(MolochPacketBatch_t * batch, MolochPacket_t * const packet, const uint8_t *data, int len);
LOCAL int moloch_packet_frame_relay(MolochPacketBatch_t * batch, MolochPacket_t * const packet, const uint8_t *data, int len);
LOCAL int moloch_packet_ether(MolochPacketBatch_t * batch, MolochPacket_t * const packet, const uint8_t *data, int len);

typedef struct molochfrags_t {
    struct molochfrags_t  *fragh_next, *fragh_prev;
    struct molochfrags_t  *fragl_next, *fragl_prev;
    uint32_t               fragh_bucket;
    uint32_t               fragh_hash;
    MolochPacketHead_t     packets;
    char                   key[10];
    uint32_t               secs;
    char                   haveNoFlags;
} MolochFrags_t;

typedef struct {
    struct molochfrags_t  *fragh_next, *fragh_prev;
    struct molochfrags_t  *fragl_next, *fragl_prev;
    short                  fragh_bucket;
    uint32_t               fragh_count;
    uint32_t               fragl_count;
} MolochFragsHead_t;

typedef HASH_VAR(h_, MolochFragsHash_t, MolochFragsHead_t, 199337);

LOCAL MolochFragsHash_t          fragsHash;
LOCAL MolochFragsHead_t          fragsList;

// These are in network byte order
LOCAL MolochDropHashGroup_t      packetDrop4;
LOCAL MolochDropHashGroup_t      packetDrop6;

#ifndef IPPROTO_IPV4
#define IPPROTO_IPV4            4
#endif

/******************************************************************************/
void moloch_packet_free(MolochPacket_t *packet)
{
    if (packet->copied) {
        free(packet->pkt);
    }
    packet->pkt = 0;
    MOLOCH_TYPE_FREE(MolochPacket_t, packet);
}
/******************************************************************************/
void moloch_packet_process_data(MolochSession_t *session, const uint8_t *data, int len, int which)
{
    int i;

    for (i = 0; i < session->parserNum; i++) {
        if (session->parserInfo[i].parserFunc) {
            int consumed = session->parserInfo[i].parserFunc(session, session->parserInfo[i].uw, data, len, which);
            if (consumed) {
                if (consumed == MOLOCH_PARSER_UNREGISTER) {
                    if (session->parserInfo[i].parserFreeFunc) {
                        session->parserInfo[i].parserFreeFunc(session, session->parserInfo[i].uw);
                    }
                    memset(&session->parserInfo[i], 0, sizeof(session->parserInfo[i]));
                    continue;
                }
                session->consumed[which] += consumed;
            }

            if (consumed >= len)
                break;
        }
    }
}
/******************************************************************************/
void moloch_packet_thread_wake(int thread)
{
    MOLOCH_LOCK(packetQ[thread].lock);
    MOLOCH_COND_SIGNAL(packetQ[thread].lock);
    MOLOCH_UNLOCK(packetQ[thread].lock);
}
/******************************************************************************/
/* Only called on main thread, we busy block until all packet threads are empty.
 * Should only be used by tests and at end
 */
void moloch_packet_flush()
{
    int flushed = 0;
    int t;
    while (!flushed) {
        flushed = !moloch_session_cmd_outstanding();

        for (t = 0; t < config.packetThreads; t++) {
            MOLOCH_LOCK(packetQ[t].lock);
            if (DLL_COUNT(packet_, &packetQ[t]) > 0) {
                flushed = 0;
            }
            MOLOCH_UNLOCK(packetQ[t].lock);
            usleep(10000);
        }
    }
}
/******************************************************************************/
SUPPRESS_ALIGNMENT
LOCAL void moloch_packet_process(MolochPacket_t *packet, int thread)
{
#ifdef DEBUG_PACKET
    LOG("Processing %p %d", packet, packet->pktlen);
#endif

    lastPacketSecs[thread] = packet->ts.tv_sec;

    moloch_pq_run(thread, 10);

    MolochSession_t     *session;
    struct ip           *ip4 = (struct ip*)(packet->pkt + packet->ipOffset);
    struct ip6_hdr      *ip6 = (struct ip6_hdr*)(packet->pkt + packet->ipOffset);
    uint8_t              sessionId[MOLOCH_SESSIONID_LEN];


    mProtocols[packet->mProtocol].createSessionId(sessionId, packet);

    int isNew;
    session = moloch_session_find_or_create(packet->mProtocol, packet->hash, sessionId, &isNew);

    if (isNew) {
        session->saveTime = packet->ts.tv_sec + config.tcpSaveTimeout;
        session->firstPacket = packet->ts;
        session->thread = thread;

        if (packet->ipProtocol) {
            session->ipProtocol = packet->ipProtocol;
            if (ip4->ip_v == 4) {
                ((uint32_t *)session->addr1.s6_addr)[2] = htonl(0xffff);
                ((uint32_t *)session->addr1.s6_addr)[3] = ip4->ip_src.s_addr;
                ((uint32_t *)session->addr2.s6_addr)[2] = htonl(0xffff);
                ((uint32_t *)session->addr2.s6_addr)[3] = ip4->ip_dst.s_addr;
                session->ip_tos = ip4->ip_tos;
            } else {
                session->addr1 = ip6->ip6_src;
                session->addr2 = ip6->ip6_dst;
                session->ip_tos = 0;
            }
        }
    }

    mProtocols[packet->mProtocol].preProcess(session, packet, isNew);

    if (session->stopSPI) {
        moloch_packet_free(packet);
        return;
    }

    if (isNew) {
        moloch_parsers_initial_tag(session);
        if (readerFieldOps[packet->readerPos].num)
            moloch_field_ops_run(session, &readerFieldOps[packet->readerPos]);

        if (pluginsCbs & MOLOCH_PLUGIN_NEW)
            moloch_plugins_cb_new(session);

        moloch_rules_session_create(session);
    }

    /* Check if the stop saving bpf filters match */
    if (session->packets[packet->direction] == 0 && session->stopSaving == 0xffff) {
        moloch_rules_run_session_setup(session, packet);
    }

    session->packets[packet->direction]++;
    session->bytes[packet->direction] += packet->pktlen;
    session->lastPacket = packet->ts;

    uint32_t packets = session->packets[0] + session->packets[1];

    if (packets <= session->stopSaving) {
        moloch_writer_write(session, packet);

        // If writerFilePos is 0, then the writer couldn't save the packet
        if (packet->writerFilePos == 0) {
            if (!session->diskOverload) {
                moloch_session_add_tag(session, "pcap-disk-overload");
                session->diskOverload = 1;
            }
            MOLOCH_THREAD_INCR_NUM(unwrittenBytes, packet->pktlen);
        } else {

            MOLOCH_THREAD_INCR_NUM(writtenBytes, packet->pktlen);

            // If the last fileNum used in the session isn't the same as the
            // lastest packets fileNum then we need to add to the filePos and
            // fileNum arrays.
            int16_t len;
            if (session->lastFileNum != packet->writerFileNum) {
                session->lastFileNum = packet->writerFileNum;
                g_array_append_val(session->fileNumArray, packet->writerFileNum);
                int64_t pos = -1LL * packet->writerFileNum;
                g_array_append_val(session->filePosArray, pos);

                if (config.enablePacketLen) {
                    len = 0;
                    g_array_append_val(session->fileLenArray, len);
                }
            }

            g_array_append_val(session->filePosArray, packet->writerFilePos);

            if (config.enablePacketLen) {
                len = 16 + packet->pktlen;
                g_array_append_val(session->fileLenArray, len);
            }
        }

        if (packets >= config.maxPackets || session->midSave) {
            moloch_session_mid_save(session, packet->ts.tv_sec);
        }
    } else {
        // If we hit stopSaving for this session and try and save 1 more packet then
        // add truncated-pcap tag to the session
        if (packets - 1 == session->stopSaving) {
            moloch_session_add_tag(session, "truncated-pcap");
        }
        MOLOCH_THREAD_INCR_NUM(unwrittenBytes, packet->pktlen);
    }

    if (session->firstBytesLen[packet->direction] < 8 && session->packets[packet->direction] < 10) {
        const uint8_t *pcapData = packet->pkt;

        if (pcapFileHeader.dlt == 1) {
            if (packet->direction == 1) {
                moloch_field_macoui_add(session, mac1Field, oui1Field, pcapData+0);
                moloch_field_macoui_add(session, mac2Field, oui2Field, pcapData+6);
            } else {
                moloch_field_macoui_add(session, mac1Field, oui1Field, pcapData+6);
                moloch_field_macoui_add(session, mac2Field, oui2Field, pcapData+0);
            }

            int n = 12;
            while (pcapData[n] == 0x81 && pcapData[n+1] == 0x00) {
                uint16_t vlan = ((uint16_t)(pcapData[n+2] << 8 | pcapData[n+3])) & 0xfff;
                moloch_field_int_add(vlanField, session, vlan);
                n += 4;
            }
        }

        if (packet->vlan)
            moloch_field_int_add(vlanField, session, packet->vlan);

        if (packet->tunnel & MOLOCH_PACKET_TUNNEL_GRE) {
            ip4 = (struct ip*)(packet->pkt + packet->vpnIpOffset);
            moloch_field_ip4_add(greIpField, session, ip4->ip_src.s_addr);
            moloch_field_ip4_add(greIpField, session, ip4->ip_dst.s_addr);
            moloch_session_add_protocol(session, "gre");
        }

        if (packet->tunnel & MOLOCH_PACKET_TUNNEL_PPPOE) {
            moloch_session_add_protocol(session, "pppoe");
        }

        if (packet->tunnel & MOLOCH_PACKET_TUNNEL_PPP) {
            moloch_session_add_protocol(session, "ppp");
        }

        if (packet->tunnel & MOLOCH_PACKET_TUNNEL_MPLS) {
            moloch_session_add_protocol(session, "mpls");
        }

        if (packet->tunnel & MOLOCH_PACKET_TUNNEL_GTP) {
            moloch_session_add_protocol(session, "gtp");
        }

        if (packet->tunnel & MOLOCH_PACKET_TUNNEL_VXLAN) {
            moloch_session_add_protocol(session, "vxlan");
        }
    }

    if (mProtocols[packet->mProtocol].process) {
        // If there is a process callback, call and determine if we free the packet.

        if (mProtocols[packet->mProtocol].process(session, packet))
            moloch_packet_free(packet);

    } else {
        // No process callback, always free

        moloch_packet_free(packet);
    }
}
/******************************************************************************/
#ifndef FUZZLOCH
LOCAL void *moloch_packet_thread(void *threadp)
{
    int thread = (long)threadp;
    const uint32_t maxPackets75 = config.maxPackets*0.75;
    uint32_t skipCount = 0;

    while (1) {
        MolochPacket_t  *packet;

        MOLOCH_LOCK(packetQ[thread].lock);
        inProgress[thread] = 0;
        if (DLL_COUNT(packet_, &packetQ[thread]) == 0) {
            struct timespec ts;
            clock_gettime(CLOCK_REALTIME_COARSE, &ts);
            currentTime[thread] = ts.tv_sec;
            ts.tv_sec++;
            MOLOCH_COND_TIMEDWAIT(packetQ[thread].lock, ts);

            /* If we are in live capture mode and we haven't received any packets for 10 seconds we set current time to 10
             * seconds in the past so moloch_session_process_commands will clean things up.  10 seconds is arbitrary but
             * we want to make sure we don't set the time ahead of any packets that are currently being read off the wire
             */
            if (!config.pcapReadOffline && DLL_COUNT(packet_, &packetQ[thread]) == 0 && ts.tv_sec - 10 > lastPacketSecs[thread]) {
                lastPacketSecs[thread] = ts.tv_sec - 10;
            }
        }
        inProgress[thread] = 1;
        DLL_POP_HEAD(packet_, &packetQ[thread], packet);
        MOLOCH_UNLOCK(packetQ[thread].lock);

        // Only process commands if the packetQ is less then 75% full or every 8 packets
        if (likely(DLL_COUNT(packet_, &packetQ[thread]) < maxPackets75) || (skipCount & 0x7) == 0) {
            moloch_session_process_commands(thread);
            if (!packet)
                continue;
        } else {
            skipCount++;
        }
        moloch_packet_process(packet, thread);
    }

    return NULL;
}
#endif
/******************************************************************************/
static FILE *unknownPacketFile[3];
LOCAL void moloch_packet_save_unknown_packet(int type, MolochPacket_t * const packet)
{
    static MOLOCH_LOCK_DEFINE(lock);

    struct moloch_pcap_sf_pkthdr hdr;
    hdr.ts.tv_sec  = packet->ts.tv_sec;
    hdr.ts.tv_usec = packet->ts.tv_usec;
    hdr.caplen     = packet->pktlen;
    hdr.pktlen     = packet->pktlen;

    MOLOCH_LOCK(lock);
    if (!unknownPacketFile[type]) {
        char               str[PATH_MAX];
        static const char *names[] = {"unknown.ether", "unknown.ip", "corrupt"};

        snprintf(str, sizeof(str), "%s/%s.%d.pcap", config.pcapDir[0], names[type], getpid());
        unknownPacketFile[type] = fopen(str, "w");

	// TODO-- should we also add logic to pick right pcapDir when there are multiple?
        if (unknownPacketFile[type] == NULL) {
          LOGEXIT("Unable to open pcap file %s to store unknown type %s.  Error %s", str, names[type], strerror (errno));
          MOLOCH_UNLOCK(lock);
          return;
        }

        MolochPcapFileHdr_t pcapFileHeader_dlt_link = pcapFileHeader; // create copy
        moloch_packet_dlt_to_linktype(&pcapFileHeader_dlt_link);
        fwrite(&pcapFileHeader_dlt_link, sizeof(MolochPcapFileHdr_t), 1, unknownPacketFile[type]);
    }

    fwrite(&hdr, 16, 1, unknownPacketFile[type]);
    fwrite(packet->pkt, packet->pktlen, 1, unknownPacketFile[type]);
    MOLOCH_UNLOCK(lock);
}

/******************************************************************************/
void moloch_packet_frags_free(MolochFrags_t * const frags)
{
    MolochPacket_t *packet;

    while (DLL_POP_HEAD(packet_, &frags->packets, packet)) {
        moloch_packet_free(packet);
    }
    HASH_REMOVE(fragh_, fragsHash, frags);
    DLL_REMOVE(fragl_, &fragsList, frags);
    MOLOCH_TYPE_FREE(MolochFrags_t, frags);
}
/******************************************************************************/
SUPPRESS_ALIGNMENT
LOCAL gboolean moloch_packet_frags_process(MolochPacket_t * const packet)
{
    MolochPacket_t * fpacket;
    MolochFrags_t   *frags;
    char             key[10];

    struct ip * const ip4 = (struct ip*)(packet->pkt + packet->ipOffset);
    memcpy(key, &ip4->ip_src.s_addr, 4);
    memcpy(key+4, &ip4->ip_dst.s_addr, 4);
    memcpy(key+8, &ip4->ip_id, 2);

    HASH_FIND(fragh_, fragsHash, key, frags);

    if (!frags) {
        frags = MOLOCH_TYPE_ALLOC0(MolochFrags_t);
        memcpy(frags->key, key, 10);
        frags->secs = packet->ts.tv_sec;
        HASH_ADD(fragh_, fragsHash, key, frags);
        DLL_PUSH_TAIL(fragl_, &fragsList, frags);
        DLL_INIT(packet_, &frags->packets);
        DLL_PUSH_TAIL(packet_, &frags->packets, packet);

        if (DLL_COUNT(fragl_, &fragsList) > config.maxFrags) {
            droppedFrags++;
            moloch_packet_frags_free(DLL_PEEK_HEAD(fragl_, &fragsList));
        }
        return FALSE;
    } else {
        DLL_MOVE_TAIL(fragl_, &fragsList, frags);
    }

    uint16_t          ip_off = ntohs(ip4->ip_off);
    uint16_t          ip_flags = ip_off & ~IP_OFFMASK;
    ip_off &= IP_OFFMASK;


    // we might be done once we receive the packets with no flags
    if (ip_flags == 0) {
        frags->haveNoFlags = 1;
    }

    // Insert this packet in correct location sorted by offset
    DLL_FOREACH_REVERSE(packet_, &frags->packets, fpacket) {
        struct ip *fip4 = (struct ip*)(fpacket->pkt + fpacket->ipOffset);
        uint16_t fip_off = ntohs(fip4->ip_off) & IP_OFFMASK;
        if (ip_off >= fip_off) {
            DLL_ADD_AFTER(packet_, &frags->packets, fpacket, packet);
            break;
        }
    }
    if ((void*)fpacket == (void*)&frags->packets) {
        DLL_PUSH_HEAD(packet_, &frags->packets, packet);
    }

    // Don't bother checking until we get a packet with no flags
    if (!frags->haveNoFlags) {
        return FALSE;
    }

    int off = 0;
    struct ip *fip4;

    int payloadLen = 0;
    DLL_FOREACH(packet_, &frags->packets, fpacket) {
        fip4 = (struct ip*)(fpacket->pkt + fpacket->ipOffset);
        uint16_t fip_off = ntohs(fip4->ip_off) & IP_OFFMASK;
        if (fip_off != off)
            break;
        off += fpacket->payloadLen/8;
        payloadLen = MAX(payloadLen, fip_off*8 + fpacket->payloadLen);
    }
    // We have a hole
    if ((void*)fpacket != (void*)&frags->packets) {
        return FALSE;
    }

    // Packet is too large, hacker
    if (payloadLen + packet->payloadOffset >= MOLOCH_PACKET_MAX_LEN) {
        droppedFrags++;
        moloch_packet_frags_free(frags);
        return FALSE;
    }

    // Now alloc the full packet
    packet->pktlen = packet->payloadOffset + payloadLen;
    uint8_t *pkt = malloc(packet->pktlen);

    // Copy packet header
    memcpy(pkt, packet->pkt, packet->payloadOffset);

    // Fix header of new packet
    fip4 = (struct ip*)(pkt + packet->ipOffset);
    fip4->ip_len = htons(payloadLen + 4*ip4->ip_hl);
    fip4->ip_off = 0;

    // Copy payload
    DLL_FOREACH(packet_, &frags->packets, fpacket) {
        fip4 = (struct ip*)(fpacket->pkt + fpacket->ipOffset);
        uint16_t fip_off = ntohs(fip4->ip_off) & IP_OFFMASK;

        if (packet->payloadOffset+(fip_off*8) + fpacket->payloadLen <= packet->pktlen)
            memcpy(pkt+packet->payloadOffset+(fip_off*8), fpacket->pkt+fpacket->payloadOffset, fpacket->payloadLen);
        else
            LOG("WARNING - Not enough room for frag %d > %d", packet->payloadOffset+(fip_off*8) + fpacket->payloadLen, packet->pktlen);
    }

    // Set all the vars in the current packet to new defraged packet
    if (packet->copied)
        free(packet->pkt);
    packet->pkt = pkt;
    packet->copied = 1;
    packet->wasfrag = 1;
    packet->payloadLen = payloadLen;
    DLL_REMOVE(packet_, &frags->packets, packet); // Remove from list so we don't get freed in frags_free
    moloch_packet_frags_free(frags);
    return TRUE;
}
/******************************************************************************/
LOCAL void moloch_packet_frags4(MolochPacketBatch_t *batch, MolochPacket_t * const packet)
{
    MolochFrags_t *frags;

    // ALW - Should change frags_process to make the copy when needed
    if (!packet->copied) {
        uint8_t *pkt = malloc(packet->pktlen);
        memcpy(pkt, packet->pkt, packet->pktlen);
        packet->pkt = pkt;
        packet->copied = 1;
    }

    MOLOCH_LOCK(frags);
    // Remove expired entries
    while ((frags = DLL_PEEK_HEAD(fragl_, &fragsList)) && (frags->secs + config.fragsTimeout < packet->ts.tv_sec)) {
        droppedFrags++;
        moloch_packet_frags_free(frags);
    }

    gboolean process = moloch_packet_frags_process(packet);
    MOLOCH_UNLOCK(frags);

    if (process)
        moloch_packet_batch(batch, packet);
}
/******************************************************************************/
int moloch_packet_frags_size()
{
    return DLL_COUNT(fragl_, &fragsList);
}
/******************************************************************************/
int moloch_packet_frags_outstanding()
{
    return 0;
}
/******************************************************************************/
LOCAL void moloch_packet_log(int ses)
{
    MolochReaderStats_t stats;
    if (moloch_reader_stats(&stats)) {
        stats.dropped = 0;
        stats.total = totalPackets;
    }

    uint32_t wql = moloch_writer_queue_length();

    LOG("packets: %" PRIu64 " current sessions: %u/%u oldest: %d - recv: %" PRIu64 " drop: %" PRIu64 " (%0.2f) queue: %d disk: %d packet: %d close: %d ns: %d frags: %d/%d pstats: %" PRIu64 "/%" PRIu64 "/%" PRIu64 "/%" PRIu64 "/%" PRIu64 "/%" PRIu64,
      totalPackets,
      moloch_session_watch_count(ses),
      moloch_session_monitoring(),
      moloch_session_idle_seconds(ses),
      stats.total,
      stats.dropped - initialDropped,
      (stats.total?(stats.dropped - initialDropped)*(double)100.0/stats.total:0),
      moloch_http_queue_length(esServer),
      wql,
      moloch_packet_outstanding(),
      moloch_session_close_outstanding(),
      moloch_session_need_save_outstanding(),
      moloch_packet_frags_outstanding(),
      moloch_packet_frags_size(),
      packetStats[MOLOCH_PACKET_DO_PROCESS],
      packetStats[MOLOCH_PACKET_IP_DROPPED],
      packetStats[MOLOCH_PACKET_OVERLOAD_DROPPED],
      packetStats[MOLOCH_PACKET_CORRUPT],
      packetStats[MOLOCH_PACKET_UNKNOWN],
      packetStats[MOLOCH_PACKET_IPPORT_DROPPED]
      );

      if (config.debug > 0) {
          moloch_rules_stats();
      }
}
/******************************************************************************/
LOCAL int moloch_packet_ip_gtp(MolochPacketBatch_t *batch, MolochPacket_t * const packet, const uint8_t *data, int len)
{
    if (len < 12) {
        return MOLOCH_PACKET_CORRUPT;
    }
    BSB bsb;
    BSB_INIT(bsb, data, len);

    uint8_t  flags = 0;
    uint8_t  next = 0;


    BSB_IMPORT_u08(bsb, flags);
    BSB_IMPORT_skip(bsb, 1); // mtype
    BSB_IMPORT_skip(bsb, 2); // mlen
    BSB_IMPORT_skip(bsb, 4); // teid
    if (flags & 0x7) {
        BSB_IMPORT_skip(bsb, 3);
        BSB_IMPORT_u08(bsb, next);
    }

    while (next != 0 && !BSB_IS_ERROR(bsb)) {
        uint8_t extlen = 0;
        BSB_IMPORT_u08(bsb, extlen);
        if (extlen == 0) {
            return MOLOCH_PACKET_CORRUPT;
        }
        BSB_IMPORT_skip(bsb, extlen*4-2);
        BSB_IMPORT_u08(bsb, next);
    }

    if (BSB_IS_ERROR(bsb)) {
        return MOLOCH_PACKET_CORRUPT;
    }

    packet->tunnel |= MOLOCH_PACKET_TUNNEL_GTP;

    // Should check for v4 vs v6 here
    BSB_IMPORT_u08(bsb, flags);
    BSB_IMPORT_rewind(bsb, 1);

    if ((flags & 0xf0) == 0x60)
        return moloch_packet_ip6(batch, packet, BSB_WORK_PTR(bsb), BSB_REMAINING(bsb));
    return moloch_packet_ip4(batch, packet, BSB_WORK_PTR(bsb), BSB_REMAINING(bsb));
}
/******************************************************************************/
LOCAL int moloch_packet_ip4_vxlan(MolochPacketBatch_t *batch, MolochPacket_t * const packet, const uint8_t *data, int len)
{
    if (len < 8) {
        return MOLOCH_PACKET_CORRUPT;
    }

    packet->tunnel |= MOLOCH_PACKET_TUNNEL_VXLAN;

    return moloch_packet_ether(batch, packet, data+8, len-8);
}
/******************************************************************************/
SUPPRESS_ALIGNMENT
LOCAL int moloch_packet_ip4(MolochPacketBatch_t *batch, MolochPacket_t * const packet, const uint8_t *data, int len)
{
    struct ip           *ip4 = (struct ip*)data;
    struct tcphdr       *tcphdr = 0;
    struct udphdr       *udphdr = 0;
    uint8_t              sessionId[MOLOCH_SESSIONID_LEN];

#ifdef DEBUG_PACKET
    LOG("enter %p %p %d", packet, data, len);
#endif

    if (len < (int)sizeof(struct ip)) {
#ifdef DEBUG_PACKET
        LOG("BAD PACKET: too small for header %p %d", packet, len);
#endif
        return MOLOCH_PACKET_CORRUPT;
    }

    if (ip4->ip_v != 4) {
#ifdef DEBUG_PACKET
        LOG("BAD PACKET: ip4->ip_v4 %d != 4", ip4->ip_v);
#endif
        return MOLOCH_PACKET_CORRUPT;
    }

    int ip_len = ntohs(ip4->ip_len);
    if (len < ip_len) {
#ifdef DEBUG_PACKET
        LOG("BAD PACKET: incomplete %p %d %d", packet, len, ip_len);
#endif
        return MOLOCH_PACKET_CORRUPT;
    }

    int ip_hdr_len = 4 * ip4->ip_hl;
    if (ip_hdr_len < 4 * 5 || len < ip_hdr_len || ip_len < ip_hdr_len) {
#ifdef DEBUG_PACKET
        LOG("BAD PACKET: too small for header and options %p %d %d", packet, len, ip_hdr_len);
#endif
        return MOLOCH_PACKET_CORRUPT;
    }
    if (ipTree4) {
        patricia_node_t *node;

        if ((node = patricia_search_best3 (ipTree4, (u_char*)&ip4->ip_src, 32)) && node->data == NULL)
            return MOLOCH_PACKET_IP_DROPPED;

        if ((node = patricia_search_best3 (ipTree4, (u_char*)&ip4->ip_dst, 32)) && node->data == NULL)
            return MOLOCH_PACKET_IP_DROPPED;
    }

    if ((uint8_t*)data - packet->pkt >= 2048)
        return MOLOCH_PACKET_CORRUPT;

    packet->ipOffset = (uint8_t*)data - packet->pkt;
    packet->v6 = 0;
    packet->payloadOffset = packet->ipOffset + ip_hdr_len;
    packet->payloadLen = ip_len - ip_hdr_len;

    uint16_t ip_off = ntohs(ip4->ip_off);
    uint16_t ip_flags = ip_off & ~IP_OFFMASK;
    ip_off &= IP_OFFMASK;


    if ((ip_flags & IP_MF) || ip_off > 0) {
        moloch_packet_frags4(batch, packet);
        return MOLOCH_PACKET_DONT_PROCESS_OR_FREE;
    }

    packet->ipProtocol = ip4->ip_p;
    switch (ip4->ip_p) {
    case IPPROTO_IPV4:
        return moloch_packet_ip4(batch, packet, data + ip_hdr_len, len - ip_hdr_len);
        break;
    case IPPROTO_TCP:
        if (len < ip_hdr_len + (int)sizeof(struct tcphdr)) {
#ifdef DEBUG_PACKET
            LOG("BAD PACKET: too small for tcp hdr %p %d", packet, len);
#endif
            return MOLOCH_PACKET_CORRUPT;
        }

        tcphdr = (struct tcphdr *)((char*)ip4 + ip_hdr_len);

        if (packetDrop4.drops[tcphdr->th_sport] &&
            moloch_drophash_should_drop(&packetDrop4, tcphdr->th_sport, &ip4->ip_src.s_addr, packet->ts.tv_sec)) {

            return MOLOCH_PACKET_IPPORT_DROPPED;
        }

        if (packetDrop4.drops[tcphdr->th_dport] &&
            moloch_drophash_should_drop(&packetDrop4, tcphdr->th_dport, &ip4->ip_dst.s_addr, packet->ts.tv_sec)) {

            return MOLOCH_PACKET_IPPORT_DROPPED;
        }

        moloch_session_id(sessionId, ip4->ip_src.s_addr, tcphdr->th_sport,
                          ip4->ip_dst.s_addr, tcphdr->th_dport);
        packet->mProtocol = tcpMProtocol;

        break;
    case IPPROTO_UDP:
        if (len < ip_hdr_len + (int)sizeof(struct udphdr)) {
#ifdef DEBUG_PACKET
        LOG("BAD PACKET: too small for udp header %p %d", packet, len);
#endif
            return MOLOCH_PACKET_CORRUPT;
        }

        udphdr = (struct udphdr *)((char*)ip4 + ip_hdr_len);

        // See if this is really GTP
        if (udphdr->uh_dport == 0x6808 && len > ip_hdr_len + (int)sizeof(struct udphdr) + 12) {
            int rem = len - ip_hdr_len - sizeof(struct udphdr *);
            uint8_t *buf = (uint8_t *)ip4 + ip_hdr_len + sizeof(struct udphdr *);
            if ((buf[0] & 0xf0) == 0x30 && buf[1] == 0xff && (buf[2] << 8 | buf[3]) == rem - 8) {
                return moloch_packet_ip_gtp(batch, packet, buf, rem);
            }
        }

        // See if this is really VXLAN
        if (udphdr->uh_dport == 0xb512 && len > ip_hdr_len + (int)sizeof(struct udphdr) + 8) {
            int rem = len - ip_hdr_len - sizeof(struct udphdr *);
            uint8_t *buf = (uint8_t *)ip4 + ip_hdr_len + sizeof(struct udphdr *);
            if ((buf[0] & 0x77) == 0 && (buf[1] & 0xb7) == 0) {
                return moloch_packet_ip4_vxlan(batch, packet, buf, rem);
            }
        }

        moloch_session_id(sessionId, ip4->ip_src.s_addr, udphdr->uh_sport,
                          ip4->ip_dst.s_addr, udphdr->uh_dport);
        packet->mProtocol = udpMProtocol;
        break;
    case IPPROTO_IPV6:
        return moloch_packet_ip6(batch, packet, data + ip_hdr_len, len - ip_hdr_len);
    default:
        return moloch_packet_run_ip_cb(batch, packet, data + ip_hdr_len, len - ip_hdr_len, ip4->ip_p, "IP4");
    }
    packet->hash = moloch_session_hash(sessionId);
    return MOLOCH_PACKET_DO_PROCESS;
}
/******************************************************************************/
SUPPRESS_ALIGNMENT
LOCAL int moloch_packet_ip6(MolochPacketBatch_t * batch, MolochPacket_t * const packet, const uint8_t *data, int len)
{
    struct ip6_hdr      *ip6 = (struct ip6_hdr *)data;
    struct tcphdr       *tcphdr = 0;
    struct udphdr       *udphdr = 0;
    uint8_t              sessionId[MOLOCH_SESSIONID_LEN];

#ifdef DEBUG_PACKET
    LOG("enter %p %p %d", packet, data, len);
#endif

    if (len < (int)sizeof(struct ip6_hdr)) {
        return MOLOCH_PACKET_CORRUPT;
    }

    int ip_len = ntohs(ip6->ip6_plen);
    if (len < ip_len) {
        return MOLOCH_PACKET_CORRUPT;
    }

    if (ipTree6) {
        patricia_node_t *node;

        if ((node = patricia_search_best3 (ipTree6, (u_char*)&ip6->ip6_src, 128)) && node->data == NULL)
            return MOLOCH_PACKET_IP_DROPPED;

        if ((node = patricia_search_best3 (ipTree6, (u_char*)&ip6->ip6_dst, 128)) && node->data == NULL)
            return MOLOCH_PACKET_IP_DROPPED;
    }

    int ip_hdr_len = sizeof(struct ip6_hdr);

    packet->ipOffset = (uint8_t*)data - packet->pkt;
    packet->v6 = 1;

    packet->payloadOffset = packet->ipOffset + ip_hdr_len;

    if (ip_len + (int)sizeof(struct ip6_hdr) < ip_hdr_len) {
#ifdef DEBUG_PACKET
        LOG ("ERROR - %d + %ld < %d", ip_len, (long)sizeof(struct ip6_hdr), ip_hdr_len);
#endif
        return MOLOCH_PACKET_CORRUPT;
    }
    packet->payloadLen = ip_len + sizeof(struct ip6_hdr) - ip_hdr_len;

    if (packet->pktlen < packet->payloadOffset + packet->payloadLen) {
#ifdef DEBUG_PACKET
        LOG ("ERROR - %d < %d + %d", packet->pktlen, packet->payloadOffset, packet->payloadLen);
#endif
        return MOLOCH_PACKET_CORRUPT;
    }


#ifdef DEBUG_PACKET
    LOG("Got ip6 header %p %d", packet, packet->pktlen);
#endif
    int nxt = ip6->ip6_nxt;
    int done = 0;
    do {
        packet->ipProtocol = nxt;

        switch (nxt) {
        case IPPROTO_HOPOPTS:
        case IPPROTO_DSTOPTS:
        case IPPROTO_ROUTING:
            if (len < ip_hdr_len + 2) {
#ifdef DEBUG_PACKET
                LOG("ERROR - %d < %d + 2", len, ip_hdr_len);
#endif
                return MOLOCH_PACKET_CORRUPT;
            }
            nxt = data[ip_hdr_len];
            ip_hdr_len += ((data[ip_hdr_len+1] + 1) << 3);

            packet->payloadOffset = packet->ipOffset + ip_hdr_len;

            if (ip_len + (int)sizeof(struct ip6_hdr) < ip_hdr_len) {
#ifdef DEBUG_PACKET
                LOG ("ERROR - %d + %ld < %d", ip_len, (long)sizeof(struct ip6_hdr), ip_hdr_len);
#endif
                return MOLOCH_PACKET_CORRUPT;
            }
            packet->payloadLen = ip_len + sizeof(struct ip6_hdr) - ip_hdr_len;

            if (packet->pktlen < packet->payloadOffset + packet->payloadLen) {
#ifdef DEBUG_PACKET
                LOG ("ERROR - %d < %d + %d", packet->pktlen, packet->payloadOffset, packet->payloadLen);
#endif
                return MOLOCH_PACKET_CORRUPT;
            }

            break;
        case IPPROTO_FRAGMENT:
#ifdef DEBUG_PACKET
            LOG("ERROR - Don't support ip6 fragements yet!");
#endif
            return MOLOCH_PACKET_UNKNOWN;

        case IPPROTO_TCP:
            if (len < ip_hdr_len + (int)sizeof(struct tcphdr)) {
                return MOLOCH_PACKET_CORRUPT;
            }

            tcphdr = (struct tcphdr *)(data + ip_hdr_len);


            if (packetDrop6.drops[tcphdr->th_sport] &&
                moloch_drophash_should_drop(&packetDrop6, tcphdr->th_sport, &ip6->ip6_src, packet->ts.tv_sec)) {

                return MOLOCH_PACKET_IPPORT_DROPPED;
            }

            if (packetDrop6.drops[tcphdr->th_dport] &&
                moloch_drophash_should_drop(&packetDrop6, tcphdr->th_dport, &ip6->ip6_dst, packet->ts.tv_sec)) {

                return MOLOCH_PACKET_IPPORT_DROPPED;
            }

            moloch_session_id6(sessionId, ip6->ip6_src.s6_addr, tcphdr->th_sport,
                               ip6->ip6_dst.s6_addr, tcphdr->th_dport);
            packet->mProtocol = tcpMProtocol;
            done = 1;
            break;
        case IPPROTO_UDP:
            if (len < ip_hdr_len + (int)sizeof(struct udphdr)) {
                return MOLOCH_PACKET_CORRUPT;
            }

            udphdr = (struct udphdr *)(data + ip_hdr_len);

            moloch_session_id6(sessionId, ip6->ip6_src.s6_addr, udphdr->uh_sport,
                               ip6->ip6_dst.s6_addr, udphdr->uh_dport);

            // See if this is really GTP
            if (udphdr->uh_dport == 0x6808 && len > ip_hdr_len + (int)sizeof(struct udphdr) + 12) {
                int rem = len - ip_hdr_len - sizeof(struct udphdr *);
                const uint8_t *buf = (uint8_t *)udphdr + sizeof(struct udphdr *);
                if ((buf[0] & 0xf0) == 0x30 && buf[1] == 0xff && (buf[2] << 8 | buf[3]) == rem - 8) {
                    return moloch_packet_ip_gtp(batch, packet, buf, rem);
                }
            }

            packet->mProtocol = udpMProtocol;
            done = 1;
            break;
        case IPPROTO_IPV4:
            return moloch_packet_ip4(batch, packet, data + ip_hdr_len, len - ip_hdr_len);
        case IPPROTO_IPV6:
            return moloch_packet_ip6(batch, packet, data + ip_hdr_len, len - ip_hdr_len);
        default:
            return moloch_packet_run_ip_cb(batch, packet, data + ip_hdr_len, len - ip_hdr_len, nxt, "IP6");
        }
        if (ip_hdr_len > len) {
#ifdef DEBUG_PACKET
            LOG ("ERROR - Corrupt packet ip_hdr_len = %d nxt = %d len = %d", ip_hdr_len, nxt, len);
#endif
            return MOLOCH_PACKET_CORRUPT;
        }
    } while (!done);

    packet->hash = moloch_session_hash(sessionId);
    return MOLOCH_PACKET_DO_PROCESS;
}
/******************************************************************************/
LOCAL int moloch_packet_frame_relay(MolochPacketBatch_t *batch, MolochPacket_t * const packet, const uint8_t *data, int len)
{
    if (len < 4)
        return MOLOCH_PACKET_CORRUPT;

    uint16_t type = data[2] << 8 | data[3];

    if (type == 0x03cc)
        return moloch_packet_ip4(batch, packet, data+4, len-4);

    return moloch_packet_run_ethernet_cb(batch, packet, data+4, len-4, type, "FrameRelay");
}
/******************************************************************************/
LOCAL int moloch_packet_ieee802(MolochPacketBatch_t *batch, MolochPacket_t * const packet, const uint8_t *data, int len)
{
#ifdef DEBUG_PACKET
    LOG("enter %p %p %d", packet, data, len);
#endif

    if (len < 6 || memcmp(data+2, "\xfe\xfe\x03", 3) != 0)
        return MOLOCH_PACKET_CORRUPT;

    int etherlen = data[0] << 8 | data[+1];
    int ethertype = data[5];

    if (etherlen > len - 2)
        return MOLOCH_PACKET_CORRUPT;

    return moloch_packet_run_ethernet_cb(batch, packet, data+6, len-6, ethertype, "ieee802");
}
/******************************************************************************/
LOCAL int moloch_packet_ether(MolochPacketBatch_t * batch, MolochPacket_t * const packet, const uint8_t *data, int len)
{
    if (len < 14) {
#ifdef DEBUG_PACKET
        LOG("BAD PACKET: Too short %d", len);
#endif
        return MOLOCH_PACKET_CORRUPT;
    }
    int n = 12;
    while (n+2 < len) {
        int ethertype = data[n] << 8 | data[n+1];
        if (ethertype <= 1500) {
            return moloch_packet_ieee802(batch, packet, data+n, len-n);
        }
        n += 2;
        switch (ethertype) {
        case 0x8100:
            n += 2;
            break;
        default:
            return moloch_packet_run_ethernet_cb(batch, packet, data+n,len-n, ethertype, "Ether");
        } // switch
    }
#ifdef DEBUG_PACKET
    LOG("BAD PACKET: bad len %d < %d", n+2, len);
#endif
    return MOLOCH_PACKET_CORRUPT;
}
/******************************************************************************/
LOCAL int moloch_packet_sll(MolochPacketBatch_t * batch, MolochPacket_t * const packet, const uint8_t *data, int len)
{
    if (len < 16) {
#ifdef DEBUG_PACKET
        LOG("BAD PACKET: Too short %d", len);
#endif
        return MOLOCH_PACKET_CORRUPT;
    }

    int ethertype = data[14] << 8 | data[15];
    switch (ethertype) {
    case 0x8100:
        if ((data[20] & 0xf0) == 0x60)
            return moloch_packet_ip6(batch, packet, data+20, len - 20);
        else
            return moloch_packet_ip4(batch, packet, data+20, len - 20);
    default:
        return moloch_packet_run_ethernet_cb(batch, packet, data+16,len-16, ethertype, "SLL");
    } // switch
    return MOLOCH_PACKET_CORRUPT;
}
/******************************************************************************/
LOCAL int moloch_packet_nflog(MolochPacketBatch_t * batch, MolochPacket_t * const packet, const uint8_t *data, int len)
{
    if (len < 14 ||
        (data[0] != AF_INET && data[0] != AF_INET6) ||
        data[1] != 0) {
#ifdef DEBUG_PACKET
        LOG("BAD PACKET: Wrong type %d", data[0]);
#endif
        return MOLOCH_PACKET_CORRUPT;
    }
    int n = 4;
    while (n+4 < len) {
        int length = data[n+1] << 8 | data[n];

        // Make sure length is at least header and not bigger then remaining packet
        if (length < 4 || length > len - n) {
#ifdef DEBUG_PACKET
            LOG("BAD PACKET: Wrong len %d", length);
#endif
            return MOLOCH_PACKET_CORRUPT;
        }

        if (data[n+3] == 0 && data[n+2] == 9) {
            if (data[0] == AF_INET) {
                return moloch_packet_ip4(batch, packet, data+n+4, length - 4);
            } else {
                return moloch_packet_ip6(batch, packet, data+n+4, length - 4);
            }
        } else {
            n += ((length + 3) & 0xfffffc);
        }
    }
#ifdef DEBUG_PACKET
    LOG("BAD PACKET: Not sure");
#endif
    return MOLOCH_PACKET_CORRUPT;
}
/******************************************************************************/
LOCAL int moloch_packet_radiotap(MolochPacketBatch_t * batch, MolochPacket_t * const packet, const uint8_t *data, int len)
{
    if (data[0] != 0 || len < 36)
        return MOLOCH_PACKET_UNKNOWN;

    int hl = packet->pkt[2];
    if (hl + 24 + 8 >= len)
        return MOLOCH_PACKET_UNKNOWN;

    if (data[hl] != 8)
        return MOLOCH_PACKET_UNKNOWN;

    hl += 24 + 3;

    if (data[hl] != 0 || data[hl+1] != 0 || data[hl+2] != 0)
        return MOLOCH_PACKET_UNKNOWN;

    hl += 3;

    uint16_t ethertype = (data[hl] << 8) | data[hl+1];
    hl += 2;

    return moloch_packet_run_ethernet_cb(batch, packet, data+hl,len-hl, ethertype, "RadioTap");
}
/******************************************************************************/
void moloch_packet_batch_init(MolochPacketBatch_t *batch)
{
    int t;

    for (t = 0; t < config.packetThreads; t++) {
        DLL_INIT(packet_, &batch->packetQ[t]);
    }
    batch->count = 0;
}
/******************************************************************************/
void moloch_packet_batch_flush(MolochPacketBatch_t *batch)
{
    int t;

    for (t = 0; t < config.packetThreads; t++) {
        if (DLL_COUNT(packet_, &batch->packetQ[t]) > 0) {
            MOLOCH_LOCK(packetQ[t].lock);
            DLL_PUSH_TAIL_DLL(packet_, &packetQ[t], &batch->packetQ[t]);
            MOLOCH_COND_SIGNAL(packetQ[t].lock);
            MOLOCH_UNLOCK(packetQ[t].lock);
        }
    }
    batch->count = 0;
}
/******************************************************************************/
void moloch_packet_batch(MolochPacketBatch_t * batch, MolochPacket_t * const packet)
{
    int rc;

#ifdef DEBUG_PACKET
<<<<<<< HEAD
    LOG("enter %p %u %d", packet, pcapFileHeader.linktype, packet->pktlen);
    moloch_print_hex_string(packet->pkt, packet->pktlen);
=======
    LOG("enter %p %u %d", packet, pcapFileHeader.dlt, packet->pktlen);
>>>>>>> 2fb85906
#endif

    switch(pcapFileHeader.dlt) {
    case 0: // NULL
        if (packet->pktlen > 4) {
            if (packet->pkt[0] == 30)
                rc = moloch_packet_ip6(batch, packet, packet->pkt+4, packet->pktlen-4);
            else
                rc = moloch_packet_ip4(batch, packet, packet->pkt+4, packet->pktlen-4);
        } else {
#ifdef DEBUG_PACKET
            LOG("BAD PACKET: Too short %d", packet->pktlen);
#endif
            rc = MOLOCH_PACKET_CORRUPT;
        }
        break;
    case 1: // Ether
        rc = moloch_packet_ether(batch, packet, packet->pkt, packet->pktlen);
        break;
    case 12: // LOOP
    case 101: // RAW
        rc = moloch_packet_ip4(batch, packet, packet->pkt, packet->pktlen);
        break;
    case 107: // Frame Relay
        rc = moloch_packet_frame_relay(batch, packet, packet->pkt, packet->pktlen);
        break;
    case 113: // SLL
        if (packet->pkt[0] == 0 && packet->pkt[1] <= 4)
            rc = moloch_packet_sll(batch, packet, packet->pkt, packet->pktlen);
        else
            rc = moloch_packet_ip4(batch, packet, packet->pkt, packet->pktlen);
        break;
    case 127: // radiotap
        rc = moloch_packet_radiotap(batch, packet, packet->pkt, packet->pktlen);
        break;
    case 228: //RAW IPv4
        rc = moloch_packet_ip4(batch, packet, packet->pkt, packet->pktlen);
        break;
    case 239: // NFLOG
        rc = moloch_packet_nflog(batch, packet, packet->pkt, packet->pktlen);
        break;
    default:
        if (config.ignoreErrors)
            rc = MOLOCH_PACKET_CORRUPT;
        else
            LOGEXIT("ERROR - Unsupported pcap link type/dlt %u", pcapFileHeader.dlt);
    }

    if (likely(rc == MOLOCH_PACKET_DO_PROCESS) && unlikely(packet->mProtocol == 0)) {
        if (config.debug)
            LOG("Packet was market as do process but no mProtocol was set");
        rc = MOLOCH_PACKET_UNKNOWN;
    }

    MOLOCH_THREAD_INCR(packetStats[rc]);

    if (unlikely(rc)) {
        if (rc == MOLOCH_PACKET_CORRUPT) {
            if (config.corruptSavePcap) {
                moloch_packet_save_unknown_packet(2, packet);
            }

            // A CORRUPT callback is expected to free the packet.
            if (ipCbs[MOLOCH_IPPROTO_CORRUPT]) {
                ipCbs[MOLOCH_IPPROTO_CORRUPT](batch, packet, packet->pkt, packet->pktlen);
            } else {
                moloch_packet_free(packet);
            }
        } else if (rc != MOLOCH_PACKET_DONT_PROCESS_OR_FREE) {
            moloch_packet_free(packet);
        }
        return;
    }

    /* This packet we are going to process */

    if (unlikely(totalPackets == 0)) {
        MolochReaderStats_t stats;
        if (!moloch_reader_stats(&stats)) {
            initialDropped = stats.dropped;
        }
        initialPacket = packet->ts;
        if (!config.pcapReadOffline)
            LOG("Initial Packet = %ld Initial Dropped = %" PRIu64, initialPacket.tv_sec, initialDropped);
    }

    MOLOCH_THREAD_INCR(totalPackets);
    if (totalPackets % config.logEveryXPackets == 0) {
        moloch_packet_log(mProtocols[packet->mProtocol].ses);
    }

    uint32_t thread = packet->hash % config.packetThreads;

    totalBytes[thread] += packet->pktlen;

    if (DLL_COUNT(packet_, &packetQ[thread]) >= config.maxPacketsInQueue) {
        MOLOCH_LOCK(packetQ[thread].lock);
        overloadDrops[thread]++;
        if ((overloadDrops[thread] % 10000) == 1) {
            LOG("WARNING - Packet Q %u is overflowing, total dropped so far %u.  See https://molo.ch/faq#why-am-i-dropping-packets and modify %s", thread, overloadDrops[thread], config.configFile);
        }
        packet->pkt = 0;
        MOLOCH_COND_SIGNAL(packetQ[thread].lock);
        MOLOCH_UNLOCK(packetQ[thread].lock);
        MOLOCH_THREAD_INCR(packetStats[rc]);
        moloch_packet_free(packet);
        return;
    }

    if (!packet->copied) {
        uint8_t *pkt = malloc(packet->pktlen);
        memcpy(pkt, packet->pkt, packet->pktlen);
        packet->pkt = pkt;
        packet->copied = 1;
    }

#ifdef FUZZLOCH
    moloch_session_process_commands(thread);
    moloch_packet_process(packet, thread);
#else
    DLL_PUSH_TAIL(packet_, &batch->packetQ[thread], packet);
#endif
    batch->count++;
}
/******************************************************************************/
int moloch_packet_outstanding()
{
    int count = 0;
    int t;

    for (t = 0; t < config.packetThreads; t++) {
        count += DLL_COUNT(packet_, &packetQ[t]);
        count += inProgress[t];
    }
    return count;
}
/******************************************************************************/
SUPPRESS_UNSIGNED_INTEGER_OVERFLOW
SUPPRESS_SIGNED_INTEGER_OVERFLOW
LOCAL uint32_t moloch_packet_frag_hash(const void *key)
{
    int i;
    uint32_t n = 0;
    for (i = 0; i < 10; i++) {
        n = (n << 5) - n + ((char*)key)[i];
    }
    return n;
}
/******************************************************************************/
LOCAL int moloch_packet_frag_cmp(const void *keyv, const MolochFrags_t *element)
{
    return memcmp(keyv, element->key, 10) == 0;
}
/******************************************************************************/
LOCAL gboolean moloch_packet_save_drophash(gpointer UNUSED(user_data))
{
    if (packetDrop4.changed)
        moloch_drophash_save(&packetDrop4);

    if (packetDrop6.changed)
        moloch_drophash_save(&packetDrop6);

    return TRUE;
}
/******************************************************************************/
void moloch_packet_save_ethernet( MolochPacket_t * const packet, uint16_t type)
{
    if (BIT_ISSET(type, config.etherSavePcap))
        moloch_packet_save_unknown_packet(0, packet);
}
/******************************************************************************/
int moloch_packet_run_ethernet_cb(MolochPacketBatch_t * batch, MolochPacket_t * const packet, const uint8_t *data, int len, uint16_t type, const char *str)
{
#ifdef DEBUG_PACKET
    LOG("enter %p %d %s %p %d", packet, type, str, data, len);
#endif

    if (ethernetCbs[type]) {
        return ethernetCbs[type](batch, packet, data, len);
    }

    if (ethernetCbs[MOLOCH_ETHERTYPE_UNKNOWN]) {
      return ethernetCbs[MOLOCH_ETHERTYPE_UNKNOWN](batch, packet, data, len);
    }

    if (config.logUnknownProtocols)
        LOG("Unknown %s ethernet protocol 0x%04x(%d)", str, type, type);
    moloch_packet_save_ethernet(packet, type);
    return MOLOCH_PACKET_UNKNOWN;
}
/******************************************************************************/
void moloch_packet_set_ethernet_cb(uint16_t type, MolochPacketEnqueue_cb enqueueCb)
{
    if (ethernetCbs[type]) 
      LOG ("redining existing callback type %d", type);

    ethernetCbs[type] = enqueueCb;
}
/******************************************************************************/
int moloch_packet_run_ip_cb(MolochPacketBatch_t * batch, MolochPacket_t * const packet, const uint8_t *data, int len, uint16_t type, const char *str)
{
#ifdef DEBUG_PACKET
    LOG("enter %p %d %s %p %d", packet, type, str, data, len);
#endif

    if (type >= MOLOCH_IPPROTO_MAX) {
        return MOLOCH_PACKET_CORRUPT;
    }

    if (ipCbs[type]) {
        return ipCbs[type](batch, packet, data, len);
    }

    if (ipCbs[MOLOCH_IPPROTO_UNKNOWN]) {
        return ipCbs[MOLOCH_IPPROTO_UNKNOWN](batch, packet, data, len);
    }

    if (config.logUnknownProtocols)
        LOG("Unknown %s protocol %d", str, type);
    if (BIT_ISSET(type, config.ipSavePcap))
        moloch_packet_save_unknown_packet(1, packet);
    return MOLOCH_PACKET_UNKNOWN;
}
/******************************************************************************/
void moloch_packet_set_ip_cb(uint16_t type, MolochPacketEnqueue_cb enqueueCb)
{
    if (type >= MOLOCH_IPPROTO_MAX) 
      LOGEXIT ("type value to large %d", type);

    ipCbs[type] = enqueueCb;
}
/******************************************************************************/
void moloch_packet_init()
{
    pcapFileHeader.magic = 0xa1b2c3d4;
    pcapFileHeader.version_major = 2;
    pcapFileHeader.version_minor = 4;

    pcapFileHeader.thiszone = 0;
    pcapFileHeader.sigfigs = 0;

    char filename[PATH_MAX];
    snprintf(filename, sizeof(filename), "/tmp/%s.tcp.drops.4", config.nodeName);
    moloch_drophash_init(&packetDrop4, filename, TRUE);

    snprintf(filename, sizeof(filename), "/tmp/%s.tcp.drops.6", config.nodeName);
    moloch_drophash_init(&packetDrop6, filename, FALSE);
    g_timeout_add_seconds(10, moloch_packet_save_drophash, 0);

    mac1Field = moloch_field_define("general", "lotermfield",
        "mac.src", "Src MAC", "srcMac",
        "Source ethernet mac addresses set for session",
        MOLOCH_FIELD_TYPE_STR_HASH,  MOLOCH_FIELD_FLAG_CNT | MOLOCH_FIELD_FLAG_LINKED_SESSIONS,
        "transform", "dash2Colon",
        (char *)NULL);

    mac2Field = moloch_field_define("general", "lotermfield",
        "mac.dst", "Dst MAC", "dstMac",
        "Destination ethernet mac addresses set for session",
        MOLOCH_FIELD_TYPE_STR_HASH,  MOLOCH_FIELD_FLAG_CNT | MOLOCH_FIELD_FLAG_LINKED_SESSIONS,
        "transform", "dash2Colon",
        (char *)NULL);

    moloch_field_define("general", "lotermfield",
        "mac", "Src or Dst MAC", "macall",
        "Shorthand for mac.src or mac.dst",
        0,  MOLOCH_FIELD_FLAG_FAKE,
        "regex", "^mac\\\\.(?:(?!\\\\.cnt$).)*$",
        "transform", "dash2Colon",
        (char *)NULL);

    oui1Field = moloch_field_define("general", "termfield",
        "oui.src", "Src OUI", "srcOui",
        "Source ethernet oui set for session",
        MOLOCH_FIELD_TYPE_STR_HASH,  MOLOCH_FIELD_FLAG_CNT | MOLOCH_FIELD_FLAG_LINKED_SESSIONS,
        (char *)NULL);

    oui2Field = moloch_field_define("general", "termfield",
        "oui.dst", "Dst OUI", "dstOui",
        "Destination ethernet oui set for session",
        MOLOCH_FIELD_TYPE_STR_HASH,  MOLOCH_FIELD_FLAG_CNT | MOLOCH_FIELD_FLAG_LINKED_SESSIONS,
        (char *)NULL);


    vlanField = moloch_field_define("general", "integer",
        "vlan", "VLan", "vlan",
        "vlan value",
        MOLOCH_FIELD_TYPE_INT_GHASH,  MOLOCH_FIELD_FLAG_CNT | MOLOCH_FIELD_FLAG_LINKED_SESSIONS,
        (char *)NULL);

    greIpField = moloch_field_define("general", "ip",
        "gre.ip", "GRE IP", "greIp",
        "GRE ip addresses for session",
        MOLOCH_FIELD_TYPE_IP_GHASH,  MOLOCH_FIELD_FLAG_CNT | MOLOCH_FIELD_FLAG_LINKED_SESSIONS,
        (char *)NULL);

    moloch_field_define("general", "integer",
        "tcpflags.syn", "TCP Flag SYN", "tcpflags.syn",
        "Count of packets with SYN and no ACK flag set",
        0,  MOLOCH_FIELD_FLAG_FAKE,
        (char *)NULL);

    moloch_field_define("general", "integer",
        "tcpflags.syn-ack", "TCP Flag SYN-ACK", "tcpflags.syn-ack",
        "Count of packets with SYN and ACK flag set",
        0,  MOLOCH_FIELD_FLAG_FAKE,
        (char *)NULL);

    moloch_field_define("general", "integer",
        "tcpflags.ack", "TCP Flag ACK", "tcpflags.ack",
        "Count of packets with only the ACK flag set",
        0,  MOLOCH_FIELD_FLAG_FAKE,
        (char *)NULL);

    moloch_field_define("general", "integer",
        "tcpflags.psh", "TCP Flag PSH", "tcpflags.psh",
        "Count of packets with PSH flag set",
        0,  MOLOCH_FIELD_FLAG_FAKE,
        (char *)NULL);

    moloch_field_define("general", "integer",
        "tcpflags.fin", "TCP Flag FIN", "tcpflags.fin",
        "Count of packets with FIN flag set",
        0,  MOLOCH_FIELD_FLAG_FAKE,
        (char *)NULL);

    moloch_field_define("general", "integer",
        "tcpflags.rst", "TCP Flag RST", "tcpflags.rst",
        "Count of packets with RST flag set",
        0,  MOLOCH_FIELD_FLAG_FAKE,
        (char *)NULL);

    moloch_field_define("general", "integer",
        "tcpflags.urg", "TCP Flag URG", "tcpflags.urg",
        "Count of packets with URG flag set",
        0,  MOLOCH_FIELD_FLAG_FAKE,
        (char *)NULL);

    moloch_field_define("general", "integer",
        "packets.src", "Src Packets", "srcPackets",
        "Total number of packets sent by source in a session",
        0,  MOLOCH_FIELD_FLAG_FAKE,
        (char *)NULL);

    moloch_field_define("general", "integer",
        "packets.dst", "Dst Packets", "dstPackets",
        "Total number of packets sent by destination in a session",
        0,  MOLOCH_FIELD_FLAG_FAKE,
        (char *)NULL);

    moloch_field_define("general", "integer",
        "initRTT", "Initial RTT", "initRTT",
        "Initial round trip time, difference between SYN and ACK timestamp divided by 2 in ms",
        0,  MOLOCH_FIELD_FLAG_FAKE,
        (char *)NULL);

    moloch_field_define("general", "termfield",
        "communityId", "Community Id", "communityId",
        "Community id flow hash",
        0,  MOLOCH_FIELD_FLAG_FAKE,
        (char *)NULL);

    int t;
    for (t = 0; t < config.packetThreads; t++) {
        char name[100];
        DLL_INIT(packet_, &packetQ[t]);
        MOLOCH_LOCK_INIT(packetQ[t].lock);
        MOLOCH_COND_INIT(packetQ[t].lock);
        snprintf(name, sizeof(name), "moloch-pkt%d", t);
#ifndef FUZZLOCH
        g_thread_unref(g_thread_new(name, &moloch_packet_thread, (gpointer)(long)t));
#endif
    }

    HASH_INIT(fragh_, fragsHash, moloch_packet_frag_hash, (HASH_CMP_FUNC)moloch_packet_frag_cmp);
    DLL_INIT(fragl_, &fragsList);

    moloch_add_can_quit(moloch_packet_outstanding, "packet outstanding");
    moloch_add_can_quit(moloch_packet_frags_outstanding, "packet frags outstanding");


    moloch_packet_set_ethernet_cb(MOLOCH_ETHERTYPE_ETHER, moloch_packet_ether);
    moloch_packet_set_ethernet_cb(0x6559, moloch_packet_frame_relay);
    moloch_packet_set_ethernet_cb(ETHERTYPE_IP, moloch_packet_ip4);
    moloch_packet_set_ethernet_cb(ETHERTYPE_IPV6, moloch_packet_ip6);
}
/******************************************************************************/
uint64_t moloch_packet_dropped_packets()
{
    MolochReaderStats_t stats;
    if (moloch_reader_stats(&stats)) {
        return 0;
    }
    return stats.dropped - initialDropped;
}
/******************************************************************************/
uint64_t moloch_packet_dropped_frags()
{
    return droppedFrags;
}
/******************************************************************************/
uint64_t moloch_packet_dropped_overload()
{
    uint64_t count = 0;

    int t;

    for (t = 0; t < config.packetThreads; t++) {
        count += overloadDrops[t];
    }
    return count;
}
/******************************************************************************/
uint64_t moloch_packet_total_bytes()
{
    uint64_t count = 0;

    int t;

    for (t = 0; t < config.packetThreads; t++) {
        count += totalBytes[t];
    }
    return count;
}
/******************************************************************************/
void moloch_packet_add_packet_ip(char *ipstr, int mode)
{
    patricia_node_t *node;
    if (strchr(ipstr, '.') != 0) {
        if (!ipTree4)
            ipTree4 = New_Patricia(32);
        node = make_and_lookup(ipTree4, ipstr);
    } else {
        if (!ipTree6)
            ipTree6 = New_Patricia(128);
        node = make_and_lookup(ipTree6, ipstr);
    }
    node->data = (void *)(long)mode;
}
/******************************************************************************/
void moloch_packet_set_linksnap(int dlt, int snaplen)
{
    pcapFileHeader.dlt = dlt;
    pcapFileHeader.snaplen = snaplen;
    moloch_rules_recompile();
}
/******************************************************************************/
void moloch_packet_drophash_add(MolochSession_t *session, int which, int min)
{
    if (session->ses != SESSION_TCP)
        return;

    // packetDrop is kept in network byte order
    const int port = (which == 0)?htons(session->port1):htons(session->port2);

    if (MOLOCH_SESSION_v6(session)) {
        if (which == 0) {
            moloch_drophash_add(&packetDrop6, port, (void*)&session->addr1, session->lastPacket.tv_sec, min*60);
        } else {
            moloch_drophash_add(&packetDrop6, port, (void*)&session->addr2, session->lastPacket.tv_sec, min*60);
        }
    } else {
        if (which == 0) {
            moloch_drophash_add(&packetDrop4, port, &((uint32_t *)session->addr1.s6_addr)[3], session->lastPacket.tv_sec, min*60);
        } else {
            moloch_drophash_add(&packetDrop4, port, &((uint32_t *)session->addr2.s6_addr)[3], session->lastPacket.tv_sec, min*60);
        }
    }
}
/******************************************************************************/
void moloch_packet_dlt_to_linktype(MolochPcapFileHdr_t *pcapFileHeader_dlt)
{
    int dlt = pcapFileHeader_dlt->dlt;
    if(dlt <= 10 || dlt >= 104) {
        return;
    } else if(dlt == DLT_FRELAY) {
        pcapFileHeader_dlt->dlt =LINKTYPE_FRELAY;
    } else if(dlt == DLT_ATM_RFC1483) {
        pcapFileHeader_dlt->dlt =LINKTYPE_ATM_RFC1483;
    } else if(dlt == DLT_RAW) {
        pcapFileHeader_dlt->dlt =LINKTYPE_RAW;
    } else if(dlt == DLT_SLIP_BSDOS) {
        pcapFileHeader_dlt->dlt =LINKTYPE_SLIP_BSDOS;
    } else if(dlt == DLT_PPP_BSDOS) {
        pcapFileHeader_dlt->dlt =LINKTYPE_PPP_BSDOS;
    } else if(dlt == DLT_C_HDLC) {
        pcapFileHeader_dlt->dlt =LINKTYPE_FRELAY;
    } else if(dlt == DLT_ATM_CLIP) {
        pcapFileHeader_dlt->dlt =LINKTYPE_ATM_CLIP;
    } else if(dlt == DLT_PPP_SERIAL) {
        pcapFileHeader_dlt->dlt =LINKTYPE_PPP_HDLC;  // both 50
    } else if(dlt == DLT_PPP_ETHER) {
        pcapFileHeader_dlt->dlt =LINKTYPE_PPP_ETHER; // both 51
    } else if(dlt == DLT_PFSYNC) {
        pcapFileHeader_dlt->dlt =LINKTYPE_PFSYNC; // both 246
    } else if(dlt == DLT_PKTAP) {
        pcapFileHeader_dlt->dlt =LINKTYPE_PKTAP; // both 258
    } // error handling?
    return;
}
/******************************************************************************/
void moloch_packet_exit()
{
    if (ipTree4) {
        Destroy_Patricia(ipTree4, NULL);
        ipTree4 = 0;
    }

    if (ipTree6) {
        Destroy_Patricia(ipTree6, NULL);
        ipTree6 = 0;
    }
    moloch_packet_log(SESSION_TCP);
    if (unknownPacketFile[0])
        fclose(unknownPacketFile[0]);
    if (unknownPacketFile[1])
        fclose(unknownPacketFile[1]);
    if (unknownPacketFile[2])
        fclose(unknownPacketFile[2]);
}
/******************************************************************************/
int moloch_mprotocol_register_internal(char                            *name,
                                       int                              ses,
                                       MolochProtocolCreateSessionId_cb createSessionId,
                                       MolochProtocolPreProcess_cb      preProcess,
                                       MolochProtocolProcess_cb         process,
                                       MolochProtocolSessionFree_cb     sFree,
                                       size_t                           sessionsize,
                                       int                              apiversion)
{
    if (sizeof(MolochSession_t) != sessionsize) {
        LOGEXIT("Parser '%s' built with different version of moloch.h\n %u != %u", name, (unsigned int)sizeof(MolochSession_t),  (unsigned int)sessionsize);
    }

    if (MOLOCH_API_VERSION != apiversion) {
        LOGEXIT("Parser '%s' built with different version of moloch.h\n %d %d", name, MOLOCH_API_VERSION, apiversion);
    }

    int num = ++mProtocolCnt; // Leave 0 empty so we know if not set in code
    mProtocols[num].name = name;
    mProtocols[num].ses = ses;
    mProtocols[num].createSessionId = createSessionId;
    mProtocols[num].preProcess = preProcess;
    mProtocols[num].process = process;
    mProtocols[num].sFree = sFree;
    return num;
}<|MERGE_RESOLUTION|>--- conflicted
+++ resolved
@@ -63,10 +63,12 @@
 LOCAL MolochPacketEnqueue_cb ethernetCbs[0x10000];
 LOCAL MolochPacketEnqueue_cb ipCbs[MOLOCH_IPPROTO_MAX];
 
-<<<<<<< HEAD
 int tcpMProtocol;
 int udpMProtocol;
-=======
+
+LOCAL int                    mProtocolCnt;
+MolochProtocol_t             mProtocols[0x100];
+
 /******************************************************************************/
 // lookup table https://godoc.org/github.com/0intro/pcap
 #define LINKTYPE_PPP_HDLC 50
@@ -80,12 +82,6 @@
 #define LINKTYPE_FRELAY 107
 #define LINKTYPE_PFSYNC 246
 #define LINKTYPE_PKTAP 258
->>>>>>> 2fb85906
-
-LOCAL int                    mProtocolCnt;
-MolochProtocol_t             mProtocols[0x100];
-
-/******************************************************************************/
 
 LOCAL uint64_t               packetStats[MOLOCH_PACKET_MAX];
 
@@ -1207,12 +1203,8 @@
     int rc;
 
 #ifdef DEBUG_PACKET
-<<<<<<< HEAD
-    LOG("enter %p %u %d", packet, pcapFileHeader.linktype, packet->pktlen);
+    LOG("enter %p %u %d", packet, pcapFileHeader.dlt, packet->pktlen);
     moloch_print_hex_string(packet->pkt, packet->pktlen);
-=======
-    LOG("enter %p %u %d", packet, pcapFileHeader.dlt, packet->pktlen);
->>>>>>> 2fb85906
 #endif
 
     switch(pcapFileHeader.dlt) {
@@ -1406,7 +1398,7 @@
 /******************************************************************************/
 void moloch_packet_set_ethernet_cb(uint16_t type, MolochPacketEnqueue_cb enqueueCb)
 {
-    if (ethernetCbs[type]) 
+    if (ethernetCbs[type])
       LOG ("redining existing callback type %d", type);
 
     ethernetCbs[type] = enqueueCb;
@@ -1439,7 +1431,7 @@
 /******************************************************************************/
 void moloch_packet_set_ip_cb(uint16_t type, MolochPacketEnqueue_cb enqueueCb)
 {
-    if (type >= MOLOCH_IPPROTO_MAX) 
+    if (type >= MOLOCH_IPPROTO_MAX)
       LOGEXIT ("type value to large %d", type);
 
     ipCbs[type] = enqueueCb;
