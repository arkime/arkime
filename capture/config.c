/******************************************************************************/
/* config.c  -- Functions dealing with the config file
 *
 * Copyright 2012-2017 AOL Inc. All rights reserved.
 *
 * Licensed under the Apache License, Version 2.0 (the "License");
 * you may not use this Software except in compliance with the License.
 * You may obtain a copy of the License at
 *
 *     http://www.apache.org/licenses/LICENSE-2.0
 *
 * Unless required by applicable law or agreed to in writing, software
 * distributed under the License is distributed on an "AS IS" BASIS,
 * WITHOUT WARRANTIES OR CONDITIONS OF ANY KIND, either express or implied.
 * See the License for the specific language governing permissions and
 * limitations under the License.
 */

#include "moloch.h"
#include <fcntl.h>
#include <inttypes.h>

extern MolochConfig_t        config;

LOCAL GKeyFile             *molochKeyFile;

/******************************************************************************/
gchar *moloch_config_section_str(GKeyFile *keyfile, char *section, char *key, char *d)
{
    char *result;
    if (!keyfile)
        keyfile = molochKeyFile;

    if (g_key_file_has_key(keyfile, section, key, NULL)) {
        result = g_key_file_get_string(keyfile, section, key, NULL);
    } else if (d) {
        result = g_strdup(d);
    } else {
        result = NULL;
    }

    if (config.debug) {
        LOG("%s.%s=%s", section, key, result?result:"(null)");
    }

    return result;
}
/******************************************************************************/
gchar **moloch_config_section_keys(GKeyFile *keyfile, char *section, gsize *keys_len)
{
    if (!keyfile)
        keyfile = molochKeyFile;

    if (!g_key_file_has_group(keyfile, section)) {
        *keys_len = 0;
        return NULL;
    }

    GError *error = 0;
    gchar **keys = g_key_file_get_keys (keyfile, section, keys_len, &error);
    if (error) {
        *keys_len = 0;
        return NULL;
    }
    return keys;
}

/******************************************************************************/
gchar *moloch_config_str(GKeyFile *keyfile, char *key, char *d)
{
    char *result;

    if (!keyfile)
        keyfile = molochKeyFile;

    if (g_key_file_has_key(keyfile, config.nodeName, key, NULL)) {
        result = g_key_file_get_string(keyfile, config.nodeName, key, NULL);
    } else if (config.nodeClass && g_key_file_has_key(keyfile, config.nodeClass, key, NULL)) {
        result = g_key_file_get_string(keyfile, config.nodeClass, key, NULL);
    } else if (g_key_file_has_key(keyfile, "default", key, NULL)) {
        result = g_key_file_get_string(keyfile, "default", key, NULL);
    } else if (d) {
        result = g_strdup(d);
    } else {
        result = NULL;
    }

    if (config.debug) {
        LOG("%s=%s", key, result?result:"(null)");
    }

    return result;
}

/******************************************************************************/
gchar **moloch_config_raw_str_list(GKeyFile *keyfile, char *key, char *d)
{
    gchar **result;

    if (!keyfile)
        keyfile = molochKeyFile;

    if (g_key_file_has_key(keyfile, config.nodeName, key, NULL)) {
        result = g_key_file_get_string_list(keyfile, config.nodeName, key, NULL, NULL);
    } else if (config.nodeClass && g_key_file_has_key(keyfile, config.nodeClass, key, NULL)) {
        result = g_key_file_get_string_list(keyfile, config.nodeClass, key, NULL, NULL);
    } else if (g_key_file_has_key(keyfile, "default", key, NULL)) {
        result = g_key_file_get_string_list(keyfile, "default", key, NULL, NULL);
    } else if (d) {
        result = g_strsplit(d, ";", 0);
    } else {
        result = NULL;
    }

    return result;
}

/******************************************************************************/
gchar **moloch_config_str_list(GKeyFile *keyfile, char *key, char *d)
{
    gchar **strs = moloch_config_raw_str_list(keyfile, key, d);
    if (!strs) {
        if (config.debug) {
            LOG("%s=(null)", key);
        }
        return strs;
    }

    int i, j;
    for (i = j = 0; strs[i]; i++) {
        char *str = strs[i];

        /* Remove leading and trailing spaces */
        while (isspace(*str))
            str++;
        g_strchomp(str);

        /* Empty string */
        if (*str == 0) {
            g_free(strs[i]);
            continue;
        }

        /* Moved front of string, need to realloc so g_strfreev doesn't blow */
        if (str != strs[i]) {
            str = g_strdup(str);
            g_free(strs[i]);
        }

        /* Save string back */
        strs[j] = str;
        j++;
    }

    /* NULL anything at the end that was moved forward */
    for (; j < i; j++)
        strs[j] = NULL;

    if (config.debug) {
        gchar *str = g_strjoinv(";", strs);
        LOG("%s=%s", key, str);
        g_free(str);
    }
    return strs;
}

/******************************************************************************/
uint32_t moloch_config_int(GKeyFile *keyfile, char *key, uint32_t d, uint32_t min, uint32_t max)
{
    uint32_t value = d;

    if (!keyfile)
        keyfile = molochKeyFile;

    if (g_key_file_has_key(keyfile, config.nodeName, key, NULL)) {
        value = g_key_file_get_integer(keyfile, config.nodeName, key, NULL);
    } else if (config.nodeClass && g_key_file_has_key(keyfile, config.nodeClass, key, NULL)) {
        value = g_key_file_get_integer(keyfile, config.nodeClass, key, NULL);
    } else if (g_key_file_has_key(keyfile, "default", key, NULL)) {
        value = g_key_file_get_integer(keyfile, "default", key, NULL);
    }

    if (value < min) {
        LOG ("INFO: Reseting %s since %u is less then the min %u", key, value, min);
        value = min;
    }
    if (value > max) {
        LOG ("INFO: Reseting %s since %u is greater then the max %u", key, value, max);
        value = max;
    }

    if (config.debug) {
        LOG("%s=%d", key, value);
    }

    return value;
}

/******************************************************************************/
double moloch_config_double(GKeyFile *keyfile, char *key, double d, double min, double max)
{
    double value = d;

    if (!keyfile)
        keyfile = molochKeyFile;

    if (g_key_file_has_key(keyfile, config.nodeName, key, NULL)) {
        value = g_key_file_get_double(keyfile, config.nodeName, key, NULL);
    } else if (config.nodeClass && g_key_file_has_key(keyfile, config.nodeClass, key, NULL)) {
        value = g_key_file_get_double(keyfile, config.nodeClass, key, NULL);
    } else if (g_key_file_has_key(keyfile, "default", key, NULL)) {
        value = g_key_file_get_double(keyfile, "default", key, NULL);
    }

    if (value < min)
        value = min;
    if (value > max)
        value = max;

    if (config.debug) {
        LOG("%s=%lf", key, value);
    }

    return value;
}

/******************************************************************************/
char moloch_config_boolean(GKeyFile *keyfile, char *key, char d)
{
    gboolean value = d;

    if (!keyfile)
        keyfile = molochKeyFile;

    if (g_key_file_has_key(keyfile, config.nodeName, key, NULL)) {
        value = g_key_file_get_boolean(keyfile, config.nodeName, key, NULL);
    } else if (config.nodeClass && g_key_file_has_key(keyfile, config.nodeClass, key, NULL)) {
        value = g_key_file_get_boolean(keyfile, config.nodeClass, key, NULL);
    } else if (g_key_file_has_key(keyfile, "default", key, NULL)) {
        value = g_key_file_get_boolean(keyfile, "default", key, NULL);
    }

    if (config.debug) {
        LOG("%s=%s", key, value?"true": "false");
    }

    return value;
}
/******************************************************************************/
void moloch_config_load_includes(char **includes)
{
    int       i, g, k;

    for (i = 0; includes[i]; i++) {
        GKeyFile *keyFile = g_key_file_new();
        GError *error = 0;
        gboolean status = g_key_file_load_from_file(keyFile, includes[i], G_KEY_FILE_NONE, &error);
        if (!status || error) {
            printf("Couldn't load config includes file (%s) %s\n", includes[i], (error?error->message:""));
            exit(1);
        }

        gchar **groups = g_key_file_get_groups (keyFile, NULL);
        for (g = 0; groups[g]; g++) {
            gchar **keys = g_key_file_get_keys (keyFile, groups[g], NULL, NULL);
            for (k = 0; keys[k]; k++) {
                char *value = g_key_file_get_value(keyFile, groups[g], keys[k], NULL);
                if (value && !error) {
                    g_key_file_set_value(molochKeyFile, groups[g], keys[k], value);
                    g_free(value);
                }
            }
            g_strfreev(keys);
        }
        g_strfreev(groups);
        g_key_file_free(keyFile);
    }
}
/******************************************************************************/
void moloch_config_load()
{

    gboolean  status;
    GError   *error = 0;
    GKeyFile *keyfile;
    int       i;

    keyfile = molochKeyFile = g_key_file_new();

    status = g_key_file_load_from_file(keyfile, config.configFile, G_KEY_FILE_NONE, &error);
    if (!status || error) {
        printf("Couldn't load config file (%s) %s\n", config.configFile, (error?error->message:""));
        exit(1);
    }

    char **includes = moloch_config_str_list(keyfile, "includes", NULL);
    if (includes) {
        moloch_config_load_includes(includes);
        g_strfreev(includes);
        //LOG("KEYFILE:\n%s", g_key_file_to_data(molochKeyFile, NULL, NULL));
    }


    char *rotateIndex       = moloch_config_str(keyfile, "rotateIndex", "daily");

    if (strcmp(rotateIndex, "hourly") == 0)
        config.rotate = MOLOCH_ROTATE_HOURLY;
    else if (strcmp(rotateIndex, "hourly6") == 0)
        config.rotate = MOLOCH_ROTATE_HOURLY6;
    else if (strcmp(rotateIndex, "daily") == 0)
        config.rotate = MOLOCH_ROTATE_DAILY;
    else if (strcmp(rotateIndex, "weekly") == 0)
        config.rotate = MOLOCH_ROTATE_WEEKLY;
    else if (strcmp(rotateIndex, "monthly") == 0)
        config.rotate = MOLOCH_ROTATE_MONTHLY;
    else {
        printf("Unknown rotateIndex '%s'\n", rotateIndex);
        exit(1);
    }
    g_free(rotateIndex);

    config.nodeClass        = moloch_config_str(keyfile, "nodeClass", NULL);
    gchar **tags            = moloch_config_str_list(keyfile, "dontSaveTags", NULL);
    if (tags) {
        for (i = 0; tags[i]; i++) {
            if (!(*tags[i]))
                continue;
            int num = 1;
            char *colon = strchr(tags[i], ':');
            if (colon) {
                *colon = 0;
                num = atoi(colon+1);
                if (num < 1)
                    num = 1;
                if (num > 0xffff)
                    num = 0xffff;
            }
            moloch_string_add((MolochStringHash_t *)(char*)&config.dontSaveTags, tags[i], (gpointer)(long)num, TRUE);
        }
        g_strfreev(tags);
    }

    config.plugins          = moloch_config_str_list(keyfile, "plugins", NULL);
    config.rootPlugins      = moloch_config_str_list(keyfile, "rootPlugins", NULL);
    config.smtpIpHeaders    = moloch_config_str_list(keyfile, "smtpIpHeaders", NULL);

    if (config.smtpIpHeaders) {
        for (i = 0; config.smtpIpHeaders[i]; i++) {
            int len = strlen(config.smtpIpHeaders[i]);
            char *lower = g_ascii_strdown(config.smtpIpHeaders[i], len);
            g_free(config.smtpIpHeaders[i]);
            config.smtpIpHeaders[i] = lower;
            if (lower[len-1] == ':')
                lower[len-1] = 0;
        }
    }

    config.prefix           = moloch_config_str(keyfile, "prefix", "");
    int len = strlen(config.prefix);
    if (len > 0 && config.prefix[len - 1] != '_') {
        char *tmp  = malloc(len + 2);
        memcpy(tmp, config.prefix, len);
        tmp[len] = '_';
        tmp[len+1] = 0;
        g_free(config.prefix);
        config.prefix = tmp;
    }

    config.elasticsearch    = moloch_config_str(keyfile, "elasticsearch", "localhost:9200");
    config.interface        = moloch_config_str_list(keyfile, "interface", NULL);
    config.pcapDir          = moloch_config_str_list(keyfile, "pcapDir", NULL);
    config.bpf              = moloch_config_str(keyfile, "bpf", NULL);
    config.yara             = moloch_config_str(keyfile, "yara", NULL);
    config.emailYara        = moloch_config_str(keyfile, "emailYara", NULL);
    config.rirFile          = moloch_config_str(keyfile, "rirFile", NULL);
<<<<<<< HEAD
=======
    config.ouiFile          = moloch_config_str(keyfile, "ouiFile", NULL);
>>>>>>> e7d1ea6c
    config.geoLite2ASN      = moloch_config_str(keyfile, "geoLite2ASN", "/data/moloch/etc/GeoLite2-ASN.mmdb");
    config.geoLite2Country  = moloch_config_str(keyfile, "geoLite2Country", "/data/moloch/etc/GeoLite2-Country.mmdb");
    config.dropUser         = moloch_config_str(keyfile, "dropUser", NULL);
    config.dropGroup        = moloch_config_str(keyfile, "dropGroup", NULL);
    config.pluginsDir       = moloch_config_str_list(keyfile, "pluginsDir", NULL);
    config.parsersDir       = moloch_config_str_list(keyfile, "parsersDir", " /data/moloch/parsers ; ./parsers ");
    char *offlineRegex      = moloch_config_str(keyfile, "offlineFilenameRegex", "(?i)\\.(pcap|cap)$");

    config.offlineRegex     = g_regex_new(offlineRegex, 0, 0, &error);
    if (!config.offlineRegex || error) {
        printf("Couldn't parse offlineRegex (%s) %s\n", offlineRegex, (error?error->message:""));
        exit(1);
    }
    g_free(offlineRegex);

    config.pcapDirTemplate  = moloch_config_str(keyfile, "pcapDirTemplate", NULL);
    if (config.pcapDirTemplate && config.pcapDirTemplate[0] != '/') {
        printf("pcapDirTemplate MUST start with a / '%s'\n", config.pcapDirTemplate);
        exit(1);
    }

    config.pcapDirAlgorithm = moloch_config_str(keyfile, "pcapDirAlgorithm", "round-robin");
    if (strcmp(config.pcapDirAlgorithm, "round-robin") != 0
            && strcmp(config.pcapDirAlgorithm, "max-free-percent") != 0
            && strcmp(config.pcapDirAlgorithm, "max-free-bytes") != 0) {
        printf("'%s' is not a valid value for pcapDirAlgorithm.  Supported algorithms are round-robin, max-free-percent, and max-free-bytes.\n", config.pcapDirAlgorithm);
        exit(1);
    }

    config.maxFileSizeG          = moloch_config_double(keyfile, "maxFileSizeG", 4, 0.01, 1024);
    config.maxFileSizeB          = config.maxFileSizeG*1024LL*1024LL*1024LL;
    config.maxFileTimeM          = moloch_config_int(keyfile, "maxFileTimeM", 0, 0, 0xffff);
    config.timeouts[SESSION_ICMP]= moloch_config_int(keyfile, "icmpTimeout", 10, 1, 0xffff);
    config.timeouts[SESSION_UDP] = moloch_config_int(keyfile, "udpTimeout", 60, 1, 0xffff);
    config.timeouts[SESSION_TCP] = moloch_config_int(keyfile, "tcpTimeout", 60*8, 10, 0xffff);
    config.tcpSaveTimeout        = moloch_config_int(keyfile, "tcpSaveTimeout", 60*8, 10, 60*120);
    config.maxStreams            = moloch_config_int(keyfile, "maxStreams", 1500000, 1, 16777215);
    config.maxPackets            = moloch_config_int(keyfile, "maxPackets", 10000, 1, 100000);
    config.maxPacketsInQueue     = moloch_config_int(keyfile, "maxPacketsInQueue", 200000, 10000, 5000000);
    config.dbBulkSize            = moloch_config_int(keyfile, "dbBulkSize", 200000, MOLOCH_HTTP_BUFFER_SIZE*2, 1000000);
    config.dbFlushTimeout        = moloch_config_int(keyfile, "dbFlushTimeout", 5, 1, 60*30);
    config.maxESConns            = moloch_config_int(keyfile, "maxESConns", 20, 5, 1000);
    config.maxESRequests         = moloch_config_int(keyfile, "maxESRequests", 500, 10, 5000);
    config.logEveryXPackets      = moloch_config_int(keyfile, "logEveryXPackets", 50000, 1000, 0xffffffff);
    config.pcapBufferSize        = moloch_config_int(keyfile, "pcapBufferSize", 300000000, 100000, 0xffffffff);
    config.pcapWriteSize         = moloch_config_int(keyfile, "pcapWriteSize", 0x40000, 0x10000, 0x800000);
    config.maxFreeOutputBuffers  = moloch_config_int(keyfile, "maxFreeOutputBuffers", 50, 0, 0xffff);
    config.fragsTimeout          = moloch_config_int(keyfile, "fragsTimeout", 60*8, 60, 0xffff);
    config.maxFrags              = moloch_config_int(keyfile, "maxFrags", 50000, 1000, 0xffffff);
    config.snapLen               = moloch_config_int(keyfile, "snapLen", 16384, 1, MOLOCH_PACKET_MAX_LEN);
    config.maxMemPercentage      = moloch_config_int(keyfile, "maxMemPercentage", 100, 5, 100);
    config.maxReqBody            = moloch_config_int(keyfile, "maxReqBody", 256, 0, 0x7fff);

    config.packetThreads         = moloch_config_int(keyfile, "packetThreads", 1, 1, MOLOCH_MAX_PACKET_THREADS);


    config.logUnknownProtocols   = moloch_config_boolean(keyfile, "logUnknownProtocols", config.debug);
    config.logESRequests         = moloch_config_boolean(keyfile, "logESRequests", config.debug);
    config.logFileCreation       = moloch_config_boolean(keyfile, "logFileCreation", config.debug);
    config.parseSMTP             = moloch_config_boolean(keyfile, "parseSMTP", TRUE);
    config.parseSMB              = moloch_config_boolean(keyfile, "parseSMB", TRUE);
    config.parseQSValue          = moloch_config_boolean(keyfile, "parseQSValue", FALSE);
    config.parseCookieValue      = moloch_config_boolean(keyfile, "parseCookieValue", FALSE);
    config.supportSha256         = moloch_config_boolean(keyfile, "supportSha256", FALSE);
    config.reqBodyOnlyUtf8       = moloch_config_boolean(keyfile, "reqBodyOnlyUtf8", TRUE);
    config.compressES            = moloch_config_boolean(keyfile, "compressES", FALSE);
    config.antiSynDrop           = moloch_config_boolean(keyfile, "antiSynDrop", TRUE);
    config.readTruncatedPackets  = moloch_config_boolean(keyfile, "readTruncatedPackets", FALSE);

}
/******************************************************************************/
void moloch_config_load_local_ips()
{
    GError   *error = 0;

    if (!g_key_file_has_group(molochKeyFile, "override-ips"))
        return;

    gsize keys_len;
    gchar **keys = g_key_file_get_keys (molochKeyFile, "override-ips", &keys_len, &error);
    if (error) {
        LOGEXIT("Error with override-ips: %s", error->message);
    }

    gsize k, v;
    for (k = 0 ; k < keys_len; k++) {
        gsize values_len;
        gchar **values = g_key_file_get_string_list(molochKeyFile,
                                                   "override-ips",
                                                   keys[k],
                                                  &values_len,
                                                   NULL);
        MolochIpInfo_t *ii = MOLOCH_TYPE_ALLOC0(MolochIpInfo_t);
        for (v = 0; v < values_len; v++) {
            if (strncmp(values[v], "asn:", 4) == 0) {
                ii->asn = g_strdup(values[v]+4);
            } else if (strncmp(values[v], "rir:", 4) == 0) {
                ii->rir = g_strdup(values[v]+4);
            } else if (strncmp(values[v], "tag:", 4) == 0) {
                if (ii->numtags < 10) {
                    ii->tagsStr[ii->numtags] = strdup(values[v]+4);
                    ii->numtags++;
                }
            } else if (strncmp(values[v], "country:", 8) == 0) {
                ii->country = g_strdup(values[v]+8);
            }
        }
        moloch_db_add_local_ip(keys[k], ii);
        g_strfreev(values);
    }
    g_strfreev(keys);
}
/******************************************************************************/
void moloch_config_load_packet_ips()
{
    GError   *error = 0;

    if (!g_key_file_has_group(molochKeyFile, "packet-drop-ips"))
        return;

    gsize keys_len;
    gchar **keys = g_key_file_get_keys (molochKeyFile, "packet-drop-ips", &keys_len, &error);
    if (error) {
        LOGEXIT("Error with packet-drop-ips: %s", error->message);
    }

    gsize k, v;
    for (k = 0 ; k < keys_len; k++) {
        gsize values_len;
        gchar **values = g_key_file_get_string_list(molochKeyFile,
                                                   "packet-drop-ips",
                                                   keys[k],
                                                  &values_len,
                                                   NULL);
        int mode = 0;
        for (v = 0; v < values_len; v++) {
            if (strncmp(values[v], "drop", 4) == 0) {

            } else if (strncmp(values[v], "allow", 4) == 0) {
                mode = 1;
            } else {
                LOGEXIT("Unknown argument to packet-drop-ips %s %s", keys[k], values[v]);
            }
        }
        moloch_packet_add_packet_ip(keys[k], mode);
        g_strfreev(values);
    }
    g_strfreev(keys);
}
/******************************************************************************/
void moloch_config_add_header(MolochStringHashStd_t *hash, char *key, int pos)
{
    MolochString_t *hstring;

    hstring = MOLOCH_TYPE_ALLOC0(MolochString_t);
    hstring->str = key;
    hstring->len = strlen(key);
    hstring->uw = (gpointer)(long)pos;
    HASH_ADD(s_, *hash, hstring->str, hstring);
}
/******************************************************************************/
void moloch_config_load_header(char *section, char *group, char *helpBase, char *expBase, char *dbBase, MolochStringHashStd_t *hash, int flags)
{
    GError   *error = 0;
    char      name[100];

    if (!g_key_file_has_group(molochKeyFile, section))
        return;

    gsize keys_len;
    gchar **keys = g_key_file_get_keys (molochKeyFile, section, &keys_len, &error);
    if (error) {
        LOGEXIT("Error with %s: %s", section, error->message);
    }

    gsize k, v;
    for (k = 0 ; k < keys_len; k++) {
        gsize values_len;
        gchar **values = g_key_file_get_string_list(molochKeyFile,
                                                   section,
                                                   keys[k],
                                                  &values_len,
                                                   NULL);
        snprintf(name, sizeof(name), "%s", keys[k]);
        int type = 0;
        int t = 0;
        int unique = 1;
        int count  = 0;
        char *kind = 0;
        for (v = 0; v < values_len; v++) {
            if (strcmp(values[v], "type:integer") == 0 ||
                strcmp(values[v], "type:seconds") == 0) {
                type = 1;
                kind = values[v] + 5;
            } else if (strcmp(values[v], "type:ip") == 0) {
                type = 2;
            } else if (strcmp(values[v], "unique:false") == 0) {
                unique = 0;
            } else if (strcmp(values[v], "count:true") == 0) {
                count = 1;
            }
        }

        int f = flags;

        if (count)
            f |= MOLOCH_FIELD_FLAG_CNT;

        switch (type) {
        case 0:
            kind = "termfield";
            if (unique)
                t = MOLOCH_FIELD_TYPE_STR_HASH;
            else
                t = MOLOCH_FIELD_TYPE_STR_ARRAY;
            break;
        case 1:
            if (unique)
                t = MOLOCH_FIELD_TYPE_INT_GHASH;
            else
                t = MOLOCH_FIELD_TYPE_INT_ARRAY;
            break;
        case 2:
            kind = "ip";
            t = MOLOCH_FIELD_TYPE_IP_GHASH;
            break;
        }



        MolochString_t *hstring;

        HASH_FIND(s_, *hash, keys[k], hstring);
        if (hstring) {
            LOG("WARNING - ignoring field %s for %s", keys[k], section);
            g_strfreev(values);
            continue;
        }

        char expression[100];
        char field[100];
        char help[100];

        snprintf(expression, sizeof(expression), "%s%s", expBase, name);
        snprintf(field, sizeof(field), "%s%s", dbBase, name);
        snprintf(help, sizeof(help), "%s%s", helpBase, name);

        int pos;
        pos = moloch_field_define(group, kind,
                expression, expression, field,
                help,
                t, f, NULL);
        moloch_config_add_header(hash, g_strdup(keys[k]), pos);
        g_strfreev(values);
    }
    g_strfreev(keys);
}
/******************************************************************************/
void moloch_config_init()
{
    HASH_INIT(s_, config.dontSaveTags, moloch_string_hash, moloch_string_cmp);

    moloch_config_load();

    if (config.debug) {
        LOG("maxFileSizeB: %" PRIu64, config.maxFileSizeB);
    }

    if (config.interface && !config.interface[0]) {
        printf("interface set in config file, but it is empty\n");
        exit (1);
    }

    if (!config.interface && !config.pcapReadOffline) {
        printf("Need to set interface, pcap file (-r) or pcap directory (-R) \n");
        exit (1);
    }

    if (!config.pcapDir) {
        printf("Must set a pcapDir to save files to\n");
        exit(1);
    }
}
/******************************************************************************/
void moloch_config_exit()
{
    g_key_file_free(molochKeyFile);

    if (config.nodeClass)
        g_free(config.nodeClass);
    if (config.interface)
        g_strfreev(config.interface);
    if (config.elasticsearch)
        g_free(config.elasticsearch);
    if (config.bpf)
        g_free(config.bpf);
    if (config.yara)
        g_free(config.yara);
    if (config.emailYara)
        g_free(config.emailYara);
    if (config.pcapDir)
        g_strfreev(config.pcapDir);
    if (config.pcapDirTemplate)
        g_free(config.pcapDirTemplate);
    if (config.pluginsDir)
        g_strfreev(config.pluginsDir);
    if (config.parsersDir)
        g_strfreev(config.parsersDir);
    if (config.plugins)
        g_strfreev(config.plugins);
    if (config.rootPlugins)
        g_strfreev(config.rootPlugins);
    if (config.smtpIpHeaders)
        g_strfreev(config.smtpIpHeaders);
}<|MERGE_RESOLUTION|>--- conflicted
+++ resolved
@@ -373,10 +373,7 @@
     config.yara             = moloch_config_str(keyfile, "yara", NULL);
     config.emailYara        = moloch_config_str(keyfile, "emailYara", NULL);
     config.rirFile          = moloch_config_str(keyfile, "rirFile", NULL);
-<<<<<<< HEAD
-=======
     config.ouiFile          = moloch_config_str(keyfile, "ouiFile", NULL);
->>>>>>> e7d1ea6c
     config.geoLite2ASN      = moloch_config_str(keyfile, "geoLite2ASN", "/data/moloch/etc/GeoLite2-ASN.mmdb");
     config.geoLite2Country  = moloch_config_str(keyfile, "geoLite2Country", "/data/moloch/etc/GeoLite2-Country.mmdb");
     config.dropUser         = moloch_config_str(keyfile, "dropUser", NULL);
