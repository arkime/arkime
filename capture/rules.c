/******************************************************************************/
/* rules.c  -- Functions dealing with rules files
 *
 * Copyright 2012-2017 AOL Inc. All rights reserved.
 *
 * Licensed under the Apache License, Version 2.0 (the "License");
 * you may not use this Software except in compliance with the License.
 * You may obtain a copy of the License at
 *
 *     http://www.apache.org/licenses/LICENSE-2.0
 *
 * Unless required by applicable law or agreed to in writing, software
 * distributed under the License is distributed on an "AS IS" BASIS,
 * WITHOUT WARRANTIES OR CONDITIONS OF ANY KIND, either express or implied.
 * See the License for the specific language governing permissions and
 * limitations under the License.
 */
#include "moloch.h"
#include <stdarg.h>
#include <arpa/inet.h>
#include "yaml.h"
#include "patricia.h"
#include "pcap.h"

/******************************************************************************/
extern MolochConfig_t        config;

//#define RULES_DEBUG 1

#ifdef RULES_DEBUG
LOCAL char *yaml_names[] = {
    "YAML_NO_EVENT",
    "YAML_STREAM_START_EVENT",
    "YAML_STREAM_END_EVENT",
    "YAML_DOCUMENT_START_EVENT",
    "YAML_DOCUMENT_END_EVENT",
    "YAML_ALIAS_EVENT",
    "YAML_SCALAR_EVENT",
    "YAML_SEQUENCE_START_EVENT",
    "YAML_SEQUENCE_END_EVENT",
    "YAML_MAPPING_START_EVENT",
    "YAML_MAPPING_END_EVENT"
};
#endif


#define YAML_NODE_SEQUENCE_VALUE (char *)1
typedef struct {
    char      *key;
    char      *value;
    GPtrArray *values;
} YamlNode_t;

typedef struct {
    uint8_t             *fields;
    char                *filename;
    char                *bpf;
    struct bpf_program   bpfp;
    GHashTable          *hash[MOLOCH_FIELDS_MAX];
    patricia_tree_t     *tree4[MOLOCH_FIELDS_MAX];
    patricia_tree_t     *tree6[MOLOCH_FIELDS_MAX];
    MolochFieldOps_t     ops;
    int                  fieldsLen;
    int                  saveFlags;
} MolochRule_t;

#define MOLOCH_RULES_MAX     100

// Has all possible values to array of rules
LOCAL GHashTable            *fieldsHash[MOLOCH_FIELDS_MAX];
LOCAL patricia_tree_t       *fieldsTree4[MOLOCH_FIELDS_MAX];
LOCAL patricia_tree_t       *fieldsTree6[MOLOCH_FIELDS_MAX];

LOCAL int                    rulesLen[MOLOCH_RULE_TYPE_NUM];
LOCAL MolochRule_t          *rules[MOLOCH_RULE_TYPE_NUM][MOLOCH_RULES_MAX+1];

LOCAL pcap_t                *deadPcap;
extern MolochPcapFileHdr_t   pcapFileHeader;
/******************************************************************************/
void moloch_rules_free_node(YamlNode_t *node)
{
    if (node->key)
        g_free(node->key);
    if (node->value > YAML_NODE_SEQUENCE_VALUE)
        g_free(node->value);
    if (node->values)
        g_ptr_array_free(node->values, TRUE);
    MOLOCH_TYPE_FREE(YamlNode_t, node);
}
/******************************************************************************/
YamlNode_t *moloch_rules_add_node(YamlNode_t *parent, char *key, char *value)
{
    YamlNode_t *node = MOLOCH_TYPE_ALLOC(YamlNode_t);
    node->key = key;
    node->value = value;

    if (value) {
        node->values = NULL;
    } else {
        node->values = g_ptr_array_new_with_free_func((GDestroyNotify)moloch_rules_free_node);
    }

    if (parent) {
        if (!key) {
            char str[10];
            sprintf(str, "%d", parent->values->len);
            node->key = g_strdup(str);
        }
        g_ptr_array_add(parent->values, node);
    }

    return node;
}
/******************************************************************************/
YamlNode_t *moloch_rules_parse_yaml(char *filename, YamlNode_t *parent, yaml_parser_t *parser, gboolean sequence) {

    char *key = NULL;
    YamlNode_t *node;

    int done = 0;
    while (!done) {
        yaml_event_t event;

        if (!yaml_parser_parse(parser, &event))
            LOGEXIT("%s:%zu - Parse error '%s'", filename, parser->problem_mark.line, parser->problem);

#ifdef RULES_DEBUG
        LOG("%s %d", yaml_names[event.type], event.type);
#endif

        switch(event.type) {
        case YAML_NO_EVENT:
            done = 1;
            break;
        case YAML_SCALAR_EVENT:
#ifdef RULES_DEBUG
            LOG("SCALAR_EVENT: %s => %s", key, event.data.scalar.value);
#endif

            if (sequence) {
                moloch_rules_add_node(parent, g_strdup((gchar *)event.data.scalar.value), YAML_NODE_SEQUENCE_VALUE);
            } else if (key) {
                moloch_rules_add_node(parent, key, g_strdup((gchar *)event.data.scalar.value));
                key = NULL;
            } else {
                key = g_strdup((gchar *)event.data.scalar.value);
            }
            break;
        case YAML_SEQUENCE_START_EVENT:
        case YAML_MAPPING_START_EVENT:
            if (parent == NULL) {
                parent = node = moloch_rules_add_node(NULL, g_strdup("root"), NULL);
            } else {
                node = moloch_rules_add_node(parent, key, NULL);
            }
            key = NULL;
            if (moloch_rules_parse_yaml(filename, node, parser, event.type == YAML_SEQUENCE_START_EVENT) == NULL)
                return NULL;

            break;
        case YAML_MAPPING_END_EVENT:
        case YAML_SEQUENCE_END_EVENT:
            done = 1;
        default: ;
        }
        yaml_event_delete(&event);
    }

    return parent;
}
/******************************************************************************/
void moloch_rules_parse_print(YamlNode_t *node, int level)
{
    static char indent[] = "                                                             ";
    if (node->value == YAML_NODE_SEQUENCE_VALUE) {
        printf("%.*s - %s\n", level, indent, node->key);
    } else if (node->value) {
        printf("%.*s %s: %s\n", level, indent, node->key, node->value);
    } else {
        printf("%.*s %s:\n", level, indent, node->key);
        int i;
        for (i = 0; i < (int)node->values->len; i++)
            moloch_rules_parse_print(g_ptr_array_index(node->values, i), level+1);
    }
}
/******************************************************************************/
YamlNode_t *moloch_rules_get(YamlNode_t *node, char *path)
{

    while (1) {
        char *colon = strchr(path, ':');
        int   len;

        if (colon)
            len = colon - path;
        else
            len = strlen(path);

        if (!node->values)
            return NULL;

        int i;
        for (i = 0; i < (int)node->values->len; i++) {
            if (strncmp(path, ((YamlNode_t*)g_ptr_array_index(node->values, i))->key, len) == 0)
                break;
        }
        if (i == (int)node->values->len)
            return NULL;
        node = g_ptr_array_index(node->values, i);

        if (!colon)
            return node;
        path += len + 1;
    }
}
/******************************************************************************/
char *moloch_rules_get_value(YamlNode_t *parent, char *path)
{
    YamlNode_t *node = moloch_rules_get(parent, path);
    if (!node)
        return NULL;
    return node->value;
}
/******************************************************************************/
GPtrArray *moloch_rules_get_values(YamlNode_t *parent, char *path)
{
    YamlNode_t *node = moloch_rules_get(parent, path);
    if (!node)
        return NULL;
    return node->values;
}
/******************************************************************************/
void moloch_rules_process_add_field(MolochRule_t *rule, int pos, char *key)
{
    uint32_t         n;
    char            *key2;
    GPtrArray       *rules;
    patricia_node_t *node;

    config.fields[pos]->ruleEnabled = 1;

    switch (config.fields[pos]->type) {
    case MOLOCH_FIELD_TYPE_INT:
    case MOLOCH_FIELD_TYPE_INT_ARRAY:
    case MOLOCH_FIELD_TYPE_INT_HASH:
    case MOLOCH_FIELD_TYPE_INT_GHASH:
        if (!fieldsHash[pos])
            fieldsHash[pos] = g_hash_table_new(NULL, NULL);

        n = atoi(key);
        g_hash_table_add(rule->hash[pos], (void *)(long)n);

        rules = g_hash_table_lookup(fieldsHash[pos], (void *)(long)n);
        if (!rules) {
            rules = g_ptr_array_new();
            g_hash_table_insert(fieldsHash[pos], (void *)(long)n, rules);
        }
        g_ptr_array_add(rules, rule);
        break;

    case MOLOCH_FIELD_TYPE_IP:
    case MOLOCH_FIELD_TYPE_IP_GHASH:
        if (!fieldsTree4[pos]) {
            fieldsTree4[pos] = New_Patricia(32);
            fieldsTree6[pos] = New_Patricia(128);
        }

        if (strchr(key, '.') != 0) {
            make_and_lookup(rule->tree4[pos], key);
            node = make_and_lookup(fieldsTree4[pos], key);
        } else {
            make_and_lookup(rule->tree6[pos], key);
            node = make_and_lookup(fieldsTree6[pos], key);
        }
        if (node->data) {
            rules = node->data;
        } else {
            node->data = rules = g_ptr_array_new();
        }
        g_ptr_array_add(rules, rule);
        break;


    case MOLOCH_FIELD_TYPE_STR:
    case MOLOCH_FIELD_TYPE_STR_ARRAY:
    case MOLOCH_FIELD_TYPE_STR_HASH:
    case MOLOCH_FIELD_TYPE_STR_GHASH:
        if (!fieldsHash[pos])
            fieldsHash[pos] = g_hash_table_new(g_str_hash, g_str_equal);

        key2 = g_strdup(key);
        if (!g_hash_table_add(rule->hash[pos], key2))
            g_free(key2);

        rules = g_hash_table_lookup(fieldsHash[pos], key);
        if (!rules) {
            rules = g_ptr_array_new();
            g_hash_table_insert(fieldsHash[pos], g_strdup(key), rules);
        }
        g_ptr_array_add(rules, rule);
        break;
    }
}
/******************************************************************************/
void moloch_rules_process_rule(char *filename, YamlNode_t *parent)
{
    char *name = moloch_rules_get_value(parent, "name");
    if (!name)
        LOGEXIT("%s: name required for rule", filename);

    char *when = moloch_rules_get_value(parent, "when");
    if (!when)
        LOGEXIT("%s: when required for rule '%s'", filename, name);

    char *bpf = moloch_rules_get_value(parent, "bpf");
    GPtrArray *fields = moloch_rules_get_values(parent, "fields");
    char *expression = moloch_rules_get_value(parent, "expression");

    if (!bpf && !fields && !expression)
        LOGEXIT("%s: bpf, fields, or expressions required for rule '%s'", filename, name);

    if ((bpf && fields) || (bpf && expression) || (fields && expression))
        LOGEXIT("%s: Only one of bpf, fields, or expressions can be set for rule '%s'", filename, name);

    GPtrArray  *ops = moloch_rules_get_values(parent, "ops");
    if (!ops)
        LOGEXIT("%s: ops required for rule '%s'", filename, name);

    if (expression) {
        LOGEXIT("Currently don't support expression, hopefully soon!");
    }


    int type;
    int saveFlags = 0;
    if (strcmp(when, "everyPacket") == 0) {
        type = MOLOCH_RULE_TYPE_EVERY_PACKET;
        if (!bpf)
            LOGEXIT("%s: everyPacket only supports bpf", filename);
    } else if (strcmp(when, "sessionSetup") == 0) {
        type = MOLOCH_RULE_TYPE_SESSION_SETUP;
    } else if (strcmp(when, "afterClassify") == 0) {
        type = MOLOCH_RULE_TYPE_AFTER_CLASSIFY;
        if (bpf)
            LOGEXIT("%s: %s doesn't support bpf", filename, when);
    } else if (strcmp(when, "fieldSet") == 0) {
        type = MOLOCH_RULE_TYPE_FIELD_SET;
        if (bpf)
            LOGEXIT("%s: %s doesn't support bpf", filename, when);
    } else if (strcmp(when, "beforeMiddleSave") == 0) {
        type = MOLOCH_RULE_TYPE_BEFORE_SAVE;
        saveFlags = 1;
        if (bpf)
            LOGEXIT("%s: %s doesn't support bpf", filename, when);
    } else if (strcmp(when, "beforeFinalSave") == 0) {
        type = MOLOCH_RULE_TYPE_BEFORE_SAVE;
        saveFlags = 2;
        if (bpf)
            LOGEXIT("%s: %s doesn't support bpf", filename, when);
    } else if (strcmp(when, "beforeBothSave") == 0) {
        type = MOLOCH_RULE_TYPE_BEFORE_SAVE;
        saveFlags = 3;
        if (bpf)
            LOGEXIT("%s: %s doesn't support bpf", filename, when);
    } else {
        LOGEXIT("%s: Unknown when '%s'", filename, when);
    }

    if (rulesLen[type] >= MOLOCH_RULES_MAX)
        LOGEXIT("Too many %s rules", when);

    int n = rulesLen[type]++;
    MolochRule_t *rule = rules[type][n] = MOLOCH_TYPE_ALLOC0(MolochRule_t);
    rule->filename = filename;
    rule->saveFlags = saveFlags;
    if (bpf)
        rule->bpf = g_strdup(bpf);

    if (fields) {
        int i;
        rule->fields = malloc((int)fields->len);
        for (i = 0; i < (int)fields->len; i++) {
            YamlNode_t *node = g_ptr_array_index(fields, i);
            int pos = moloch_field_by_exp(node->key);
            if (pos == -1)
                LOGEXIT("%s Couldn't find field '%s'", filename, node->key);
            rule->fields[(int)rule->fieldsLen++] = pos;

            switch (config.fields[pos]->type) {
            case MOLOCH_FIELD_TYPE_INT:
            case MOLOCH_FIELD_TYPE_INT_ARRAY:
            case MOLOCH_FIELD_TYPE_INT_HASH:
            case MOLOCH_FIELD_TYPE_INT_GHASH:
                rule->hash[pos] = g_hash_table_new(NULL, NULL);
                break;

            case MOLOCH_FIELD_TYPE_IP:
            case MOLOCH_FIELD_TYPE_IP_GHASH:
                rule->tree4[pos] = New_Patricia(32);
                rule->tree6[pos] = New_Patricia(128);
                break;

            case MOLOCH_FIELD_TYPE_STR:
            case MOLOCH_FIELD_TYPE_STR_ARRAY:
            case MOLOCH_FIELD_TYPE_STR_HASH:
            case MOLOCH_FIELD_TYPE_STR_GHASH:
                rule->hash[pos] = g_hash_table_new(g_str_hash, g_str_equal);
                break;

            case MOLOCH_FIELD_TYPE_CERTSINFO:
                LOGEXIT("%s: Currently don't support any certs fields", filename);
            }

            if (node->value)
                moloch_rules_process_add_field(rule, pos, node->value);
            else {
                int j;
                for (j = 0; j < (int)node->values->len; j++) {
                    YamlNode_t *fnode = g_ptr_array_index(node->values, j);
                    moloch_rules_process_add_field(rule, pos, fnode->key);
                }
            }
        }
    }

    moloch_field_ops_init(&rule->ops, ops->len, MOLOCH_FIELD_OPS_FLAGS_COPY);
    int i;
    for (i = 0; i < (int)ops->len; i++) {
        YamlNode_t *node = g_ptr_array_index(ops, i);
        int pos = moloch_field_by_exp(node->key);
        if (pos == -1)
            LOGEXIT("%s Couldn't find field '%s'", filename, node->key);
        moloch_field_ops_add(&rule->ops, pos, node->value, strlen(node->value));
    }
}
/******************************************************************************/
void moloch_rules_process(char *filename, YamlNode_t *parent)
{
    char       *str;
    GPtrArray  *rules;

    str = moloch_rules_get_value(parent, "version");
    if (!str || strcmp(str, "1") != 0) {
        LOGEXIT("%s: Missing version: 1", filename);
    }

    rules = moloch_rules_get_values(parent, "rules");
    if (!rules) {
        LOGEXIT("%s: Missing rules", filename);
    }

    int i;
    for (i = 0; i < (int)rules->len; i++) {
        moloch_rules_process_rule(filename, g_ptr_array_index(rules, i));
    }
}
/******************************************************************************/
/* Called at the start on main thread or each time a new file is open on single thread */
void moloch_rules_recompile()
{
    int t, r;

    if (deadPcap)
        pcap_close(deadPcap);

    deadPcap = pcap_open_dead(pcapFileHeader.linktype, pcapFileHeader.snaplen);
    MolochRule_t *rule;
    for (t = 0; t < MOLOCH_RULE_TYPE_NUM; t++) {
<<<<<<< HEAD
        for (i = 0; i < rulesLen[t]; i++) {
            if (!rules[t][i]->bpf)
=======
        for (r = 0; (rule = rules[t][r]); r++) {
            if (!rule->bpf)
>>>>>>> 849c55b9
                continue;

            pcap_freecode(&rule->bpfp);
            if (pcapFileHeader.linktype != 239) {
                if (pcap_compile(deadPcap, &rule->bpfp, rule->bpf, 1, PCAP_NETMASK_UNKNOWN) == -1) {
                    LOGEXIT("ERROR - Couldn't compile filter %s: '%s' with %s", rule->filename, rule->bpf, pcap_geterr(deadPcap));
                }
            } else {
                rule->bpfp.bf_len = 0;
            }
        }
    }
}
/******************************************************************************/
LOCAL gboolean moloch_rules_check_ip(const MolochRule_t *rule, const int p, const struct in6_addr *ip)
{
    if (IN6_IS_ADDR_V4MAPPED(ip)) {
        return patricia_search_best3 (rule->tree4[p], ((u_char *)ip->s6_addr) + 12, 32) != NULL;
    } else {
        return patricia_search_best3 (rule->tree6[p], (u_char *)ip->s6_addr, 128) != NULL;
    }
}
/******************************************************************************/
<<<<<<< HEAD
void moloch_rules_check_rule_fields(MolochSession_t *session, MolochRule_t *rule, int skipPos)
=======
LOCAL void moloch_rules_check_rule_fields(MolochSession_t *session, MolochRule_t *rule, int skipPos)
>>>>>>> 849c55b9
{
    MolochString_t        *hstring;
    MolochInt_t           *hint;
    MolochStringHashStd_t *shash;
    MolochIntHashStd_t    *ihash;
    GHashTable            *ghash;
    GHashTableIter         iter;
    gpointer               ikey;
    int                    i;
    int                    f;
    int                    good = 1;

    for (f = 0; good && f < rule->fieldsLen; f++) {
        int p = rule->fields[f];

        if (p == skipPos)
            continue;

        if (p >= session->maxFields) {
            switch (p) {
            case MOLOCH_FIELD_EXSPECIAL_SRC_IP:
                good = moloch_rules_check_ip(rule, p, &session->addr1);
                break;
            case MOLOCH_FIELD_EXSPECIAL_SRC_PORT:
                good = g_hash_table_contains(rule->hash[p], (gpointer)(long)session->port1);
                break;
            case MOLOCH_FIELD_EXSPECIAL_DST_IP:
                good = moloch_rules_check_ip(rule, p, &session->addr2);
                break;
            case MOLOCH_FIELD_EXSPECIAL_DST_PORT:
                good = g_hash_table_contains(rule->hash[p], (gpointer)(long)session->port2);
                break;
            }
            continue;
        }

        if (!session->fields[p]) {
            good = 0;
            break;
        }

        switch (config.fields[p]->type) {
        case MOLOCH_FIELD_TYPE_IP:
            good = moloch_rules_check_ip(rule, p, session->fields[p]->ip);
            break;

        case MOLOCH_FIELD_TYPE_INT:
            good = g_hash_table_contains(rule->hash[p], (gpointer)(long)session->fields[p]->i);
            break;

        case MOLOCH_FIELD_TYPE_INT_ARRAY:
            good = 0;
            for(i = 0; i < (int)session->fields[p]->iarray->len; i++) {
                if (g_hash_table_contains(rule->hash[p], (gpointer)(long)g_array_index(session->fields[p]->iarray, uint32_t, i))) {
                    good = 1;
                    break;
                }
            }
            break;
        case MOLOCH_FIELD_TYPE_INT_HASH:
            ihash = session->fields[p]->ihash;
            good = 0;
            HASH_FORALL(i_, *ihash, hint,
                if (g_hash_table_contains(rule->hash[p], (gpointer)(long)hint->i_hash)) {
                    good = 1;
                    break;
                }
            );
            break;
        case MOLOCH_FIELD_TYPE_IP_GHASH:
            ghash = session->fields[p]->ghash;
            g_hash_table_iter_init (&iter, ghash);
            good = 0;
            while (g_hash_table_iter_next (&iter, &ikey, NULL)) {
                if (moloch_rules_check_ip(rule, p, ikey)) {
                    good = 1;
                    break;
                }
            }
            break;
        case MOLOCH_FIELD_TYPE_STR_GHASH:
        case MOLOCH_FIELD_TYPE_INT_GHASH:
            ghash = session->fields[p]->ghash;
            g_hash_table_iter_init (&iter, ghash);
            good = 0;
            while (g_hash_table_iter_next (&iter, &ikey, NULL)) {
                if (g_hash_table_contains(rule->hash[p], ikey)) {
                    good = 1;
                    break;
                }
            }
            break;
        case MOLOCH_FIELD_TYPE_STR:
            good = g_hash_table_contains(rule->hash[p], session->fields[p]->str);
            break;
        case MOLOCH_FIELD_TYPE_STR_ARRAY:
            good = 0;
            for(i = 0; i < (int)session->fields[p]->sarray->len; i++) {
                if (g_hash_table_contains(rule->hash[p], g_ptr_array_index(session->fields[p]->sarray, i))) {
                    good = 1;
                    break;
                }
            }
            break;
        case MOLOCH_FIELD_TYPE_STR_HASH:
            shash = session->fields[p]->shash;
            good = 0;
            HASH_FORALL(s_, *shash, hstring,
                if (g_hash_table_contains(rule->hash[p], (gpointer)hstring->str)) {
                    good = 1;
                    break;
                }
            );
            break;
        } /* switch */
    }
    if (good) {
        moloch_field_ops_run(session, &rule->ops);
    }
}
/******************************************************************************/
void moloch_rules_run_field_set(MolochSession_t *session, int pos, const gpointer value)
{
    int                    r;

    if (config.fields[pos]->type == MOLOCH_FIELD_TYPE_IP ||
        config.fields[pos]->type == MOLOCH_FIELD_TYPE_IP_GHASH) {

        patricia_node_t *nodes[MOLOCH_RULES_MAX];

        int cnt;
        if (IN6_IS_ADDR_V4MAPPED((struct in6_addr *)value)) {
            cnt = patricia_search_all2(fieldsTree4[pos], ((u_char *)value) + 12, 32, nodes, MOLOCH_RULES_MAX);
        } else {
            cnt = patricia_search_all2(fieldsTree6[pos], (u_char *)value, 128, nodes, MOLOCH_RULES_MAX);
        }
        if (cnt == 0)
<<<<<<< HEAD
            return;

        // These are all the possible rules that match
        int i;
        for (i = 0; i < cnt; i++) {
            GPtrArray *rules = nodes[i]->data;

            for (r = 0; r < (int)rules->len; r++) {
                MolochRule_t *rule = g_ptr_array_index(rules, r);

                // If there is only 1 field we are checking for then the ops can be run since it matched above
                if (rule->fieldsLen == 1) {
                    moloch_field_ops_run(session, &rule->ops);
                    continue;
                }

                // Need to check other fields in rule
                moloch_rules_check_rule_fields(session, rule, pos);
            }
        }
    } else {
        // See if this value is in the hash table of values we are watching for
        GPtrArray *rules = g_hash_table_lookup(fieldsHash[pos], value);
        if (!rules)
            return;

=======
            return;

        // These are all the possible rules that match
        int i;
        for (i = 0; i < cnt; i++) {
            GPtrArray *rules = nodes[i]->data;

            for (r = 0; r < (int)rules->len; r++) {
                MolochRule_t *rule = g_ptr_array_index(rules, r);

                // If there is only 1 field we are checking for then the ops can be run since it matched above
                if (rule->fieldsLen == 1) {
                    moloch_field_ops_run(session, &rule->ops);
                    continue;
                }

                // Need to check other fields in rule
                moloch_rules_check_rule_fields(session, rule, pos);
            }
        }
    } else {
        // See if this value is in the hash table of values we are watching for
        GPtrArray *rules = g_hash_table_lookup(fieldsHash[pos], value);
        if (!rules)
            return;

>>>>>>> 849c55b9
        for (r = 0; r < (int)rules->len; r++) {
            MolochRule_t *rule = g_ptr_array_index(rules, r);

            // If there is only 1 field we are checking for then the ops can be run since it matched above
            if (rule->fieldsLen == 1) {
                moloch_field_ops_run(session, &rule->ops);
                return;
            }

            // Need to check other fields in rule
            moloch_rules_check_rule_fields(session, rule, pos);
        }
    }
}
/******************************************************************************/
void moloch_rules_run_session_setup(MolochSession_t *session, MolochPacket_t *packet)
{
    int r;
    MolochRule_t *rule;
    for (r = 0; (rule = rules[MOLOCH_RULE_TYPE_SESSION_SETUP][r]); r++) {
        if (rule->fieldsLen) {
            moloch_rules_check_rule_fields(session, rule, -1);
        } else if (rule->bpfp.bf_len && bpf_filter(rule->bpfp.bf_insns, packet->pkt, packet->pktlen, packet->pktlen)) {
            moloch_field_ops_run(session, &rule->ops);
        }
    }
}
/******************************************************************************/
void moloch_rules_run_after_classify(MolochSession_t *session)
{
    int r;
    MolochRule_t *rule;
    for (r = 0; (rule = rules[MOLOCH_RULE_TYPE_AFTER_CLASSIFY][r]); r++) {
        if (rule->fieldsLen) {
            moloch_rules_check_rule_fields(session, rule, -1);
        }
    }
}
/******************************************************************************/
void moloch_rules_run_before_save(MolochSession_t *session, int final)
{
    int r;
    final = 1 >> final;
    MolochRule_t *rule;
    for (r = 0; (rule = rules[MOLOCH_RULE_TYPE_BEFORE_SAVE][r]); r++) {
        if ((rule->saveFlags & final) == 0) {
            continue;
        }

        if (rule->fieldsLen) {
            moloch_rules_check_rule_fields(session, rule, -1);
        }
    }
}
/******************************************************************************/
void moloch_rules_session_create(MolochSession_t *session)
{
    switch (session->protocol) {
    case IPPROTO_TCP:
    case IPPROTO_UDP:
        if (config.fields[MOLOCH_FIELD_EXSPECIAL_SRC_IP]->ruleEnabled)
            moloch_rules_run_field_set(session, MOLOCH_FIELD_EXSPECIAL_SRC_IP, &session->addr1);
        if (config.fields[MOLOCH_FIELD_EXSPECIAL_DST_IP]->ruleEnabled)
            moloch_rules_run_field_set(session, MOLOCH_FIELD_EXSPECIAL_DST_IP, &session->addr2);
    case IPPROTO_ICMP:
        if (config.fields[MOLOCH_FIELD_EXSPECIAL_SRC_PORT]->ruleEnabled)
            moloch_rules_run_field_set(session, MOLOCH_FIELD_EXSPECIAL_SRC_PORT, (gpointer)(long)session->port1);
        if (config.fields[MOLOCH_FIELD_EXSPECIAL_DST_PORT]->ruleEnabled)
            moloch_rules_run_field_set(session, MOLOCH_FIELD_EXSPECIAL_DST_PORT, (gpointer)(long)session->port2);
        break;
    }
}
/******************************************************************************/
void moloch_rules_init()
{
    char **rulesFiles = moloch_config_str_list(NULL, "rulesFiles", NULL);
    int    i;

    if (rulesFiles) {
        for (i = 0; rulesFiles[i]; i++) {
            yaml_parser_t parser;
            yaml_parser_initialize(&parser);
            FILE *input = fopen(rulesFiles[i], "rb");
            if (!input)
                LOGEXIT("ERROR - can not open rules file %s", rulesFiles[i]);

            yaml_parser_set_input_file(&parser, input);
            YamlNode_t *parent = moloch_rules_parse_yaml(rulesFiles[i], NULL, &parser, FALSE);
            yaml_parser_delete(&parser);
            if (!parent) {
                LOG("WARNING %s - has no rules", rulesFiles[i]);
                continue;
            }
#ifdef RULES_DEBUG
            moloch_rules_parse_print(parent, 0);
#endif
            moloch_rules_process(rulesFiles[i], parent);
            moloch_rules_free_node(parent);
            fclose(input);
        }
    }
    // g_strfreev(rulesFiles); - Don't free

    char      **bpfs;
    GRegex     *regex = g_regex_new(":\\s*(\\d+)\\s*$", 0, 0, 0);

    bpfs = moloch_config_str_list(NULL, "dontSaveBPFs", NULL);
    int pos = moloch_field_by_exp("_maxPacketsToSave");
    gint start_pos;
    if (bpfs) {
        for (i = 0; bpfs[i]; i++) {
            int n = rulesLen[MOLOCH_RULE_TYPE_SESSION_SETUP]++;
            MolochRule_t *rule = rules[MOLOCH_RULE_TYPE_SESSION_SETUP][n] = MOLOCH_TYPE_ALLOC0(MolochRule_t);
            rule->filename = "dontSaveBPFs";
            moloch_field_ops_init(&rule->ops, 1, MOLOCH_FIELD_OPS_FLAGS_COPY);

            GMatchInfo *match_info = 0;
            g_regex_match(regex, bpfs[i], 0, &match_info);
            if (g_match_info_matches(match_info)) {
                g_match_info_fetch_pos (match_info, 1, &start_pos, NULL);
                rule->bpf = g_strndup(bpfs[i], start_pos-1);
                moloch_field_ops_add(&rule->ops, pos, g_match_info_fetch(match_info, 1), -1);
            } else {
                rule->bpf = g_strdup(bpfs[i]);
                moloch_field_ops_add(&rule->ops, pos, "1", -1);
            }
            g_match_info_free(match_info);
        }
    }

    bpfs = moloch_config_str_list(NULL, "minPacketsSaveBPFs", NULL);
    pos = moloch_field_by_exp("_minPacketsBeforeSavingSPI");
    if (bpfs) {
        for (i = 0; bpfs[i]; i++) {
            int n = rulesLen[MOLOCH_RULE_TYPE_SESSION_SETUP]++;
            MolochRule_t *rule = rules[MOLOCH_RULE_TYPE_SESSION_SETUP][n] = MOLOCH_TYPE_ALLOC0(MolochRule_t);
            rule->filename = "minPacketsSaveBPFs";
            moloch_field_ops_init(&rule->ops, 1, MOLOCH_FIELD_OPS_FLAGS_COPY);

            GMatchInfo *match_info = 0;
            g_regex_match(regex, bpfs[i], 0, &match_info);
            if (g_match_info_matches(match_info)) {
                g_match_info_fetch_pos (match_info, 1, &start_pos, NULL);
                rule->bpf = g_strndup(bpfs[i], start_pos-1);
                moloch_field_ops_add(&rule->ops, pos, g_match_info_fetch(match_info, 1), -1);
            } else {
                rule->bpf = g_strdup(bpfs[i]);
                moloch_field_ops_add(&rule->ops, pos, "1", -1);
            }
            g_match_info_free(match_info);
        }
    }
    g_regex_unref(regex);
}
/******************************************************************************/
void moloch_rules_exit()
{
}<|MERGE_RESOLUTION|>--- conflicted
+++ resolved
@@ -466,13 +466,8 @@
     deadPcap = pcap_open_dead(pcapFileHeader.linktype, pcapFileHeader.snaplen);
     MolochRule_t *rule;
     for (t = 0; t < MOLOCH_RULE_TYPE_NUM; t++) {
-<<<<<<< HEAD
-        for (i = 0; i < rulesLen[t]; i++) {
-            if (!rules[t][i]->bpf)
-=======
         for (r = 0; (rule = rules[t][r]); r++) {
             if (!rule->bpf)
->>>>>>> 849c55b9
                 continue;
 
             pcap_freecode(&rule->bpfp);
@@ -496,11 +491,7 @@
     }
 }
 /******************************************************************************/
-<<<<<<< HEAD
-void moloch_rules_check_rule_fields(MolochSession_t *session, MolochRule_t *rule, int skipPos)
-=======
 LOCAL void moloch_rules_check_rule_fields(MolochSession_t *session, MolochRule_t *rule, int skipPos)
->>>>>>> 849c55b9
 {
     MolochString_t        *hstring;
     MolochInt_t           *hint;
@@ -638,7 +629,6 @@
             cnt = patricia_search_all2(fieldsTree6[pos], (u_char *)value, 128, nodes, MOLOCH_RULES_MAX);
         }
         if (cnt == 0)
-<<<<<<< HEAD
             return;
 
         // These are all the possible rules that match
@@ -665,34 +655,6 @@
         if (!rules)
             return;
 
-=======
-            return;
-
-        // These are all the possible rules that match
-        int i;
-        for (i = 0; i < cnt; i++) {
-            GPtrArray *rules = nodes[i]->data;
-
-            for (r = 0; r < (int)rules->len; r++) {
-                MolochRule_t *rule = g_ptr_array_index(rules, r);
-
-                // If there is only 1 field we are checking for then the ops can be run since it matched above
-                if (rule->fieldsLen == 1) {
-                    moloch_field_ops_run(session, &rule->ops);
-                    continue;
-                }
-
-                // Need to check other fields in rule
-                moloch_rules_check_rule_fields(session, rule, pos);
-            }
-        }
-    } else {
-        // See if this value is in the hash table of values we are watching for
-        GPtrArray *rules = g_hash_table_lookup(fieldsHash[pos], value);
-        if (!rules)
-            return;
-
->>>>>>> 849c55b9
         for (r = 0; r < (int)rules->len; r++) {
             MolochRule_t *rule = g_ptr_array_index(rules, r);
 
