--- conflicted
+++ resolved
@@ -50,7 +50,6 @@
 
 HASH_VAR(p_, plugins, ArkimePlugin_t, 11);
 
-<<<<<<< HEAD
 typedef struct {
     const char           *extension;
     ArkimePluginLoadFunc  loadFunc;
@@ -59,9 +58,7 @@
 #define MAX_EXTENSIONS  8
 LOCAL uint16_t            extensionsMax = 0;
 LOCAL ArkimeExtensions_t  extensionsArr[MAX_EXTENSIONS];
-=======
 LOCAL uint32_t arkime_plugins_outstanding();
->>>>>>> a7f48a41
 /******************************************************************************/
 LOCAL void arkime_plugins_cmd_list(int UNUSED(argc), char UNUSED( * *argv), gpointer cc)
 {
