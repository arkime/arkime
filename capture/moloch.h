/******************************************************************************/
/* moloch.h -- General Moloch include file
 *
 * Copyright 2012-2017 AOL Inc. All rights reserved.
 *
 * Licensed under the Apache License, Version 2.0 (the "License");
 * you may not use this Software except in compliance with the License.
 * You may obtain a copy of the License at
 *
 *     http://www.apache.org/licenses/LICENSE-2.0
 *
 * Unless required by applicable law or agreed to in writing, software
 * distributed under the License is distributed on an "AS IS" BASIS,
 * WITHOUT WARRANTIES OR CONDITIONS OF ANY KIND, either express or implied.
 * See the License for the specific language governing permissions and
 * limitations under the License.
 */

#include <stdio.h>
#include <string.h>
#include <stdlib.h>
#include <ctype.h>
#include <unistd.h>
#define __FAVOR_BSD
#include <netinet/in.h>
#include <netinet/ip.h>
#include <netinet/ip6.h>
#include <netinet/tcp.h>
#include <netinet/udp.h>
#include <sys/time.h>
#include "http_parser.h"
#include "dll.h"
#include "hash.h"
#include "bsb.h"
#include "glib.h"

#define UNUSED(x) x __attribute((unused))

#if defined(__clang__)
#define SUPPRESS_SIGNED_INTEGER_OVERFLOW __attribute__((no_sanitize("signed-integer-overflow")))
#define SUPPRESS_UNSIGNED_INTEGER_OVERFLOW __attribute__((no_sanitize("unsigned-integer-overflow")))
#define SUPPRESS_SHIFT __attribute__((no_sanitize("shift")))
#define SUPPRESS_ALIGNMENT __attribute__((no_sanitize("alignment")))
#define SUPPRESS_INT_CONVERSION __attribute__((no_sanitize("implicit-integer-sign-change")))
#elif __GNUC__ >= 5
#define SUPPRESS_SIGNED_INTEGER_OVERFLOW
#define SUPPRESS_UNSIGNED_INTEGER_OVERFLOW
#define SUPPRESS_SHIFT __attribute__((no_sanitize_undefined()))
#define SUPPRESS_ALIGNMENT __attribute__((no_sanitize_undefined()))
#define SUPPRESS_INT_CONVERSION
#else
#define SUPPRESS_SIGNED_INTEGER_OVERFLOW
#define SUPPRESS_UNSIGNED_INTEGER_OVERFLOW
#define SUPPRESS_SHIFT
#define SUPPRESS_ALIGNMENT
#define SUPPRESS_INT_CONVERSION
#endif

#define MOLOCH_API_VERSION 210

#define MOLOCH_SESSIONID_LEN 37

#define MOLOCH_V6_TO_V4(_addr) (((uint32_t *)(_addr).s6_addr)[3])

#define MOLOCH_PACKET_MAX_LEN 0x10000

#define MOLOCH_ETHERTYPE_ETHER   0
#define MOLOCH_ETHERTYPE_UNKNOWN 1
#define MOLOCH_IPPROTO_UNKNOWN 255
#define MOLOCH_IPPROTO_CORRUPT 256
#define MOLOCH_IPPROTO_MAX     257

#define MOLOCH_SESSION_v6(s) ((s)->sessionId[0] == 37)

/******************************************************************************/
/*
 * Base Hash Table Types
 */
typedef struct moloch_int {
    struct moloch_int    *i_next, *i_prev;
    uint32_t              i_hash;
    short                 i_bucket;
} MolochInt_t;

typedef struct {
    struct moloch_int *i_next, *i_prev;
    int i_count;
} MolochIntHead_t;

typedef HASH_VAR(s_, MolochIntHash_t, MolochIntHead_t, 1);
typedef HASH_VAR(s_, MolochIntHashStd_t, MolochIntHead_t, 13);

typedef struct moloch_string {
    struct moloch_string *s_next, *s_prev;
    char                 *str;
    uint32_t              s_hash;
    gpointer              uw;
    short                 s_bucket;
    short                 len:15;
    short                 utf8:1;
} MolochString_t;

typedef struct {
    struct moloch_string *s_next, *s_prev;
    int s_count;
} MolochStringHead_t;
typedef HASH_VAR(s_, MolochStringHash_t, MolochStringHead_t, 1);
typedef HASH_VAR(s_, MolochStringHashStd_t, MolochStringHead_t, 13);

/******************************************************************************/
/*
 * TRIE
 */
typedef struct moloch_trie_node {
    void                     *data;
    struct moloch_trie_node **children;
    uint8_t                   value, first, last;
} MolochTrieNode_t;

typedef struct moloch_trie {
    int size;
    MolochTrieNode_t root;
} MolochTrie_t;

/******************************************************************************/
/*
 * Certs Info
 */

typedef struct {
    MolochStringHead_t  commonName; // 2.5.4.3
    MolochStringHead_t  orgName;    // 2.5.4.10
    char                orgUtf8;
} MolochCertInfo_t;

typedef struct moloch_certsinfo {
    struct moloch_certsinfo *t_next, *t_prev;
    uint32_t                 t_hash;
    uint64_t                 notBefore;
    uint64_t                 notAfter;
    MolochCertInfo_t         issuer;
    MolochCertInfo_t         subject;
    MolochStringHead_t       alt;
    unsigned char           *serialNumber;
    short                    serialNumberLen;
    short                    t_bucket;
    unsigned char            hash[60];
    char                     isCA;
    const char              *publicAlgorithm;
    const char              *curve;
} MolochCertsInfo_t;

typedef struct {
    struct moloch_certsinfo *t_next, *t_prev;
    int                      t_count;
} MolochCertsInfoHead_t;

typedef HASH_VAR(s_, MolochCertsInfoHash_t, MolochCertsInfoHead_t, 1);
typedef HASH_VAR(s_, MolochCertsInfoHashStd_t, MolochCertsInfoHead_t, 5);


/******************************************************************************/
/*
 * Information about the various fields that we capture
 */

#define MOLOCH_FIELD_TYPE_INT        0
#define MOLOCH_FIELD_TYPE_INT_ARRAY  1
#define MOLOCH_FIELD_TYPE_INT_HASH   2
#define MOLOCH_FIELD_TYPE_INT_GHASH  3
#define MOLOCH_FIELD_TYPE_STR        4
#define MOLOCH_FIELD_TYPE_STR_ARRAY  5
#define MOLOCH_FIELD_TYPE_STR_HASH   6
#define MOLOCH_FIELD_TYPE_STR_GHASH  7
#define MOLOCH_FIELD_TYPE_IP         8
#define MOLOCH_FIELD_TYPE_IP_GHASH   9
#define MOLOCH_FIELD_TYPE_CERTSINFO 10

/* These are ones you should set */
/* Field should be set on all linked sessions */
#define MOLOCH_FIELD_FLAG_LINKED_SESSIONS    0x0001
/* Force the field to be utf8 */
#define MOLOCH_FIELD_FLAG_FORCE_UTF8         0x0004
/* Don't create in fields db table */
#define MOLOCH_FIELD_FLAG_NODB               0x0008
/* Don't create in capture list */
#define MOLOCH_FIELD_FLAG_FAKE               0x0010
/* Don't create in capture list */
#define MOLOCH_FIELD_FLAG_DISABLED           0x0020
/* Added Cnt */
#define MOLOCH_FIELD_FLAG_CNT                0x1000
/* prepend ip stuff - dont use*/
#define MOLOCH_FIELD_FLAG_IPPRE              0x4000



typedef struct moloch_field_info {
    struct moloch_field_info *d_next, *d_prev; /* Must be first */
    char                     *dbFieldFull;     /* Must be second - this is the full version example:mysql.user-term */
    char                     *dbField;         /* - this is the version used in db writing example:user-term */
    uint32_t                  d_hash;
    uint32_t                  d_bucket;
    uint32_t                  d_count;

    struct moloch_field_info *e_next, *e_prev;
    char                     *expression;
    uint32_t                  e_hash;
    uint32_t                  e_bucket;
    uint32_t                  e_count;

    int                       dbFieldLen;
    int                       dbGroupNum;
    char                     *dbGroup;
    int                       dbGroupLen;
    char                     *group;
    char                     *kind;
    char                     *category;
    int                       pos;
    uint16_t                  type;
    uint16_t                  flags;
    char                      ruleEnabled;
    char                     *transform;
} MolochFieldInfo_t;

typedef struct {
    union {
        char                     *str;
        GPtrArray                *sarray;
        MolochStringHashStd_t    *shash;
        int                       i;
        GArray                   *iarray;
        MolochIntHashStd_t       *ihash;
        MolochCertsInfoHashStd_t *cihash;
        GHashTable               *ghash;
        struct in6_addr          *ip;
    };
    uint32_t                   jsonSize;
} MolochField_t;

#define MOLOCH_FIELD_OPS_FLAGS_COPY 0x0001

typedef struct {
    char                 *str;
    int                   strLenOrInt;
    int16_t               fieldPos;
} MolochFieldOp_t;

typedef struct {
    MolochFieldOp_t     *ops;
    uint16_t              size;
    uint16_t              num;
    uint16_t              flags;
} MolochFieldOps_t;

#define MOLOCH_LOCK_DEFINE(var)         pthread_mutex_t var##_mutex = PTHREAD_MUTEX_INITIALIZER
#define MOLOCH_LOCK_EXTERN(var)         pthread_mutex_t var##_mutex
#define MOLOCH_LOCK_INIT(var)           pthread_mutex_init(&var##_mutex, NULL)
#define MOLOCH_LOCK(var)                pthread_mutex_lock(&var##_mutex)
#define MOLOCH_UNLOCK(var)              pthread_mutex_unlock(&var##_mutex)

#define MOLOCH_COND_DEFINE(var)         pthread_cond_t var##_cond = PTHREAD_COND_INITIALIZER
#define MOLOCH_COND_EXTERN(var)         pthread_cond_t var##_cond
#define MOLOCH_COND_INIT(var)           pthread_cond_init(&var##_cond, NULL)
#define MOLOCH_COND_WAIT(var)           pthread_cond_wait(&var##_cond, &var##_mutex)
#define MOLOCH_COND_TIMEDWAIT(var, _ts) pthread_cond_timedwait(&var##_cond, &var##_mutex, &_ts)
#define MOLOCH_COND_BROADCAST(var)      pthread_cond_broadcast(&var##_cond)
#define MOLOCH_COND_SIGNAL(var)         pthread_cond_signal(&var##_cond)

#define MOLOCH_THREAD_INCR(var)          __sync_add_and_fetch(&var, 1);
#define MOLOCH_THREAD_INCRNEW(var)       __sync_add_and_fetch(&var, 1);
#define MOLOCH_THREAD_INCROLD(var)       __sync_fetch_and_add(&var, 1);
#define MOLOCH_THREAD_INCR_NUM(var, num) __sync_fetch_and_add(&var, num);

/* You are probably looking here because you think 24 is too low, really it isn't.
 * Instead, increase the number of threads used for reading packets.
 * https://molo.ch/faq#why-am-i-dropping-packets
 */
#define MOLOCH_MAX_PACKET_THREADS 24

#define MAX_INTERFACES 32

#ifndef LOCAL
#define LOCAL static
#endif

#ifndef CLOCK_REALTIME_COARSE
#define CLOCK_REALTIME_COARSE CLOCK_REALTIME
#endif

/******************************************************************************/

#define SESSION_TCP   0
#define SESSION_UDP   1
#define SESSION_ICMP  2
#define SESSION_SCTP  3
#define SESSION_ESP   4
#define SESSION_OTHER 5
#define SESSION_MAX   6

/******************************************************************************/
/*
 * Configuration Information
 */
enum MolochRotate {
    MOLOCH_ROTATE_HOURLY,
    MOLOCH_ROTATE_HOURLY2,
    MOLOCH_ROTATE_HOURLY3,
    MOLOCH_ROTATE_HOURLY4,
    MOLOCH_ROTATE_HOURLY6,
    MOLOCH_ROTATE_HOURLY8,
    MOLOCH_ROTATE_HOURLY12,
    MOLOCH_ROTATE_DAILY,
    MOLOCH_ROTATE_WEEKLY,
    MOLOCH_ROTATE_MONTHLY };

/* Field numbers are signed
 * [MOLOCH_FIELD_SPECIAL_MIN, -1)                 - Rules only, Op fields
 * -1                                             - Field not found for lookups
 * [0, MOLOCH_FIELDS_DB_MAX)                      - Normal fields
 * [MOLOCH_FIELDS_DB_MAX, MOLOCH_FIELDS_DB_MAX*2) - Rules only, .cnt version of normal fields
 * [MOLOCH_FIELDS_DB_MAX*2, MOLOCH_FIELDS_MAX)    - Rules only, fields that are in the sessions structure
 */

#define MOLOCH_FIELD_NOT_FOUND  -1
#define MOLOCH_FIELDS_DB_MAX 512
#define MOLOCH_FIELDS_CNT_MIN MOLOCH_FIELDS_DB_MAX
#define MOLOCH_FIELDS_CNT_MAX (MOLOCH_FIELDS_DB_MAX*2)
#define MOLOCH_FIELD_EXSPECIAL_START            (MOLOCH_FIELDS_CNT_MAX)
#define MOLOCH_FIELD_EXSPECIAL_SRC_IP           (MOLOCH_FIELDS_CNT_MAX)
#define MOLOCH_FIELD_EXSPECIAL_SRC_PORT         (MOLOCH_FIELDS_CNT_MAX+1)
#define MOLOCH_FIELD_EXSPECIAL_DST_IP           (MOLOCH_FIELDS_CNT_MAX+2)
#define MOLOCH_FIELD_EXSPECIAL_DST_PORT         (MOLOCH_FIELDS_CNT_MAX+3)
#define MOLOCH_FIELD_EXSPECIAL_TCPFLAGS_SYN     (MOLOCH_FIELDS_CNT_MAX+4)
#define MOLOCH_FIELD_EXSPECIAL_TCPFLAGS_SYN_ACK (MOLOCH_FIELDS_CNT_MAX+5)
#define MOLOCH_FIELD_EXSPECIAL_TCPFLAGS_ACK     (MOLOCH_FIELDS_CNT_MAX+6)
#define MOLOCH_FIELD_EXSPECIAL_TCPFLAGS_PSH     (MOLOCH_FIELDS_CNT_MAX+7)
#define MOLOCH_FIELD_EXSPECIAL_TCPFLAGS_RST     (MOLOCH_FIELDS_CNT_MAX+8)
#define MOLOCH_FIELD_EXSPECIAL_TCPFLAGS_FIN     (MOLOCH_FIELDS_CNT_MAX+9)
#define MOLOCH_FIELD_EXSPECIAL_TCPFLAGS_URG     (MOLOCH_FIELDS_CNT_MAX+10)
#define MOLOCH_FIELD_EXSPECIAL_PACKETS_SRC      (MOLOCH_FIELDS_CNT_MAX+11)
#define MOLOCH_FIELD_EXSPECIAL_PACKETS_DST      (MOLOCH_FIELDS_CNT_MAX+12)
#define MOLOCH_FIELD_EXSPECIAL_DATABYTES_SRC    (MOLOCH_FIELDS_CNT_MAX+13)
#define MOLOCH_FIELD_EXSPECIAL_DATABYTES_DST    (MOLOCH_FIELDS_CNT_MAX+14)
#define MOLOCH_FIELD_EXSPECIAL_COMMUNITYID      (MOLOCH_FIELDS_CNT_MAX+15)
#define MOLOCH_FIELDS_MAX                       (MOLOCH_FIELDS_CNT_MAX+16)

typedef struct moloch_config {
    gboolean  quitting;
    char     *configFile;
    char     *nodeName;
    char     *hostName;
    char    **pcapReadFiles;
    char    **pcapReadDirs;
    char    **pcapFileLists;
    gboolean  pcapReadOffline;
    gchar   **extraTags;
    gchar   **extraOps;
    MolochFieldOps_t ops;
    gchar     debug;
    gchar     insecure;
    gboolean  quiet;
    gboolean  dryRun;
    gboolean  noSPI;
    gboolean  copyPcap;
    gboolean  pcapRecursive;
    gboolean  noStats;
    gboolean  tests;
    gboolean  pcapMonitor;
    gboolean  pcapDelete;
    gboolean  pcapSkip;
    gboolean  pcapReprocess;
    gboolean  flushBetween;
    gboolean  noLoadTags;
    gboolean  trackESP;
    gboolean  noLockPcap;
    gint      pktsToRead;

    GHashTable *override;

    uint64_t  ipSavePcap[4];
    uint64_t  etherSavePcap[1024];

    enum MolochRotate rotate;

    int       writeMethod;

    HASH_VAR(s_, dontSaveTags, MolochStringHead_t, 11);
    MolochFieldInfo_t *fields[MOLOCH_FIELDS_MAX];
    int                maxField;
    int                tagsStringField;

    int                numPlugins;

    GRegex  *offlineRegex;
    char     *prefix;
    char     *nodeClass;
    char     *elasticsearch;
    char    **interface;
    int       pcapDirPos;
    char    **pcapDir;
    char     *pcapDirTemplate;
    char     *bpf;
    char     *yara;
    char     *emailYara;
    char     *caTrustFile;
    char    **geoLite2ASN;
    char    **geoLite2Country;
    char     *rirFile;
    char     *ouiFile;
    char     *dropUser;
    char     *dropGroup;
    char    **pluginsDir;
    char    **parsersDir;

    char    **rootPlugins;
    char    **plugins;
    char    **smtpIpHeaders;

    double    maxFileSizeG;
    uint64_t  maxFileSizeB;
    uint32_t  maxFileTimeM;
    uint32_t  timeouts[SESSION_MAX];
    uint32_t  tcpSaveTimeout;
    uint32_t  maxStreams[SESSION_MAX];
    uint32_t  maxPackets;
    uint32_t  maxPacketsInQueue;
    uint32_t  dbBulkSize;
    uint32_t  dbFlushTimeout;
    uint32_t  maxESConns;
    uint32_t  maxESRequests;
    uint32_t  logEveryXPackets;
    uint32_t  pcapBufferSize;
    uint32_t  pcapWriteSize;
    uint32_t  maxWriteBuffers;
    uint32_t  maxFreeOutputBuffers;
    uint32_t  fragsTimeout;
    uint32_t  maxFrags;
    uint32_t  snapLen;
    uint32_t  maxMemPercentage;
    uint32_t  maxReqBody;

    int       packetThreads;

    char      logUnknownProtocols;
    char      logESRequests;
    char      logFileCreation;
    char      logHTTPConnections;
    char      parseSMTP;
    char      parseSMTPHeaderAll;
    char      parseSMB;
    char      ja3Strings;
    char      parseDNSRecordAll;
    char      parseQSValue;
    char      parseCookieValue;
    char      parseHTTPHeaderRequestAll;
    char      parseHTTPHeaderResponseAll;
    char      supportSha256;
    char      reqBodyOnlyUtf8;
    char      compressES;
    char      antiSynDrop;
    char      readTruncatedPackets;
    char      yaraEveryPacket;
    char     *pcapDirAlgorithm;
    char      corruptSavePcap;
    char      autoGenerateId;
    char      ignoreErrors;
    char      enablePacketLen;
} MolochConfig_t;

typedef struct {
    char     *country;
    char     *asn;
    char     *rir;
    int       numtags;
    char     *tagsStr[10];
} MolochIpInfo_t;

/******************************************************************************/
/*
 * Parser
 */

struct moloch_session;

#define MOLOCH_PARSER_UNREGISTER -1
typedef int  (* MolochParserFunc) (struct moloch_session *session, void *uw, const unsigned char *data, int remaining, int which);
typedef void (* MolochParserFreeFunc) (struct moloch_session *session, void *uw);
typedef void (* MolochParserSaveFunc) (struct moloch_session *session, void *uw, int final);

typedef struct {
    MolochParserFunc      parserFunc;
    void                 *uw;
    MolochParserFreeFunc  parserFreeFunc;
    MolochParserSaveFunc  parserSaveFunc;

} MolochParserInfo_t;

/******************************************************************************/
struct moloch_pcap_timeval {
    int32_t tv_sec;		   /* seconds */
    int32_t tv_usec;	   	   /* microseconds */
};
struct moloch_pcap_sf_pkthdr {
    struct moloch_pcap_timeval ts; /* time stamp */
    uint32_t caplen;		   /* length of portion present */
    uint32_t pktlen;		   /* length this packet (off wire) */
};

/******************************************************************************/
#define MOLOCH_PACKET_TUNNEL_GRE    0x01
#define MOLOCH_PACKET_TUNNEL_PPPOE  0x02
#define MOLOCH_PACKET_TUNNEL_MPLS   0x04
#define MOLOCH_PACKET_TUNNEL_PPP    0x08
#define MOLOCH_PACKET_TUNNEL_GTP    0x10
#define MOLOCH_PACKET_TUNNEL_VXLAN  0x20

typedef struct molochpacket_t
{
    struct molochpacket_t   *packet_next, *packet_prev;
    struct timeval ts;             // timestamp
    uint8_t       *pkt;            // full packet
    uint64_t       writerFilePos;  // where in output file
    uint64_t       readerFilePos;  // where in input file
    uint32_t       writerFileNum;  // file number in db
    uint32_t       hash;           // Saved hash
    uint16_t       pktlen;         // length of packet
    uint16_t       payloadLen;     // length of ip payload
    uint16_t       payloadOffset;  // offset to ip payload from start
    uint16_t       vlan;           // non zero if the reader gets the vlan
    uint8_t        ipProtocol;     // ip protocol
    uint8_t        mProtocol;      // moloch protocol
    uint8_t        readerPos;      // position for filename/ops
    uint32_t       ipOffset:11;    // offset to ip header from start
    uint32_t       vpnIpOffset:11; // offset to vpn ip header from start
    uint32_t       direction:1;    // direction of packet
    uint32_t       v6:1;           // v6 or not
    uint32_t       copied:1;       // don't need to copy
    uint32_t       wasfrag:1;      // was a fragment
    uint32_t       tunnel:6;       // tunnel type
} MolochPacket_t;

typedef struct
{
    struct molochpacket_t   *packet_next, *packet_prev;
    uint32_t                 packet_count;
    MOLOCH_LOCK_EXTERN(lock);
    MOLOCH_COND_EXTERN(lock);
} MolochPacketHead_t;

typedef struct
{
    MolochPacketHead_t    packetQ[MOLOCH_MAX_PACKET_THREADS];
    int                   count;
    uint8_t               readerPos;
} MolochPacketBatch_t;
/******************************************************************************/
typedef struct moloch_tcp_data {
    struct moloch_tcp_data *td_next, *td_prev;

    MolochPacket_t *packet;
    uint32_t        seq;
    uint32_t        ack;
    uint16_t        len;
    uint16_t        dataOffset;
} MolochTcpData_t;

typedef struct {
    struct moloch_tcp_data *td_next, *td_prev;
    int td_count;
} MolochTcpDataHead_t;

#define MOLOCH_TCP_STATE_FIN     1
#define MOLOCH_TCP_STATE_FIN_ACK 2

/******************************************************************************/
typedef enum {
    MOLOCH_TCPFLAG_SYN = 0,
    MOLOCH_TCPFLAG_SYN_ACK,
    MOLOCH_TCPFLAG_ACK,
    MOLOCH_TCPFLAG_PSH,
    MOLOCH_TCPFLAG_FIN,
    MOLOCH_TCPFLAG_RST,
    MOLOCH_TCPFLAG_URG,
    MOLOCH_TCPFLAG_SRC_ZERO,
    MOLOCH_TCPFLAG_DST_ZERO,
    MOLOCH_TCPFLAG_MAX
} MolochSesTcpFlags;
/******************************************************************************/
/*
 * SPI Data Storage
 */
typedef struct moloch_session {
    struct moloch_session *tcp_next, *tcp_prev;
    struct moloch_session *q_next, *q_prev;
    struct moloch_session *h_next, *h_prev;
    int                    h_bucket;
    uint32_t               h_hash;

    uint8_t                sessionId[MOLOCH_SESSIONID_LEN];

    MolochField_t        **fields;

    void                  **pluginData;

    MolochParserInfo_t    *parserInfo;

    MolochTcpDataHead_t   tcpData;
    uint32_t              tcpSeq[2];
    char                  tcpState[2];

    GArray                *filePosArray;
    GArray                *fileLenArray;
    GArray                *fileNumArray;
    char                  *rootId;

    struct timeval         firstPacket;
    struct timeval         lastPacket;
    struct in6_addr        addr1;
    struct in6_addr        addr2;
    char                   firstBytes[2][8];

    uint64_t               bytes[2];
    uint64_t               databytes[2];
    uint64_t               totalDatabytes[2];

    uint32_t               lastFileNum;
    uint32_t               saveTime;
    uint32_t               packets[2];
    uint32_t               synTime;
    uint32_t               ackTime;

    uint16_t               port1;
    uint16_t               port2;
    uint16_t               outstandingQueries;
    uint16_t               segments;
    uint16_t               stopSaving;
    uint16_t               tcpFlagCnt[MOLOCH_TCPFLAG_MAX];
    uint16_t               maxFields;

    uint8_t                consumed[2];
    uint8_t                ipProtocol;
    uint8_t                mProtocol;
    uint8_t                firstBytesLen[2];
    uint8_t                ip_tos;
    uint8_t                tcp_flags;
    uint8_t                parserLen;
    uint8_t                parserNum;
    uint8_t                minSaving;
    uint8_t                thread;

    uint16_t               haveTcpSession:1;
    uint16_t               needSave:1;
    uint16_t               stopSPI:1;
    uint16_t               closingQ:1;
    uint16_t               stopTCP:1;
    uint16_t               ses:3;
    uint16_t               midSave:1;
    uint16_t               outOfOrder:2;
    uint16_t               ackedUnseenSegment:2;
    uint16_t               stopYara:1;
    uint16_t               diskOverload:1;
    uint16_t               pq:1;
    uint16_t               synSet:2;
} MolochSession_t;

typedef struct moloch_session_head {
    struct moloch_session *tcp_next, *tcp_prev;
    struct moloch_session *q_next, *q_prev;
    struct moloch_session *h_next, *h_prev;
    int                    h_bucket;
    int                    tcp_count;
    int                    q_count;
    int                    h_count;
} MolochSessionHead_t;


#ifdef MOLOCH_USE_MALLOC
#define MOLOCH_TYPE_ALLOC(type) (type *)(malloc(sizeof(type)))
#define MOLOCH_TYPE_ALLOC0(type) (type *)(calloc(1, sizeof(type)))
#define MOLOCH_TYPE_FREE(type,mem) free(mem)

#define MOLOCH_SIZE_ALLOC(name, s)  malloc(s)
#define MOLOCH_SIZE_ALLOC0(name, s) calloc(s, 1)
#define MOLOCH_SIZE_FREE(name, mem) free(mem)
#else
#define MOLOCH_TYPE_ALLOC(type) (type *)(g_slice_alloc(sizeof(type)))
#define MOLOCH_TYPE_ALLOC0(type) (type *)(g_slice_alloc0(sizeof(type)))
#define MOLOCH_TYPE_FREE(type,mem) g_slice_free1(sizeof(type),mem)

void *moloch_size_alloc(int size, int zero);
int   moloch_size_free(void *mem);
#define MOLOCH_SIZE_ALLOC(name, s)  moloch_size_alloc(s, 0)
#define MOLOCH_SIZE_ALLOC0(name, s) moloch_size_alloc(s, 1)
#define MOLOCH_SIZE_FREE(name, mem) moloch_size_free(mem)
#endif

// pcap_file_header
typedef struct {
	uint32_t magic;
	uint16_t version_major;
	uint16_t version_minor;
	int32_t  thiszone;	/* gmt to local correction */
	uint32_t sigfigs;	/* accuracy of timestamps */
	uint32_t snaplen;	/* max length saved portion of each pkt */
	uint32_t dlt;	/* data link type (DLT_*) */
} MolochPcapFileHdr_t;

#ifndef likely
#define likely(x)       __builtin_expect((x),1)
#endif

#ifndef unlikely
#define unlikely(x)     __builtin_expect((x),0)
#endif

/******************************************************************************/
/*
 * Callback cb definitions
 */
typedef int (*MolochWatchFd_func)(gint fd, GIOCondition cond, gpointer data);

typedef void (*MolochHttpResponse_cb)(int code, unsigned char *data, int len, gpointer uw);

typedef void (*MolochTag_cb)(void *uw, int tagType, const char *tagName, uint32_t tagValue, gboolean async);

typedef void (*MolochSeqNum_cb)(uint32_t seq, gpointer uw);

/******************************************************************************/
extern MOLOCH_LOCK_EXTERN(LOG);
#define LOG(...) do { \
    if(config.quiet == FALSE) { \
        MOLOCH_LOCK(LOG); \
        time_t _t = time(NULL); \
        char   _b[26]; \
        printf("%15.15s %s:%d %s(): ",\
            ctime_r(&_t, _b)+4, __FILE__,\
            __LINE__, __FUNCTION__); \
        printf(__VA_ARGS__); \
        printf("\n"); \
        fflush(stdout); \
        MOLOCH_UNLOCK(LOG); \
    } \
} while(0) /* no trailing ; */

#define LOGEXIT(...) do { config.quiet = FALSE; LOG(__VA_ARGS__); exit(1); } while(0) /* no trailing ; */


/******************************************************************************/
/* Simple bit macros, assuming uint64_t */

#define BIT_ISSET(bit, bits) ((bits[bit/64] & (1ULL << (bit & 0x3f))) != 0)
#define BIT_SET(bit, bits) bits[bit/64] |= (1ULL << (bit & 0x3f))
#define BIT_CLR(bit, bits) bits[bit/64] &= ~(1ULL << (bit & 0x3f))

/******************************************************************************/
/*
 * main.c
 */

// Return 0 if ready to quit
typedef int  (* MolochCanQuitFunc) ();

#define MOLOCH_GIO_READ_COND  (G_IO_IN | G_IO_HUP | G_IO_ERR | G_IO_NVAL)
#define MOLOCH_GIO_WRITE_COND (G_IO_OUT | G_IO_HUP | G_IO_ERR | G_IO_NVAL)

gint moloch_watch_fd(gint fd, GIOCondition cond, MolochWatchFd_func func, gpointer data);
unsigned char *moloch_js0n_get(unsigned char *data, uint32_t len, char *key, uint32_t *olen);
char *moloch_js0n_get_str(unsigned char *data, uint32_t len, char *key);

gboolean moloch_string_add(void *hashv, char *string, gpointer uw, gboolean copy);

uint32_t moloch_string_hash(const void *key);
uint32_t moloch_string_hash_len(const void *key, int len);
int moloch_string_cmp(const void *keyv, const void *elementv);
int moloch_string_ncmp(const void *keyv, const void *elementv);


uint32_t moloch_int_hash(const void *key);
int moloch_int_cmp(const void *keyv, const void *elementv);

const char *moloch_memstr(const char *haystack, int haysize, const char *needle, int needlesize);
const char *moloch_memcasestr(const char *haystack, int haysize, const char *needle, int needlesize);

void moloch_free_later(void *ptr, GDestroyNotify cb);

void moloch_add_can_quit(MolochCanQuitFunc func, const char *name);

void moloch_quit();


/******************************************************************************/
/*
 * config.c
 */

void moloch_config_init();
void moloch_config_load_local_ips();
void moloch_config_load_packet_ips();
void moloch_config_add_header(MolochStringHashStd_t *hash, char *key, int pos);
void moloch_config_load_header(char *section, char *group, char *helpBase, char *expBase, char *dbBase, MolochStringHashStd_t *hash, int flags);
void moloch_config_exit();

gchar **moloch_config_section_raw_str_list(GKeyFile *keyfile, char *section, char *key, char *d);
gchar **moloch_config_section_str_list(GKeyFile *keyfile, char *section, char *key, char *d);
gchar *moloch_config_section_str(GKeyFile *keyfile, char *section, char *key, char *d);
gchar **moloch_config_section_keys(GKeyFile *keyfile, char *section, gsize *keys_len);

gchar *moloch_config_str(GKeyFile *keyfile, char *key, char *d);
gchar **moloch_config_str_list(GKeyFile *keyfile, char *key, char *d);
gchar **moloch_config_raw_str_list(GKeyFile *keyfile, char *key, char *d);
uint32_t moloch_config_int(GKeyFile *keyfile, char *key, uint32_t d, uint32_t min, uint32_t max);
char moloch_config_boolean(GKeyFile *keyfile, char *key, char d);

typedef void (*MolochFileChange_cb)(char *name);
typedef void (*MolochFilesChange_cb)(char **names);
void moloch_config_monitor_file_msg(char *desc, char *name, MolochFileChange_cb cb, const char *msg);
void moloch_config_monitor_file(char *desc, char *name, MolochFileChange_cb cb);
void moloch_config_monitor_files(char *desc, char **names, MolochFilesChange_cb cb);

/******************************************************************************/
/*
 * db.c
 */

void     moloch_db_init();
char    *moloch_db_create_file(time_t firstPacket, const char *name, uint64_t size, int locked, uint32_t *id);
char    *moloch_db_create_file_full(time_t firstPacket, const char *name, uint64_t size, int locked, uint32_t *id, ...);
void     moloch_db_save_session(MolochSession_t *session, int final);
void     moloch_db_add_local_ip(char *str, MolochIpInfo_t *ii);
void     moloch_db_add_field(char *group, char *kind, char *expression, char *friendlyName, char *dbField, char *help, int haveap, va_list ap);
void     moloch_db_update_field(char *expression, char *name, char *value);
void     moloch_db_update_filesize(uint32_t fileid, uint64_t filesize);
gboolean moloch_db_file_exists(const char *filename, uint32_t *outputId);
void     moloch_db_exit();
void     moloch_db_oui_lookup(int field, MolochSession_t *session, const uint8_t *mac);
gchar   *moloch_db_community_id(MolochSession_t *session);


// Replace how SPI data is sent to ES.
// The implementation must either call a moloch_http_free_buffer or another moloch_http routine that frees the buffer
typedef void (* MolochDbSendBulkFunc) (char *json, int len);
void     moloch_db_set_send_bulk(MolochDbSendBulkFunc func);

/******************************************************************************/
/*
 * drophash.c
 */

typedef struct molochdrophashitem_t  MolochDropHashItem_t;
typedef struct molochdrophash_t      MolochDropHash_t;
typedef struct molochdrophashgroup_t MolochDropHashGroup_t;
struct molochdrophashgroup_t {
    MolochDropHashItem_t *dhg_next, *dhg_prev;
    int                   dhg_count;
    int                   changed;
    char                 *file;
    char                  isIp4;
    MolochDropHash_t     *drops[0x10000];
    MOLOCH_LOCK_EXTERN(lock);
};


void moloch_drophash_init(MolochDropHashGroup_t *group, char *file, int isIp4);
int moloch_drophash_add (MolochDropHashGroup_t *group, int port, const void *key, uint32_t current, uint32_t goodFor);
int moloch_drophash_should_drop (MolochDropHashGroup_t *group, int port, void *key, uint32_t current);
void moloch_drophash_delete (MolochDropHashGroup_t *group, int port, void *key);
void moloch_drophash_save(MolochDropHashGroup_t *group);

/******************************************************************************/
/*
 * parsers.c
 */
typedef struct {
    uint32_t pc, tag, len;
    const unsigned char *value;
} MolochASNSeq_t;

void moloch_parsers_init();
void moloch_parsers_initial_tag(MolochSession_t *session);
unsigned char *moloch_parsers_asn_get_tlv(BSB *bsb, uint32_t *apc, uint32_t *atag, uint32_t *alen);
int moloch_parsers_asn_get_sequence(MolochASNSeq_t *seqs, int maxSeq, const unsigned char *data, int len, gboolean wrapper);
const char *moloch_parsers_asn_sequence_to_string(MolochASNSeq_t *seq, int *len);
void moloch_parsers_asn_decode_oid(char *buf, int bufsz, unsigned char *oid, int len);
uint64_t moloch_parsers_asn_parse_time(MolochSession_t *session, int tag, unsigned char* value, int len);
void moloch_parsers_classify_tcp(MolochSession_t *session, const unsigned char *data, int remaining, int which);
void moloch_parsers_classify_udp(MolochSession_t *session, const unsigned char *data, int remaining, int which);
void moloch_parsers_exit();

const char *moloch_parsers_magic(MolochSession_t *session, int field, const char *data, int len);

typedef void (* MolochClassifyFunc) (MolochSession_t *session, const unsigned char *data, int remaining, int which, void *uw);

void  moloch_parsers_unregister(MolochSession_t *session, void *uw);
void  moloch_parsers_register2(MolochSession_t *session, MolochParserFunc func, void *uw, MolochParserFreeFunc ffunc, MolochParserSaveFunc sfunc);
#define moloch_parsers_register(session, func, uw, ffunc) moloch_parsers_register2(session, func, uw, ffunc, NULL)

void  moloch_parsers_classifier_register_tcp_internal(const char *name, void *uw, int offset, const unsigned char *match, int matchlen, MolochClassifyFunc func, size_t sessionsize, int apiversion);
#define moloch_parsers_classifier_register_tcp(name, uw, offset, match, matchlen, func) moloch_parsers_classifier_register_tcp_internal(name, uw, offset, match, matchlen, func, sizeof(MolochSession_t), MOLOCH_API_VERSION)

void  moloch_parsers_classifier_register_udp_internal(const char *name, void *uw, int offset, const unsigned char *match, int matchlen, MolochClassifyFunc func, size_t sessionsize, int apiversion);
#define moloch_parsers_classifier_register_udp(name, uw, offset, match, matchlen, func) moloch_parsers_classifier_register_udp_internal(name, uw, offset, match, matchlen, func, sizeof(MolochSession_t), MOLOCH_API_VERSION)

#define  MOLOCH_PARSERS_PORT_UDP_SRC 0x01
#define  MOLOCH_PARSERS_PORT_UDP_DST 0x02
#define  MOLOCH_PARSERS_PORT_UDP     MOLOCH_PARSERS_PORT_UDP_SRC | MOLOCH_PARSERS_PORT_UDP_DST
#define  MOLOCH_PARSERS_PORT_TCP_SRC 0x04
#define  MOLOCH_PARSERS_PORT_TCP_DST 0x08
#define  MOLOCH_PARSERS_PORT_TCP     MOLOCH_PARSERS_PORT_TCP_SRC | MOLOCH_PARSERS_PORT_TCP_DST

void  moloch_parsers_classifier_register_port_internal(const char *name, void *uw, uint16_t port, uint32_t type, MolochClassifyFunc func, size_t sessionsize, int apiversion);
#define moloch_parsers_classifier_register_port(name, uw, port, type, func) moloch_parsers_classifier_register_port_internal(name, uw, port, type, func, sizeof(MolochSession_t), MOLOCH_API_VERSION)

void  moloch_print_hex_string(const unsigned char* data, unsigned int length);
char *moloch_sprint_hex_string(char *buf, const unsigned char* data, unsigned int length);

/******************************************************************************/
/*
 * http.c
 */

typedef void (*MolochHttpHeader_cb)(char *url, const char *field, const char *value, int valueLen, gpointer uw);


#define MOLOCH_HTTP_BUFFER_SIZE 10000

void moloch_http_init();

unsigned char *moloch_http_send_sync(void *serverV, const char *method, const char *key, int32_t key_len, char *data, uint32_t data_len, char **headers, size_t *return_len);
gboolean moloch_http_send(void *serverV, const char *method, const char *key, int32_t key_len, char *data, uint32_t data_len, char **headers, gboolean dropable, MolochHttpResponse_cb func, gpointer uw);


gboolean moloch_http_set(void *server, char *key, int key_len, char *data, uint32_t data_len, MolochHttpResponse_cb func, gpointer uw);
unsigned char *moloch_http_get(void *server, char *key, int key_len, size_t *mlen);
#define moloch_http_get_buffer(size) MOLOCH_SIZE_ALLOC(buffer, size)
#define moloch_http_free_buffer(b) MOLOCH_SIZE_FREE(buffer, b)
void moloch_http_exit();
int moloch_http_queue_length(void *server);
uint64_t moloch_http_dropped_count(void *server);

void *moloch_http_create_server(const char *hostnames, int maxConns, int maxOutstandingRequests, int compress);
void moloch_http_set_retries(void *server, uint16_t retries);
void moloch_http_set_client_cert(void *serverV, char* clientCert, char* clientKey, char* clientKeyPass);
void moloch_http_set_print_errors(void *server);
void moloch_http_set_headers(void *server, char **headers);
void moloch_http_set_header_cb(void *server, MolochHttpHeader_cb cb);
void moloch_http_free_server(void *server);

gboolean moloch_http_is_moloch(uint32_t hash, uint8_t *sessionId);

/******************************************************************************/
/*
 * session.c
 */


void     moloch_session_id (uint8_t *sessionId, uint32_t addr1, uint16_t port1, uint32_t addr2, uint16_t port2);
void     moloch_session_id6 (uint8_t *sessionId, uint8_t *addr1, uint16_t port1, uint8_t *addr2, uint16_t port2);
char    *moloch_session_id_string (uint8_t *sessionId, char *buf);

uint32_t moloch_session_hash(const void *key);

MolochSession_t *moloch_session_find(int ses, uint8_t *sessionId);
MolochSession_t *moloch_session_find_or_create(int mProtocol, uint32_t hash, uint8_t *sessionId, int *isNew);

void     moloch_session_init();
void     moloch_session_exit();
void     moloch_session_add_protocol(MolochSession_t *session, const char *protocol);
gboolean moloch_session_has_protocol(MolochSession_t *session, const char *protocol);
void     moloch_session_add_tag(MolochSession_t *session, const char *tag);

#define  moloch_session_incr_outstanding(session) (session)->outstandingQueries++
gboolean moloch_session_decr_outstanding(MolochSession_t *session);

void     moloch_session_mark_for_close (MolochSession_t *session, int ses);

void     moloch_session_mid_save(MolochSession_t *session, uint32_t tv_sec);

int      moloch_session_watch_count(int ses);
int      moloch_session_idle_seconds(int ses);
int      moloch_session_close_outstanding();

void     moloch_session_flush();
void     moloch_session_flush_internal(int thread);
uint32_t moloch_session_monitoring();
void     moloch_session_process_commands(int thread);

int      moloch_session_need_save_outstanding();
int      moloch_session_cmd_outstanding();

typedef enum {
    MOLOCH_SES_CMD_FUNC
} MolochSesCmd;
typedef void (*MolochCmd_func)(MolochSession_t *session, gpointer uw1, gpointer uw2);

void moloch_session_add_cmd(MolochSession_t *session, MolochSesCmd sesCmd, gpointer uw1, gpointer uw2, MolochCmd_func func);
void moloch_session_add_cmd_thread(int thread, gpointer uw1, gpointer uw2, MolochCmd_func func);

/******************************************************************************/
/*
 * packet.c
 */
#define MOLOCH_PACKET_DO_PROCESS               0
#define MOLOCH_PACKET_IP_DROPPED               1
#define MOLOCH_PACKET_OVERLOAD_DROPPED         2
#define MOLOCH_PACKET_CORRUPT                  3
#define MOLOCH_PACKET_UNKNOWN                  4
#define MOLOCH_PACKET_IPPORT_DROPPED           5
#define MOLOCH_PACKET_DONT_PROCESS             6
#define MOLOCH_PACKET_DONT_PROCESS_OR_FREE     7
#define MOLOCH_PACKET_MAX                      8

typedef int (*MolochPacketEnqueue_cb)(MolochPacketBatch_t * batch, MolochPacket_t * const packet, const uint8_t *data, int len);

typedef int (*MolochPacketSessionId_cb)(uint8_t *sessionId, MolochPacket_t * const packet, const uint8_t *data, int len);

void     moloch_packet_init();
uint64_t moloch_packet_dropped_packets();
void     moloch_packet_exit();
void     moloch_packet_tcp_free(MolochSession_t *session);
int      moloch_packet_outstanding();
int      moloch_packet_frags_outstanding();
int      moloch_packet_frags_size();
uint64_t moloch_packet_dropped_frags();
uint64_t moloch_packet_dropped_overload();
uint64_t moloch_packet_total_bytes();
void     moloch_packet_thread_wake(int thread);
void     moloch_packet_flush();
void     moloch_packet_process_data(MolochSession_t *session, const uint8_t *data, int len, int which);
void     moloch_packet_add_packet_ip(char *ipstr, int mode);

void     moloch_packet_batch_init(MolochPacketBatch_t *batch);
void     moloch_packet_batch_flush(MolochPacketBatch_t *batch);
void     moloch_packet_batch(MolochPacketBatch_t * batch, MolochPacket_t * const packet);
void     moloch_packet_batch_process(MolochPacketBatch_t * batch, MolochPacket_t * const packet, int thread);

void     moloch_packet_set_linksnap(int dlt, int snaplen);
void     moloch_packet_drophash_add(MolochSession_t *session, int which, int min);

<<<<<<< HEAD
void     moloch_packet_save_ethernet(MolochPacket_t * const packet, uint16_t type);
int      moloch_packet_run_ethernet_cb(MolochPacketBatch_t * batch, MolochPacket_t * const packet, const uint8_t *data, int len, uint16_t type, const char *str);
void     moloch_packet_set_ethernet_cb(uint16_t type, MolochPacketEnqueue_cb enqueueCb);

int      moloch_packet_run_ip_cb(MolochPacketBatch_t * batch, MolochPacket_t * const packet, const uint8_t *data, int len, uint16_t type, const char *str);
void     moloch_packet_set_ip_cb(uint16_t type, MolochPacketEnqueue_cb enqueueCb);


/******************************************************************************/
typedef void (*MolochProtocolCreateSessionId_cb)(uint8_t *sessionId, MolochPacket_t * const packet);
typedef void (*MolochProtocolPreProcess_cb)(MolochSession_t *session, MolochPacket_t * const packet, int isNewSession);
typedef int  (*MolochProtocolProcess_cb)(MolochSession_t *session, MolochPacket_t * const packet);
typedef void (*MolochProtocolSessionFree_cb)(MolochSession_t *session);

typedef struct {
    char                             *name;
    int                               ses;
    MolochProtocolCreateSessionId_cb  createSessionId;
    MolochProtocolPreProcess_cb       preProcess;
    MolochProtocolProcess_cb          process;
    MolochProtocolSessionFree_cb      sFree;
} MolochProtocol_t;

int moloch_mprotocol_register_internal(char                            *name,
                                       int                              ses,
                                       MolochProtocolCreateSessionId_cb createSessionId,
                                       MolochProtocolPreProcess_cb      preProcess,
                                       MolochProtocolProcess_cb         process,
                                       MolochProtocolSessionFree_cb     sFree,
                                       size_t                           sessionsize,
                                       int                              apiversion);
#define moloch_mprotocol_register(name, ses, createSessionId, preProcess, process, sFree) moloch_mprotocol_register_internal(name, ses, createSessionId, preProcess, process, sFree, sizeof(MolochSession_t), MOLOCH_API_VERSION)

void moloch_mprotocol_init();

=======
void     moloch_packet_add_ethernet_cb(uint16_t type, MolochPacketEnqueue_cb enqueueCb);
void     moloch_packet_dlt_to_linktype(MolochPcapFileHdr_t *pcapFileHeader_dlt);
>>>>>>> 2fb85906

/******************************************************************************/
/*
 * plugins.c
 */
typedef void (* MolochPluginInitFunc) ();
typedef void (* MolochPluginIpFunc) (MolochSession_t *session, struct ip *packet, int len);
typedef void (* MolochPluginUdpFunc) (MolochSession_t *session, const unsigned char *data, int len, int which);
typedef void (* MolochPluginTcpFunc) (MolochSession_t *session, const unsigned char *data, int len, int which);
typedef void (* MolochPluginSaveFunc) (MolochSession_t *session, int final);
typedef void (* MolochPluginNewFunc) (MolochSession_t *session);
typedef void (* MolochPluginExitFunc) ();
typedef void (* MolochPluginReloadFunc) ();

typedef void (* MolochPluginHttpDataFunc) (MolochSession_t *session, http_parser *hp, const char *at, size_t length);
typedef void (* MolochPluginHttpFunc) (MolochSession_t *session, http_parser *hp);

typedef void (* MolochPluginSMTPHeaderFunc) (MolochSession_t *session, const char *field, size_t field_len, const char *value, size_t value_len);
typedef void (* MolochPluginSMTPFunc) (MolochSession_t *session);
typedef uint32_t (* MolochPluginOutstandingFunc) ();

#define MOLOCH_PLUGIN_SAVE         0x00000001
#define MOLOCH_PLUGIN_IP           0x00000002
#define MOLOCH_PLUGIN_UDP          0x00000004
#define MOLOCH_PLUGIN_TCP          0x00000008
#define MOLOCH_PLUGIN_EXIT         0x00000010
#define MOLOCH_PLUGIN_NEW          0x00000020
#define MOLOCH_PLUGIN_RELOAD       0x00000040
#define MOLOCH_PLUGIN_PRE_SAVE     0x00000100

#define MOLOCH_PLUGIN_HP_OMB       0x00001000
#define MOLOCH_PLUGIN_HP_OU        0x00002000
#define MOLOCH_PLUGIN_HP_OHF       0x00004000
#define MOLOCH_PLUGIN_HP_OHV       0x00008000
#define MOLOCH_PLUGIN_HP_OHC       0x00010000
#define MOLOCH_PLUGIN_HP_OB        0x00020000
#define MOLOCH_PLUGIN_HP_OMC       0x00040000
#define MOLOCH_PLUGIN_HP_OHFR      0x00080000

#define MOLOCH_PLUGIN_SMTP_OH      0x00100000
#define MOLOCH_PLUGIN_SMTP_OHC     0x00200000

void moloch_plugins_init();
void moloch_plugins_load(char **plugins);
void moloch_plugins_reload();

int  moloch_plugins_register_internal(const char *name, gboolean storeData, size_t sessionsize, int apiversion);
#define moloch_plugins_register(name, storeData) moloch_plugins_register_internal(name, storeData, sizeof(MolochSession_t), MOLOCH_API_VERSION)

void moloch_plugins_set_cb(const char *            name,
                           MolochPluginIpFunc      ipFunc,
                           MolochPluginUdpFunc     udpFunc,
                           MolochPluginTcpFunc     tcpFunc,
                           MolochPluginSaveFunc    preSaveFunc,
                           MolochPluginSaveFunc    saveFunc,
                           MolochPluginNewFunc     newFunc,
                           MolochPluginExitFunc    exitFunc,
                           MolochPluginExitFunc    reloadFunc);

void moloch_plugins_set_http_cb(const char *             name,
                                MolochPluginHttpFunc     on_message_begin,
                                MolochPluginHttpDataFunc on_url,
                                MolochPluginHttpDataFunc on_header_field,
                                MolochPluginHttpDataFunc on_header_value,
                                MolochPluginHttpFunc     on_headers_complete,
                                MolochPluginHttpDataFunc on_body,
                                MolochPluginHttpFunc     on_message_complete);

void moloch_plugins_set_http_ext_cb(const char *             name,
                                    MolochPluginHttpFunc     on_message_begin,
                                    MolochPluginHttpDataFunc on_url,
                                    MolochPluginHttpDataFunc on_header_field,
                                    MolochPluginHttpDataFunc on_header_field_raw,
                                    MolochPluginHttpDataFunc on_header_value,
                                    MolochPluginHttpFunc     on_headers_complete,
                                    MolochPluginHttpDataFunc on_body,
                                    MolochPluginHttpFunc     on_message_complete);

void moloch_plugins_set_smtp_cb(const char *                name,
                                MolochPluginSMTPHeaderFunc  on_header,
                                MolochPluginSMTPFunc        on_header_complete);

void moloch_plugins_set_outstanding_cb(const char *                name,
                                       MolochPluginOutstandingFunc outstandingFunc);

uint32_t moloch_plugins_outstanding();

void moloch_plugins_cb_pre_save(MolochSession_t *session, int final);
void moloch_plugins_cb_save(MolochSession_t *session, int final);
void moloch_plugins_cb_new(MolochSession_t *session);
//void moloch_plugins_cb_ip(MolochSession_t *session, struct ip *packet, int len);
void moloch_plugins_cb_udp(MolochSession_t *session, const unsigned char *data, int len, int which);
void moloch_plugins_cb_tcp(MolochSession_t *session, const unsigned char *data, int len, int which);

void moloch_plugins_cb_hp_omb(MolochSession_t *session, http_parser *parser);
void moloch_plugins_cb_hp_ou(MolochSession_t *session, http_parser *parser, const char *at, size_t length);
void moloch_plugins_cb_hp_ohf(MolochSession_t *session, http_parser *parser, const char *at, size_t length);
void moloch_plugins_cb_hp_ohfr(MolochSession_t *session, http_parser *parser, const char *at, size_t length);
void moloch_plugins_cb_hp_ohv(MolochSession_t *session, http_parser *parser, const char *at, size_t length);
void moloch_plugins_cb_hp_ohc(MolochSession_t *session, http_parser *parser);
void moloch_plugins_cb_hp_ob(MolochSession_t *session, http_parser *parser, const char *at, size_t length);
void moloch_plugins_cb_hp_omc(MolochSession_t *session, http_parser *parser);

void moloch_plugins_cb_smtp_oh(MolochSession_t *session, const char *field, size_t field_len, const char *value, size_t value_len);
void moloch_plugins_cb_smtp_ohc(MolochSession_t *session);

void moloch_plugins_exit();

/******************************************************************************/
/*
 * yara.c
 */
void  moloch_yara_init();
void  moloch_yara_execute(MolochSession_t *session, const uint8_t *data, int len, int first);
void  moloch_yara_email_execute(MolochSession_t *session, const uint8_t *data, int len, int first);
void  moloch_yara_exit();
char *moloch_yara_version();

/******************************************************************************/
/*
 * field.c
 */

void moloch_field_init();
void moloch_field_define_json(unsigned char *expression, int expression_len, unsigned char *data, int data_len);
int  moloch_field_define_text(char *text, int *shortcut);
int  moloch_field_define_text_full(char *field, char *text, int *shortcut);
int  moloch_field_define(char *group, char *kind, char *expression, char *friendlyName, char *dbField, char *help, int type, int flags, ...);
int  moloch_field_by_db(const char *dbField);
int  moloch_field_by_exp(const char *exp);
const char *moloch_field_string_add(int pos, MolochSession_t *session, const char *string, int len, gboolean copy);
gboolean moloch_field_string_add_lower(int pos, MolochSession_t *session, const char *string, int len);
gboolean moloch_field_string_add_host(int pos, MolochSession_t *session, char *string, int len);
const char *moloch_field_string_uw_add(int pos, MolochSession_t *session, const char *string, int len, gpointer uw, gboolean copy);
gboolean moloch_field_int_add(int pos, MolochSession_t *session, int i);
gboolean moloch_field_ip4_add(int pos, MolochSession_t *session, uint32_t i);
gboolean moloch_field_ip6_add(int pos, MolochSession_t *session, const uint8_t *val);
gboolean moloch_field_ip_add_str(int pos, MolochSession_t *session, char *str);
gboolean moloch_field_certsinfo_add(int pos, MolochSession_t *session, MolochCertsInfo_t *certs, int len);
void moloch_field_macoui_add(MolochSession_t *session, int macField, int ouiField, const uint8_t *mac);

int  moloch_field_count(int pos, MolochSession_t *session);
void moloch_field_certsinfo_free (MolochCertsInfo_t *certs);
void moloch_field_free(MolochSession_t *session);
void moloch_field_exit();

void moloch_field_ops_init(MolochFieldOps_t *ops, int numOps, uint16_t flags);
void moloch_field_ops_free(MolochFieldOps_t *ops);
void moloch_field_ops_add(MolochFieldOps_t *ops, int fieldPos, char *value, int valuelen);
void moloch_field_ops_run(MolochSession_t *session, MolochFieldOps_t *ops);

void *moloch_field_parse_ip(const char *str);
gboolean moloch_field_ip_equal (gconstpointer v1, gconstpointer v2);
guint moloch_field_ip_hash (gconstpointer v);


/******************************************************************************/
/*
 * writers.c
 */

typedef void (*MolochWriterInit)(char *name);
typedef uint32_t (*MolochWriterQueueLength)();
typedef void (*MolochWriterWrite)(const MolochSession_t * const session, MolochPacket_t * const packet);
typedef void (*MolochWriterExit)();

extern MolochWriterQueueLength moloch_writer_queue_length;
extern MolochWriterWrite moloch_writer_write;
extern MolochWriterExit moloch_writer_exit;


void moloch_writers_init();
void moloch_writers_start(char *name);
void moloch_writers_add(char *name, MolochWriterInit func);

/******************************************************************************/
/*
 * readers.c
 */

typedef struct {
    uint64_t total;
    uint64_t dropped;
} MolochReaderStats_t;

typedef void (*MolochReaderInit)(char *name);
typedef int  (*MolochReaderStats)(MolochReaderStats_t *stats);
typedef void (*MolochReaderStart)();
typedef void (*MolochReaderStop)();

extern MolochReaderStart moloch_reader_start;
extern MolochReaderStats moloch_reader_stats;
extern MolochReaderStop moloch_reader_stop;


void moloch_readers_init();
void moloch_readers_set(char *name);
void moloch_readers_start();
void moloch_readers_add(char *name, MolochReaderInit func);
void moloch_readers_exit();

/******************************************************************************/
/*
 * rules.c
 */
typedef enum {
    MOLOCH_RULE_TYPE_EVERY_PACKET,
    MOLOCH_RULE_TYPE_SESSION_SETUP,
    MOLOCH_RULE_TYPE_AFTER_CLASSIFY,
    MOLOCH_RULE_TYPE_FIELD_SET,
    MOLOCH_RULE_TYPE_BEFORE_SAVE,
    MOLOCH_RULE_TYPE_NUM

} MolochRuleType;

void moloch_rules_init();
void moloch_rules_recompile();
void moloch_rules_run_field_set(MolochSession_t *session, int pos, const gpointer value);
int moloch_rules_run_every_packet(MolochPacket_t *packet);
void moloch_rules_session_create(MolochSession_t *session);
void moloch_rules_run_session_setup(MolochSession_t *session, MolochPacket_t *packet);
void moloch_rules_run_after_classify(MolochSession_t *session);
void moloch_rules_run_before_save(MolochSession_t *session, int final);
void moloch_rules_stats();
void moloch_rules_exit();

/******************************************************************************/
/*
 * trie.c
 */
void moloch_trie_init(MolochTrie_t *trie);
MolochTrieNode_t *moloch_trie_add_node(MolochTrieNode_t *node, const char key);
void moloch_trie_add_forward(MolochTrie_t *trie, const char *key, const int len, void *data);
void moloch_trie_add_reverse(MolochTrie_t *trie, const char *key, const int len, void *data);
void *moloch_trie_get_forward(MolochTrie_t *trie, const char *key, const int len);
void *moloch_trie_get_reverse(MolochTrie_t *trie, const char *key, const int len);
void *moloch_trie_best_forward(MolochTrie_t *trie, const char *key, const int len);
void *moloch_trie_best_reverse(MolochTrie_t *trie, const char *key, const int len);
void *moloch_trie_del_forward(MolochTrie_t *trie, const char *key, const int len);
void *moloch_trie_del_reverse(MolochTrie_t *trie, const char *key, const int len);

/******************************************************************************/
/*
 * pq.c
 */
typedef void (*MolochPQ_cb)(MolochSession_t *session, gpointer uw);

struct MolochPQ_t;
typedef struct MolochPQ_t MolochPQ_t;

MolochPQ_t *moloch_pq_alloc(int maxSeconds, MolochPQ_cb cb);
void moloch_pq_upsert(MolochPQ_t *pq, MolochSession_t *session, int seconds,  void *uw);
void moloch_pq_remove(MolochPQ_t *pq, MolochSession_t *session);
void moloch_pq_run(int thread, int max);
void moloch_pq_free(MolochSession_t *session);
void moloch_pq_flush();

/******************************************************************************/
/*
 * js0n.c
 */
int js0n(unsigned char *js, unsigned int len, unsigned int *out);
<|MERGE_RESOLUTION|>--- conflicted
+++ resolved
@@ -1036,7 +1036,8 @@
 void     moloch_packet_set_linksnap(int dlt, int snaplen);
 void     moloch_packet_drophash_add(MolochSession_t *session, int which, int min);
 
-<<<<<<< HEAD
+void     moloch_packet_add_ethernet_cb(uint16_t type, MolochPacketEnqueue_cb enqueueCb);
+void     moloch_packet_dlt_to_linktype(MolochPcapFileHdr_t *pcapFileHeader_dlt);
 void     moloch_packet_save_ethernet(MolochPacket_t * const packet, uint16_t type);
 int      moloch_packet_run_ethernet_cb(MolochPacketBatch_t * batch, MolochPacket_t * const packet, const uint8_t *data, int len, uint16_t type, const char *str);
 void     moloch_packet_set_ethernet_cb(uint16_t type, MolochPacketEnqueue_cb enqueueCb);
@@ -1072,10 +1073,6 @@
 
 void moloch_mprotocol_init();
 
-=======
-void     moloch_packet_add_ethernet_cb(uint16_t type, MolochPacketEnqueue_cb enqueueCb);
-void     moloch_packet_dlt_to_linktype(MolochPcapFileHdr_t *pcapFileHeader_dlt);
->>>>>>> 2fb85906
 
 /******************************************************************************/
 /*
