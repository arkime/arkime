/******************************************************************************/
/* reader-libpcap-file.c  -- Reader using libpcap to a file
 *
 * Copyright 2012-2017 AOL Inc. All rights reserved.
 *
 * Licensed under the Apache License, Version 2.0 (the "License");
 * you may not use this Software except in compliance with the License.
 * You may obtain a copy of the License at
 *
 *     http://www.apache.org/licenses/LICENSE-2.0
 *
 * Unless required by applicable law or agreed to in writing, software
 * distributed under the License is distributed on an "AS IS" BASIS,
 * WITHOUT WARRANTIES OR CONDITIONS OF ANY KIND, either express or implied.
 * See the License for the specific language governing permissions and
 * limitations under the License.
 */
#define _FILE_OFFSET_BITS 64
#include "moloch.h"
#include <errno.h>
#include <sys/stat.h>
#include "pcap.h"
#include "molochconfig.h"
#include <pwd.h>
#include <grp.h>
#include <sys/stat.h>

extern MolochPcapFileHdr_t   pcapFileHeader;

extern MolochConfig_t        config;

LOCAL  pcap_t               *pcap;
LOCAL  FILE                 *offlineFile = 0;

extern void                 *esServer;
LOCAL  MolochStringHead_t    monitorQ;

LOCAL  char                  offlinePcapFilename[PATH_MAX+1];
LOCAL  int                   pktsToRead;

LOCAL void reader_libpcapfile_opened();

LOCAL MolochPacketBatch_t   batch;
LOCAL uint8_t               readerPos;
extern char                *readerFileName[256];
extern MolochFieldOps_t     readerFieldOps[256];
extern uint32_t             readerOutputIds[256];

LOCAL  int                  offlineDispatchAfter;

LOCAL struct {
    GRegex    *regex;
    int        field;
    char      *expand;
} filenameOps[100];
LOCAL int                   filenameOpsNum;

#ifdef HAVE_SYS_INOTIFY_H
#include <sys/inotify.h>
LOCAL int         monitorFd;
LOCAL GHashTable *wdHashTable;

LOCAL void reader_libpcapfile_monitor_dir(char *dirname);

LOCAL void reader_libpcapfile_monitor_do(struct inotify_event *event)
{
    gchar *dirname = g_hash_table_lookup(wdHashTable, (void *)(long)event->wd);
    gchar *fullfilename = g_build_filename (dirname, event->name, NULL);

    if (config.pcapRecursive &&
        (event->mask & IN_CREATE) &&
        g_file_test(fullfilename, G_FILE_TEST_IS_DIR)) {

        reader_libpcapfile_monitor_dir(fullfilename);
        g_free(fullfilename);
        return;
    }

    if ((event->mask & IN_CLOSE_WRITE) == 0) {
        g_free(fullfilename);
        return;
    }

    if (!g_regex_match(config.offlineRegex, fullfilename, 0, NULL)) {
        g_free(fullfilename);
        return;
    }

    MolochString_t *string = MOLOCH_TYPE_ALLOC0(MolochString_t);
    string->str = fullfilename;

    if (config.debug)
        LOG("Monitor enqueing %s", string->str);
    DLL_PUSH_TAIL(s_, &monitorQ, string);
    return;
}
/******************************************************************************/
LOCAL gboolean reader_libpcapfile_monitor_read()
{
    char buf[20 * (sizeof(struct inotify_event) + NAME_MAX + 1)] __attribute__ ((aligned(8)));

    int rc = read (monitorFd, buf, sizeof(buf));
    if (rc == 0)
        return TRUE;
    if (rc == -1)
        LOGEXIT("Monitor read failed - %s", strerror(errno));
    buf[rc] = 0;

    char *p;
    for (p = buf; p < buf + rc; ) {
        struct inotify_event *event = (struct inotify_event *) p;
        reader_libpcapfile_monitor_do(event);
        p += sizeof(struct inotify_event) + event->len;
     }
    return TRUE;
}
/******************************************************************************/
LOCAL void reader_libpcapfile_monitor_dir(char *dirname)
{
    if (config.debug)
        LOG("Monitoring %s", dirname);

    int rc = inotify_add_watch(monitorFd, dirname, IN_CLOSE_WRITE | IN_CREATE);
    if (rc == -1) {
        LOG ("WARNING - Couldn't watch %s %s", dirname, strerror(errno));
        return;
    } else {
        g_hash_table_insert(wdHashTable, (void*)(long)rc, g_strdup(dirname));
    }

    if (!config.pcapRecursive)
        return;

    GError   *error = NULL;
    GDir     *dir = g_dir_open(dirname, 0, &error);

    if (error)
        LOGEXIT("ERROR: Couldn't open pcap directory %s: Receive Error: %s", dirname, error->message);

    while (1) {
        const gchar *filename = g_dir_read_name(dir);

        // No more files, stop processing this directory
        if (!filename) {
            break;
        }

        // Skip hidden files/directories
        if (filename[0] == '.')
            continue;

        gchar *fullfilename = g_build_filename (dirname, filename, NULL);

        if (g_file_test(fullfilename, G_FILE_TEST_IS_DIR)) {
            reader_libpcapfile_monitor_dir(fullfilename);
        }
        g_free(fullfilename);
    }
    g_dir_close(dir);
}
/******************************************************************************/
LOCAL void reader_libpcapfile_init_monitor()
{
    int          dir;
    monitorFd = inotify_init1(IN_NONBLOCK);

    if (monitorFd < 0)
        LOGEXIT("Couldn't init inotify %s", strerror(errno));

    wdHashTable = g_hash_table_new (g_direct_hash, g_direct_equal);
    moloch_watch_fd(monitorFd, MOLOCH_GIO_READ_COND, reader_libpcapfile_monitor_read, NULL);

    for (dir = 0; config.pcapReadDirs[dir] && config.pcapReadDirs[dir][0]; dir++) {
        reader_libpcapfile_monitor_dir(config.pcapReadDirs[dir]);
    }
}
#else
LOCAL void reader_libpcapfile_init_monitor()
{
    LOGEXIT("Monitoring not supporting on this OS");
}
#endif
/******************************************************************************/
LOCAL int reader_libpcapfile_process(char *filename)
{
    char         errbuf[1024];
    char         path[PATH_MAX];
    struct       stat stats;
    char         *token;
    char         *save_ptr;
    char         tmpFilename[PATH_MAX];
    struct group *gr;
    struct passwd *pw;

    if (strcmp(filename, "-") == 0) {
        goto process;
    }

    if (!realpath(filename, offlinePcapFilename)) {
        LOG("ERROR - pcap open failed - Couldn't realpath file: '%s' with %d", filename, errno);
        return 1;
    }

    if (config.pcapSkip && moloch_db_file_exists(offlinePcapFilename, NULL)) {
        if (config.debug)
            LOG("Skipping %s", filename);
        return 1;
    }

    if (config.pcapReprocess && !moloch_db_file_exists(offlinePcapFilename, NULL)) {
        LOG("Can't reprocess %s", filename);
        return 1;
    }

    // check to see if viewer might have access issues to non-copied pcap file
    if (config.copyPcap == 0) {

      if (strlen (filename) >= PATH_MAX) {
        // filename bigger than path buffer, skip check
      } else if ((config.dropUser == NULL) && (config.dropGroup == NULL)) {
        // drop.User,Group not defined -- skip check
      } else if (strncmp (filename, "/", 1) != 0) {
        LOG("WARNING using a relative path may make pcap inaccessible to viewer");
      } else {

    	  path[0] = 0;

        // process copy of filename given strtok_r changes arg
        strncpy (tmpFilename, filename, PATH_MAX);

        token = strtok_r (tmpFilename, "/", &save_ptr);

        while (token != NULL) {
          strcat (path, "/");
          strcat (path, token);

          if (stat(path, &stats) != -1) {
            gr = getgrgid (stats.st_gid);
            pw = getpwuid (stats.st_uid);

            if (stats.st_mode & S_IROTH)  {
              // world readable
            } else if ((stats.st_mode & S_IRGRP) && config.dropGroup && (strcmp (config.dropGroup, gr->gr_name) == 0)) {
              // group readable and dropGroup matches file group
              // TODO compare group id values as opposed to group name
            } else if ((stats.st_mode & S_IRUSR) && config.dropUser && (strcmp (config.dropUser, pw->pw_name) == 0)) {
              // user readable and dropUser matches file user
              // TODO compare user id values as opposed to user name
            } else
              LOG("WARNING -- permission issues with %s might make pcap inaccessible to viewer", path);
          } else
            LOG("WARNING -- Can't stat %s.  Pcap might not be accessible to viewer", path);

          token = strtok_r (NULL, "/", &save_ptr);
        }
      }
    }

process:
    errbuf[0] = 0;
    LOG ("Processing %s", filename);
    pktsToRead = config.pktsToRead;
    pcap = pcap_open_offline(filename, errbuf);

    if (!pcap) {
        LOG("Couldn't process '%s' error '%s'", filename, errbuf);
        return 1;
    }

    reader_libpcapfile_opened();
    return 0;
}
/******************************************************************************/
LOCAL int reader_libpcapfile_next()
{
    gchar       *fullfilename;

    pcap = 0;

    if (config.pcapReadFiles) {
        static int pcapFilePos = 0;

        fullfilename = config.pcapReadFiles[pcapFilePos];

        if (!fullfilename) {
            goto filesDone;
        }
        pcapFilePos++;

        if (reader_libpcapfile_process(fullfilename)) {
            return reader_libpcapfile_next();
        }

        return 1;
    }

filesDone:
    if (config.pcapFileLists) {
        static int pcapFileListsPos;
        static FILE *file;
        char line[PATH_MAX];

        if (!file && !config.pcapFileLists[pcapFileListsPos]) {
            goto fileListsDone;
        }

        if (!file) {
            if (strcmp(config.pcapFileLists[pcapFileListsPos], "-") == 0)
                file = stdin;
            else
                file = fopen(config.pcapFileLists[pcapFileListsPos], "r");
            pcapFileListsPos++;
            if (!file) {
                LOG("ERROR - Couldn't open %s", config.pcapFileLists[pcapFileListsPos - 1]);
                return reader_libpcapfile_next();
            }
        }

        if (feof(file)) {
            fclose(file);
            file = NULL;
            return reader_libpcapfile_next();
        }

        if (!fgets(line, sizeof(line), file)) {
            fclose(file);
            file = NULL;
            return reader_libpcapfile_next();
        }

        int lineLen = strlen(line);
        if (line[lineLen-1] == '\n') {
            line[lineLen-1] = 0;
        }

        g_strstrip(line);
        if (!line[0] || line[0] == '#')
            return reader_libpcapfile_next();

        if (reader_libpcapfile_process(line)) {
            return reader_libpcapfile_next();
        }

        return 1;
    }


fileListsDone:
    if (config.pcapReadDirs) {
        static int   pcapDirPos = 0;
        static GDir *pcapGDir[21];
        static char *pcapBase[21];
        static int   pcapGDirLevel = -1;
        GError      *error = 0;

        if (pcapGDirLevel == -2) {
            goto dirsDone;
        }

        if (pcapGDirLevel == -1) {
            pcapGDirLevel = 0;
            pcapBase[0] = config.pcapReadDirs[pcapDirPos];
            if (!pcapBase[0]) {
                pcapGDirLevel = -2;
                goto dirsDone;
            }
        }

        if (!pcapGDir[pcapGDirLevel]) {
            pcapGDir[pcapGDirLevel] = g_dir_open(pcapBase[pcapGDirLevel], 0, &error);
            if (error) {
                LOGEXIT("ERROR: Couldn't open pcap directory: Receive Error: %s", error->message);
            }
        }
        while (1) {
            const gchar *filename = g_dir_read_name(pcapGDir[pcapGDirLevel]);

            // No more files, stop processing this directory
            if (!filename) {
                break;
            }

            // Skip hidden files/directories
            if (filename[0] == '.')
                continue;

            fullfilename = g_build_filename (pcapBase[pcapGDirLevel], filename, NULL);

            // If recursive option and a directory then process all the files in that dir
            if (config.pcapRecursive && g_file_test(fullfilename, G_FILE_TEST_IS_DIR)) {
                if (pcapGDirLevel >= 20)
                    continue;
                pcapBase[pcapGDirLevel+1] = fullfilename;
                pcapGDirLevel++;
                return reader_libpcapfile_next();
            }

            if (!g_regex_match(config.offlineRegex, filename, 0, NULL)) {
                g_free(fullfilename);
                continue;
            }

            if (reader_libpcapfile_process(fullfilename)) {
                g_free(fullfilename);
                continue;
            }

            g_free(fullfilename);
            return 1;
        }
        g_dir_close(pcapGDir[pcapGDirLevel]);
        pcapGDir[pcapGDirLevel] = 0;

        if (pcapGDirLevel > 0) {
            g_free(pcapBase[pcapGDirLevel]);
            pcapBase[pcapGDirLevel] = 0;
            pcapGDirLevel--;
            return reader_libpcapfile_next();
        } else {
            pcapDirPos++;
            pcapGDirLevel = -1;
            return reader_libpcapfile_next();
        }

    }

dirsDone:
    while (DLL_COUNT(s_, &monitorQ) > 0) {
        MolochString_t *string;
        DLL_POP_HEAD(s_, &monitorQ, string);
        fullfilename = string->str;
        MOLOCH_TYPE_FREE(MolochString_t, string);

        if (reader_libpcapfile_process(fullfilename)) {
            g_free(fullfilename);
            continue;
        }

        g_free(fullfilename);
        return 1;
    }
    return 0;
}
/******************************************************************************/
LOCAL gboolean reader_libpcapfile_monitor_gfunc (gpointer UNUSED(user_data))
{
    if (DLL_COUNT(s_, &monitorQ) == 0)
        return TRUE;

    if (reader_libpcapfile_next()) {
        return FALSE;
    }

    return TRUE;
}
/******************************************************************************/
LOCAL int reader_libpcapfile_stats(MolochReaderStats_t *stats)
{
    struct pcap_stat ps;
    if (!pcap) {
        stats->dropped = 0;
        stats->total = 0;
        return 1;
    }

    int rc = pcap_stats (pcap, &ps);
    if (rc)
        return rc;
    stats->dropped = ps.ps_drop;
    stats->total = ps.ps_recv;
    return 0;
}
/******************************************************************************/
LOCAL void reader_libpcapfile_pcap_cb(u_char *UNUSED(user), const struct pcap_pkthdr *h, const u_char *bytes)
{
    MolochPacket_t *packet = MOLOCH_TYPE_ALLOC0(MolochPacket_t);

    if (unlikely(h->caplen != h->len)) {
        if (!config.readTruncatedPackets && !config.ignoreErrors) {
            LOGEXIT("ERROR - Moloch requires full packet captures caplen: %d pktlen: %d. "
                "If using tcpdump use the \"-s0\" option, or set readTruncatedPackets in ini file",
                h->caplen, h->len);
        }
        packet->pktlen     = h->caplen;
    } else {
        packet->pktlen     = h->len;
    }

    packet->pkt           = (u_char *)bytes;
    packet->ts            = h->ts;
    packet->readerFilePos = ftell(offlineFile) - 16 - h->len;
    packet->readerPos     = readerPos;
    moloch_packet_batch(&batch, packet);
}
/******************************************************************************/
LOCAL gboolean reader_libpcapfile_read()
{
    // pause reading if too many waiting disk operations
    if (moloch_writer_queue_length() > 10) {
        if (config.debug)
            LOG("Waiting to process more packets, write q: %u", moloch_writer_queue_length());
        return G_SOURCE_CONTINUE;
    }

    // pause reading if too many waiting ES operations
    if (moloch_http_queue_length(esServer) > 40) {
        if (config.debug)
            LOG("Waiting to process more packets, es q: %d", moloch_http_queue_length(esServer));
        return G_SOURCE_CONTINUE;
    }

    // pause reading if too many packets are waiting to be processed
    if (moloch_packet_outstanding() > 2048) {
        if (config.debug)
            LOG("Waiting to process more packets, packet q: %d", moloch_packet_outstanding());
        return G_SOURCE_CONTINUE;
    }

    int r;
    if (pktsToRead > 0) {
        r = pcap_dispatch(pcap, MIN(pktsToRead, offlineDispatchAfter), reader_libpcapfile_pcap_cb, NULL);

        if (r > 0)
            pktsToRead -= r;

        if (pktsToRead == 0)
            r = 0;
    } else {
        r = pcap_dispatch(pcap, offlineDispatchAfter, reader_libpcapfile_pcap_cb, NULL);
    }
    moloch_packet_batch_flush(&batch);

    // Some kind of failure, move to the next file or quit
    if (r <= 0) {
        if (config.pcapDelete && r == 0) {
            if (config.debug)
                LOG("Deleting %s", offlinePcapFilename);
            int rc = unlink(offlinePcapFilename);
            if (rc != 0)
                LOG("Failed to delete file %s %s (%d)", offlinePcapFilename, strerror(errno), errno);
        }
        pcap_close(pcap);
        if (reader_libpcapfile_next()) {
            return G_SOURCE_REMOVE;
        }

        if (config.pcapMonitor)
            g_timeout_add(100, reader_libpcapfile_monitor_gfunc, 0);
        else {
            moloch_quit();
        }
        return G_SOURCE_REMOVE;
    }

    return G_SOURCE_CONTINUE;
}
/******************************************************************************/
LOCAL void reader_libpcapfile_opened()
{
<<<<<<< HEAD
    int dlt_to_linktype(int dlt);
    int moloch_db_can_quit();

    if (config.flushBetween) {
=======
    if (config.flushBetween)
>>>>>>> 2fb85906
        moloch_session_flush();
        int rc[5];

        // Pause until all packets and commands are done
        while ((rc[0] = moloch_session_cmd_outstanding()) + (rc[1] = moloch_session_close_outstanding()) + (rc[2] = moloch_packet_outstanding()) + (rc[3] = moloch_session_monitoring()) + (rc[4] = moloch_db_can_quit()) > 0) {
            if (config.debug) {
                LOG("Waiting next file %d %d %d %d %d", rc[0], rc[1], rc[2], rc[3], rc[4]);
            }
            usleep(50000);
            g_main_context_iteration(NULL, TRUE);
        }
    }

    moloch_packet_set_linksnap(pcap_datalink(pcap), pcap_snapshot(pcap));

    offlineFile = pcap_file(pcap);

    if (config.bpf && pcapFileHeader.dlt != DLT_NFLOG) {
        struct bpf_program   bpf;

        if (pcap_compile(pcap, &bpf, config.bpf, 1, PCAP_NETMASK_UNKNOWN) == -1) {
            LOGEXIT("ERROR - Couldn't compile filter: '%s' with %s", config.bpf, pcap_geterr(pcap));
        }

	if (pcap_setfilter(pcap, &bpf) == -1) {
            LOGEXIT("ERROR - Couldn't set filter: '%s' with %s", config.bpf, pcap_geterr(pcap));
        }
        pcap_freecode(&bpf);
    }

    readerPos++;
    // We've wrapped around all 256 reader items, clear the previous file information
    if (readerFileName[readerPos]) {
        g_free(readerFileName[readerPos]);
        readerOutputIds[readerPos] = 0;
    }
    readerFileName[readerPos] = g_strdup(offlinePcapFilename);

    int fd = pcap_fileno(pcap);
    if (fd == -1) {
        g_timeout_add(100, reader_libpcapfile_read, NULL);
    } else {
        moloch_watch_fd(fd, MOLOCH_GIO_READ_COND, reader_libpcapfile_read, NULL);
    }

    if (filenameOpsNum > 0) {

        // Free any previously allocated
        if (readerFieldOps[readerPos].size > 0)
            moloch_field_ops_free(&readerFieldOps[readerPos]);

        moloch_field_ops_init(&readerFieldOps[readerPos], filenameOpsNum, MOLOCH_FIELD_OPS_FLAGS_COPY);

        // Go thru all the filename ops looking for matches and then expand the value string
        int i;
        for (i = 0; i < filenameOpsNum; i++) {
            GMatchInfo *match_info = 0;
            g_regex_match(filenameOps[i].regex, offlinePcapFilename, 0, &match_info);
            if (g_match_info_matches(match_info)) {
                GError *error = 0;
                char *expand = g_match_info_expand_references(match_info, filenameOps[i].expand, &error);
                if (error) {
                    LOG("Error expanding '%s' with '%s' - %s", offlinePcapFilename, filenameOps[i].expand, error->message);
                    g_error_free(error);
                }
                if (expand) {
                    moloch_field_ops_add(&readerFieldOps[readerPos], filenameOps[i].field, expand, -1);
                    g_free(expand);
                }
            }
            g_match_info_free(match_info);
        }
    }
}

/******************************************************************************/
LOCAL void reader_libpcapfile_start() {


    // Compile all the filename ops.  The formation is fieldexpr=value%value
    // value is expanded using the g_regex_replace rules (\1 being the first capture group)
    // https://developer.gnome.org/glib/stable/glib-Perl-compatible-regular-expressions.html#g-regex-replace
    char **filenameOpsStr;
    filenameOpsStr = moloch_config_str_list(NULL, "filenameOps", "");

    int i;
    for (i = 0; filenameOpsStr && filenameOpsStr[i] && i < 100; i++) {
        if (!filenameOpsStr[i][0])
            continue;

        char *equal = strchr(filenameOpsStr[i], '=');
        if (!equal) {
            LOGEXIT("Must be FieldExpr=regex%%value, missing equal '%s'", filenameOpsStr[i]);
        }

        char *percent = strchr(equal+1, '%');
        if (!percent) {
            LOGEXIT("Must be FieldExpr=regex%%value, missing percent '%s'", filenameOpsStr[i]);
        }

        *equal = 0;
        *percent = 0;

        int elen = strlen(equal+1);
        if (!elen) {
            LOGEXIT("Must be FieldExpr=regex%%value, empty regex for '%s'", filenameOpsStr[i]);
        }

        int vlen = strlen(percent+1);
        if (!vlen) {
            LOGEXIT("Must be FieldExpr=regex%%value, empty value for '%s'", filenameOpsStr[i]);
        }

        int fieldPos = moloch_field_by_exp(filenameOpsStr[i]);
        if (fieldPos == -1) {
            LOGEXIT("Must be FieldExpr=regex?value, Unknown field expression '%s'", filenameOpsStr[i]);
        }

        filenameOps[filenameOpsNum].regex = g_regex_new(equal+1, 0, 0, 0);
        filenameOps[filenameOpsNum].expand = g_strdup(percent+1);
        if (!filenameOps[filenameOpsNum].regex)
            LOGEXIT("Couldn't compile regex '%s'", equal+1);
        filenameOps[filenameOpsNum].field = fieldPos;
        filenameOpsNum++;
    }
    g_strfreev(filenameOpsStr);

    // Now actually start
    reader_libpcapfile_next();
    if (!pcap) {
        if (config.pcapMonitor) {
            g_timeout_add(100, reader_libpcapfile_monitor_gfunc, 0);
        } else {
            moloch_quit();
        }
    }
}
/******************************************************************************/
void reader_libpcapfile_init(char *UNUSED(name))
{
    offlineDispatchAfter        = moloch_config_int(NULL, "offlineDispatchAfter", 2500, 1, 0x7fff);

    moloch_reader_start         = reader_libpcapfile_start;
    moloch_reader_stats         = reader_libpcapfile_stats;

    if (config.pcapMonitor)
        reader_libpcapfile_init_monitor();

    DLL_INIT(s_, &monitorQ);
    moloch_packet_batch_init(&batch);
}<|MERGE_RESOLUTION|>--- conflicted
+++ resolved
@@ -557,14 +557,10 @@
 /******************************************************************************/
 LOCAL void reader_libpcapfile_opened()
 {
-<<<<<<< HEAD
     int dlt_to_linktype(int dlt);
     int moloch_db_can_quit();
 
     if (config.flushBetween) {
-=======
-    if (config.flushBetween)
->>>>>>> 2fb85906
         moloch_session_flush();
         int rc[5];
 
