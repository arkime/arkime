/******************************************************************************/
/* reader-libpcap-file.c  -- Reader using libpcap to a file
 *
 * Copyright 2012-2017 AOL Inc. All rights reserved.
 *
 * SPDX-License-Identifier: Apache-2.0
 */
#define _FILE_OFFSET_BITS 64
#include "arkime.h"
#include <errno.h>
#include <sys/stat.h>
#include "pcap.h"
#include "arkimeconfig.h"
#include <pwd.h>
#include <grp.h>
#include <sys/stat.h>

extern ArkimePcapFileHdr_t   pcapFileHeader;

extern ArkimeConfig_t        config;

LOCAL  pcap_t               *pcap;
LOCAL  FILE                 *offlineFile = 0;

extern void                 *esServer;
LOCAL  ArkimeStringHead_t    monitorQ;

LOCAL  char                  offlinePcapFilename[PATH_MAX + 1];
LOCAL  int                   pktsToRead;

LOCAL void reader_libpcapfile_opened();

LOCAL ArkimePacketBatch_t   batch;
LOCAL uint8_t               readerPos;

extern ArkimeOfflineInfo_t  offlineInfo[256];
extern ArkimeFieldOps_t     readerFieldOps[256];

LOCAL  int                  offlineDispatchAfter;

extern ArkimeFilenameOps_t  readerFilenameOps[256];
extern int                  readerFilenameOpsNum;

#ifdef HAVE_SYS_INOTIFY_H
#include <sys/inotify.h>
LOCAL int         monitorFd;
LOCAL GHashTable *wdHashTable;

LOCAL void reader_libpcapfile_monitor_dir(char *dirname);

LOCAL void reader_libpcapfile_monitor_do(struct inotify_event *event)
{
    gchar *dirname = g_hash_table_lookup(wdHashTable, (void *)(long)event->wd);
    gchar *fullfilename = g_build_filename (dirname, event->name, NULL);

    if (config.pcapRecursive &&
        (event->mask & IN_CREATE) &&
        g_file_test(fullfilename, G_FILE_TEST_IS_DIR)) {

        reader_libpcapfile_monitor_dir(fullfilename);
        g_free(fullfilename);
        return;
    }

    if ((event->mask & IN_CLOSE_WRITE) == 0) {
        g_free(fullfilename);
        return;
    }

    if (!g_regex_match(config.offlineRegex, fullfilename, 0, NULL)) {
        g_free(fullfilename);
        return;
    }

    ArkimeString_t *string = ARKIME_TYPE_ALLOC0(ArkimeString_t);
    string->str = fullfilename;

    if (config.debug)
        LOG("Monitor enqueing %s", string->str);
    DLL_PUSH_TAIL(s_, &monitorQ, string);
    return;
}
/******************************************************************************/
LOCAL gboolean reader_libpcapfile_monitor_read()
{
    char buf[20 * (sizeof(struct inotify_event) + NAME_MAX + 1)] __attribute__ ((aligned(8)));

    int rc = read (monitorFd, buf, sizeof(buf));
    if (rc == 0)
        return TRUE;
    if (rc == -1)
        LOGEXIT("ERROR - Monitor read failed - %s", strerror(errno));
    buf[rc] = 0;

    char *p;
    for (p = buf; p < buf + rc; ) {
        struct inotify_event *event = (struct inotify_event *) p;
        reader_libpcapfile_monitor_do(event);
        p += sizeof(struct inotify_event) + event->len;
    }
    return TRUE;
}
/******************************************************************************/
LOCAL void reader_libpcapfile_monitor_dir(char *dirname)
{
    if (config.debug)
        LOG("Monitoring %s", dirname);

    int rc = inotify_add_watch(monitorFd, dirname, IN_CLOSE_WRITE | IN_CREATE);
    if (rc == -1) {
        LOG ("WARNING - Couldn't watch %s %s", dirname, strerror(errno));
        return;
    } else {
        g_hash_table_insert(wdHashTable, (void *)(long)rc, g_strdup(dirname));
    }

    if (!config.pcapRecursive)
        return;

    GError   *error = NULL;
    GDir     *dir = g_dir_open(dirname, 0, &error);

    if (error)
        LOGEXIT("ERROR - Couldn't open pcap directory %s: Receive Error: %s", dirname, error->message);

    while (1) {
        const gchar *filename = g_dir_read_name(dir);

        // No more files, stop processing this directory
        if (!filename) {
            break;
        }

        // Skip hidden files/directories
        if (filename[0] == '.')
            continue;

        gchar *fullfilename = g_build_filename (dirname, filename, NULL);

        if (g_file_test(fullfilename, G_FILE_TEST_IS_DIR)) {
            reader_libpcapfile_monitor_dir(fullfilename);
        }
        g_free(fullfilename);
    }
    g_dir_close(dir);
}
/******************************************************************************/
LOCAL void reader_libpcapfile_init_monitor()
{
    int          dir;
    monitorFd = inotify_init1(IN_NONBLOCK);

    if (monitorFd < 0)
        LOGEXIT("ERROR - Couldn't init inotify %s", strerror(errno));

    wdHashTable = g_hash_table_new (g_direct_hash, g_direct_equal);
    arkime_watch_fd(monitorFd, ARKIME_GIO_READ_COND, reader_libpcapfile_monitor_read, NULL);

    for (dir = 0; config.pcapReadDirs[dir] && config.pcapReadDirs[dir][0]; dir++) {
        reader_libpcapfile_monitor_dir(config.pcapReadDirs[dir]);
    }
}
#else
LOCAL void reader_libpcapfile_init_monitor()
{
    if (config.commandSocket || config.commandList)
        LOG("ERROR - Monitoring not supporting on this OS");
    else
        LOGEXIT("ERROR - Monitoring not supporting on this OS");
}
#endif
/******************************************************************************/
LOCAL int reader_libpcapfile_process(char *filename)
{
    char         errbuf[1024];

    if (strcmp(filename, "-") == 0) {
        goto process;
    }

    if (!realpath(filename, offlinePcapFilename)) {
        LOG("ERROR - pcap open failed - Couldn't realpath file: '%s' with %s (%d)", filename, strerror(errno), errno);
        return 1;
    }

    if (config.pcapSkip && arkime_db_file_exists(offlinePcapFilename, NULL)) {
        if (config.debug)
            LOG("Skipping %s", filename);
        return 1;
    }

    if (config.pcapReprocess && !arkime_db_file_exists(offlinePcapFilename, NULL)) {
        LOG("Can't reprocess %s", filename);
        return 1;
    }

    // check to see if viewer might have access issues to non-copied pcap file
    if (config.copyPcap == 0) {
        arkime_check_file_permissions(filename);
    }

process:
    errbuf[0] = 0;
    LOG ("Processing %s", filename);
    pktsToRead = config.pktsToRead;
    pcap = pcap_open_offline(filename, errbuf);

    if (!pcap) {
        LOG("Couldn't process '%s' error '%s'", filename, errbuf);
        return 1;
    }

    reader_libpcapfile_opened();
    return 0;
}
/******************************************************************************/
LOCAL int reader_libpcapfile_next()
{
    gchar       *fullfilename;

    pcap = 0;

    if (config.pcapReadFiles) {
        static int pcapFilePos = 0;

        fullfilename = config.pcapReadFiles[pcapFilePos];

        if (!fullfilename) {
            goto filesDone;
        }
        pcapFilePos++;

        if (reader_libpcapfile_process(fullfilename)) {
            return reader_libpcapfile_next();
        }

        return 1;
    }

filesDone:
    if (config.pcapFileLists) {
        static int pcapFileListsPos;
        static FILE *file;
        char line[PATH_MAX];

        if (!file && !config.pcapFileLists[pcapFileListsPos]) {
            goto fileListsDone;
        }

        if (!file) {
            if (strcmp(config.pcapFileLists[pcapFileListsPos], "-") == 0)
                file = stdin;
            else
                file = fopen(config.pcapFileLists[pcapFileListsPos], "r");
            pcapFileListsPos++;
            if (!file) {
                LOG("ERROR - Couldn't open %s", config.pcapFileLists[pcapFileListsPos - 1]);
                return reader_libpcapfile_next();
            }
        }

        if (feof(file)) {
            fclose(file);
            file = NULL;
            return reader_libpcapfile_next();
        }

        if (!fgets(line, sizeof(line), file)) {
            fclose(file);
            file = NULL;
            return reader_libpcapfile_next();
        }

        int lineLen = strlen(line);
        if (line[lineLen - 1] == '\n') {
            line[lineLen - 1] = 0;
        }

        g_strstrip(line);
        if (!line[0] || line[0] == '#')
            return reader_libpcapfile_next();

        if (reader_libpcapfile_process(line)) {
            return reader_libpcapfile_next();
        }

        return 1;
    }


fileListsDone:
    if (config.pcapReadDirs) {
        static int   pcapDirPos = 0;
        static GDir *pcapGDir[21];
        static char *pcapBase[21];
        static int   pcapGDirLevel = -1;
        GError      *error = 0;

        if (pcapGDirLevel == -2) {
            goto dirsDone;
        }

        if (pcapGDirLevel == -1) {
            pcapGDirLevel = 0;
            pcapBase[0] = config.pcapReadDirs[pcapDirPos];
            if (!pcapBase[0]) {
                pcapGDirLevel = -2;
                goto dirsDone;
            }
        }

        if (!pcapGDir[pcapGDirLevel]) {
            pcapGDir[pcapGDirLevel] = g_dir_open(pcapBase[pcapGDirLevel], 0, &error);
            if (error) {
                LOGEXIT("ERROR - Couldn't open pcap directory: Receive Error: %s", error->message);
            }
        }
        while (1) {
            const gchar *filename = g_dir_read_name(pcapGDir[pcapGDirLevel]);

            // No more files, stop processing this directory
            if (!filename) {
                break;
            }

            // Skip hidden files/directories
            if (filename[0] == '.')
                continue;

            fullfilename = g_build_filename (pcapBase[pcapGDirLevel], filename, NULL);

            // If recursive option and a directory then process all the files in that dir
            if (config.pcapRecursive && g_file_test(fullfilename, G_FILE_TEST_IS_DIR)) {
                if (pcapGDirLevel >= 20)
                    continue;
                pcapBase[pcapGDirLevel + 1] = fullfilename;
                pcapGDirLevel++;
                return reader_libpcapfile_next();
            }

            if (!g_regex_match(config.offlineRegex, filename, 0, NULL)) {
                g_free(fullfilename);
                continue;
            }

            if (reader_libpcapfile_process(fullfilename)) {
                g_free(fullfilename);
                continue;
            }

            g_free(fullfilename);
            return 1;
        }
        g_dir_close(pcapGDir[pcapGDirLevel]);
        pcapGDir[pcapGDirLevel] = 0;

        if (pcapGDirLevel > 0) {
            g_free(pcapBase[pcapGDirLevel]);
            pcapBase[pcapGDirLevel] = 0;
            pcapGDirLevel--;
            return reader_libpcapfile_next();
        } else {
            pcapDirPos++;
            pcapGDirLevel = -1;
            return reader_libpcapfile_next();
        }

    }

dirsDone:
    while (DLL_COUNT(s_, &monitorQ) > 0) {
        ArkimeString_t *string;
        DLL_POP_HEAD(s_, &monitorQ, string);
        fullfilename = string->str;
        ARKIME_TYPE_FREE(ArkimeString_t, string);

        if (reader_libpcapfile_process(fullfilename)) {
            g_free(fullfilename);
            continue;
        }

        g_free(fullfilename);
        return 1;
    }
    return 0;
}
/******************************************************************************/
LOCAL gboolean reader_libpcapfile_monitor_gfunc (gpointer UNUSED(user_data))
{
    if (DLL_COUNT(s_, &monitorQ) == 0)
        return G_SOURCE_CONTINUE;

    if (reader_libpcapfile_next()) {
        return G_SOURCE_REMOVE;
    }

    return G_SOURCE_CONTINUE;
}
/******************************************************************************/
LOCAL int reader_libpcapfile_stats(ArkimeReaderStats_t *stats)
{
    struct pcap_stat ps;
    if (!pcap) {
        stats->dropped = 0;
        stats->total = 0;
        return 1;
    }

    int rc = pcap_stats (pcap, &ps);
    if (rc)
        return rc;
    stats->dropped = ps.ps_drop;
    stats->total = ps.ps_recv;
    return 0;
}
/******************************************************************************/
LOCAL void reader_libpcapfile_pcap_cb(u_char *UNUSED(user), const struct pcap_pkthdr *h, const u_char *bytes)
{
    ArkimePacket_t *packet = ARKIME_TYPE_ALLOC0(ArkimePacket_t);

    if (unlikely(h->caplen != h->len) && !config.readTruncatedPackets && !config.ignoreErrors) {
        LOGEXIT("ERROR - Arkime requires full packet captures caplen: %d pktlen: %d. "
                "If using tcpdump use the \"-s0\" option, or set readTruncatedPackets in ini file",
                h->caplen, h->len);
    }

<<<<<<< HEAD
    offlineInfo[readerPos].lastPackets++;
    offlineInfo[readerPos].lastPacketTime = h->ts;
=======
    if (unlikely(h->caplen > 0xffff)) {
        return;
    }

    lastPackets++;
    lastPacketTime = h->ts;
>>>>>>> 8f134252

    packet->pktlen        = h->caplen;
    packet->pkt           = (u_char *)bytes;
    /* libpcap casts to int32_t which sign extends, undo that */
    packet->ts.tv_sec     = (uint32_t)h->ts.tv_sec;
    packet->ts.tv_usec    = h->ts.tv_usec;
    packet->readerFilePos = ftell(offlineFile) - 16 - h->len;
    packet->readerPos     = readerPos;

    offlineInfo[readerPos].lastBytes += packet->pktlen + 16;

    arkime_packet_batch(&batch, packet);
}
/******************************************************************************/
LOCAL gboolean reader_libpcapfile_read()
{
    // pause reading if too many waiting disk operations
    if (arkime_writer_queue_length() > 10) {
        if (config.debug)
            LOG("Waiting to process more packets, write q: %u", arkime_writer_queue_length());
        return G_SOURCE_CONTINUE;
    }

    // pause reading if too many waiting ES operations
    if (arkime_http_queue_length(esServer) > 30 || arkime_http_queue_length_best(esServer) > 0) {
        if (config.debug)
            LOG("Waiting to process more packets, es q: %d  best q %d", arkime_http_queue_length(esServer), arkime_http_queue_length_best(esServer));
        return G_SOURCE_CONTINUE;
    }

    // pause reading if too many packets are waiting to be processed
    if (arkime_packet_outstanding() > (int)(config.maxPacketsInQueue - offlineDispatchAfter)) {
        if (config.debug)
            LOG("Waiting to process more packets, packet q: %d allow %d, try increasing maxPacketsInQueue (%u)", arkime_packet_outstanding(), (int)(config.maxPacketsInQueue - offlineDispatchAfter), config.maxPacketsInQueue);
        return G_SOURCE_CONTINUE;
    }

    int r;
    if (pktsToRead > 0) {
        r = pcap_dispatch(pcap, MIN(pktsToRead, offlineDispatchAfter), reader_libpcapfile_pcap_cb, NULL);

        if (r > 0)
            pktsToRead -= r;

        if (pktsToRead == 0)
            r = 0;
    } else {
        r = pcap_dispatch(pcap, offlineDispatchAfter, reader_libpcapfile_pcap_cb, NULL);
    }
    arkime_packet_batch_flush(&batch);

    // Some kind of failure, move to the next file or quit
    if (r <= 0) {
        if (config.pcapDelete && r == 0) {
            if (config.debug)
                LOG("Deleting %s", offlinePcapFilename);
            int rc = unlink(offlinePcapFilename);
            if (rc != 0)
                LOG("Failed to delete file %s %s (%d)", offlinePcapFilename, strerror(errno), errno);
        } else if (r < 0) {
            LOG("Failed pcap_dispatch on file %s: '%s'", offlinePcapFilename, pcap_geterr(pcap));
            if (config.pcapDelete && config.ignoreErrors) {
                LOG("Force deleting %s", offlinePcapFilename);
                int rc = unlink(offlinePcapFilename);
                if (rc != 0)
                    LOG("Failed to force delete file %s %s (%d)", offlinePcapFilename, strerror(errno), errno);
            }
        }
        if (!config.dryRun && !config.copyPcap) {
            arkime_packet_batch_end_of_file(readerPos);
        }
        pcap_close(pcap);
        if (reader_libpcapfile_next()) {
            return G_SOURCE_REMOVE;
        }

        if (config.pcapMonitor)
            g_timeout_add(25, reader_libpcapfile_monitor_gfunc, 0);
        else {
            arkime_quit();
        }
        return G_SOURCE_REMOVE;
    }

    return G_SOURCE_CONTINUE;
}
/******************************************************************************/
LOCAL void reader_libpcapfile_opened()
{
    int arkime_db_can_quit();

    if (config.flushBetween) {
        arkime_session_flush();
        g_main_context_iteration(NULL, TRUE);
        int rc[4];

        // Pause until all packets and commands are done
        while ((rc[0] = arkime_session_cmd_outstanding()) + (rc[1] = arkime_session_close_outstanding()) + (rc[2] = arkime_packet_outstanding()) + (rc[3] = arkime_session_monitoring()) > 0) {
            if (config.debug) {
                LOG("Waiting next file %d %d %d %d", rc[0], rc[1], rc[2], rc[3]);
            }
            usleep(5000);
            g_main_context_iteration(NULL, TRUE);
        }
    }

    arkime_packet_set_dltsnap(pcap_datalink(pcap), pcap_snapshot(pcap));

    offlineFile = pcap_file(pcap);

    if (config.bpf && pcapFileHeader.dlt != DLT_NFLOG) {
        struct bpf_program   bpf;

        if (pcap_compile(pcap, &bpf, config.bpf, 1, PCAP_NETMASK_UNKNOWN) == -1) {
            LOGEXIT("ERROR - Couldn't compile bpf filter: '%s' with %s", config.bpf, pcap_geterr(pcap));
        }

        if (pcap_setfilter(pcap, &bpf) == -1) {
            LOGEXIT("ERROR - Couldn't set bpf filter: '%s' with %s", config.bpf, pcap_geterr(pcap));
        }
        pcap_freecode(&bpf);
    }

    readerPos++;
    // We've wrapped around all 256 reader items, clear the previous file information
    if (offlineInfo[readerPos].filename) {
        g_free(offlineInfo[readerPos].filename);
        g_free(offlineInfo[readerPos].extra);
        memset(&offlineInfo[readerPos], 0, sizeof(ArkimeOfflineInfo_t));
    }
    offlineInfo[readerPos].filename = g_strdup(offlinePcapFilename);

    struct stat st;
    if (stat(offlinePcapFilename, &st) == 0)
        offlineInfo[readerPos].size = st.st_size;

    int fd = pcap_fileno(pcap);
    if (fd == -1) {
        g_timeout_add(25, reader_libpcapfile_read, NULL);
    } else {
        arkime_watch_fd(fd, ARKIME_GIO_READ_COND, reader_libpcapfile_read, NULL);
    }

    if (readerFilenameOpsNum > 0) {

        // Free any previously allocated
        if (readerFieldOps[readerPos].size > 0)
            arkime_field_ops_free(&readerFieldOps[readerPos]);

        arkime_field_ops_init(&readerFieldOps[readerPos], readerFilenameOpsNum, ARKIME_FIELD_OPS_FLAGS_COPY);

        // Go thru all the filename ops looking for matches and then expand the value string
        int i;
        for (i = 0; i < readerFilenameOpsNum; i++) {
            GMatchInfo *match_info = 0;
            g_regex_match(readerFilenameOps[i].regex, offlinePcapFilename, 0, &match_info);
            if (g_match_info_matches(match_info)) {
                GError *error = 0;
                char *expand = g_match_info_expand_references(match_info, readerFilenameOps[i].expand, &error);
                if (error) {
                    LOG("Error expanding '%s' with '%s' - %s", offlinePcapFilename, readerFilenameOps[i].expand, error->message);
                    g_error_free(error);
                }
                if (expand) {
                    arkime_field_ops_add(&readerFieldOps[readerPos], readerFilenameOps[i].field, expand, -1);
                    g_free(expand);
                }
            }
            g_match_info_free(match_info);
        }
    }

    offlineInfo[readerPos].lastBytes = 24;
}

/******************************************************************************/
LOCAL void reader_libpcapfile_start()
{
    reader_libpcapfile_next();
    if (!pcap) {
        if (config.pcapMonitor) {
            g_timeout_add(25, reader_libpcapfile_monitor_gfunc, 0);
        } else {
            arkime_quit();
        }
    }
}
/******************************************************************************/
void reader_libpcapfile_init(const char *UNUSED(name))
{
    offlineDispatchAfter        = arkime_config_int(NULL, "offlineDispatchAfter", 2500, 1, 0x7fff);

    if (offlineDispatchAfter > (int)(config.maxPacketsInQueue + 1000)) {
        CONFIGEXIT("offlineDispatchAfter (%d) must be less than maxPacketsInQueue (%u) + 1000", offlineDispatchAfter, config.maxPacketsInQueue);
    }

    arkime_reader_start         = reader_libpcapfile_start;
    arkime_reader_stats         = reader_libpcapfile_stats;

    if (config.pcapMonitor)
        reader_libpcapfile_init_monitor();

    DLL_INIT(s_, &monitorQ);
    arkime_packet_batch_init(&batch);
}<|MERGE_RESOLUTION|>--- conflicted
+++ resolved
@@ -424,17 +424,12 @@
                 h->caplen, h->len);
     }
 
-<<<<<<< HEAD
+    if (unlikely(h->caplen > 0xffff)) {
+        return;
+    }
+
     offlineInfo[readerPos].lastPackets++;
     offlineInfo[readerPos].lastPacketTime = h->ts;
-=======
-    if (unlikely(h->caplen > 0xffff)) {
-        return;
-    }
-
-    lastPackets++;
-    lastPacketTime = h->ts;
->>>>>>> 8f134252
 
     packet->pktlen        = h->caplen;
     packet->pkt           = (u_char *)bytes;
