--- conflicted
+++ resolved
@@ -25,7 +25,7 @@
     char             header[2][40];
     short            pos[2];
     http_parser      parsers[2];
-    uint16_t         methodCounts[HTTP_MAX_METHOD+2];
+    uint16_t         methodCounts[HTTP_MAX_METHOD + 2];
 
     GChecksum       *checksum[4];
     const char      *magicString[2];
@@ -72,7 +72,7 @@
 LOCAL  int headerReqValue;
 LOCAL  int headerResField;
 LOCAL  int headerResValue;
-LOCAL  int methodCountFields[HTTP_MAX_METHOD+1];
+LOCAL  int methodCountFields[HTTP_MAX_METHOD + 1];
 
 LOCAL  int parseHTTPHeaderValueMaxLen;
 
@@ -557,15 +557,10 @@
     int len = snprintf(version, sizeof(version), "%d.%d", parser->http_major, parser->http_minor);
 
     if (parser->status_code == 0) {
-<<<<<<< HEAD
         if (parser->method <= HTTP_MAX_METHOD)
             http->methodCounts[parser->method]++;
-        moloch_field_string_add(methodField, session, http_method_str(parser->method), -1, TRUE);
-        moloch_field_string_add(verReqField, session, version, len, TRUE);
-=======
         arkime_field_string_add(methodField, session, http_method_str(parser->method), -1, TRUE);
         arkime_field_string_add(verReqField, session, version, len, TRUE);
->>>>>>> 956c14f1
     } else {
         arkime_field_int_add(statuscodeField, session, parser->status_code);
         arkime_field_string_add(verResField, session, version, len, TRUE);
@@ -749,11 +744,7 @@
     return 0;
 }
 /******************************************************************************/
-<<<<<<< HEAD
-void http_save(MolochSession_t *session, void *uw, int final)
-=======
-void http_save(ArkimeSession_t UNUSED(*session), void *uw, int final)
->>>>>>> 956c14f1
+void http_save(ArkimeSession_t *session, void *uw, int final)
 {
     HTTPInfo_t            *http          = uw;
 
@@ -761,7 +752,7 @@
         if (!http->methodCounts[i])
             continue;
 
-        moloch_field_int_add(methodCountFields[i], session, http->methodCounts[i]);
+        arkime_field_int_add(methodCountFields[i], session, http->methodCounts[i]);
         http->methodCounts[i] = 0;
     }
     if (!final)
@@ -958,92 +949,91 @@
                                           (char *)NULL);
     }
 
-<<<<<<< HEAD
-    moloch_field_define("http", "termfield",
-        "http.version", "Version", "httpversion",
-        "HTTP version number",
-        0, MOLOCH_FIELD_FLAG_FAKE,
-        "regex", "^http.version.[a-z]+$",
-        (char *)NULL);
-
-    verReqField = moloch_field_define("http", "termfield",
-        "http.version.src", "Src Version", "http.clientVersion",
-        "Request HTTP version number",
-        MOLOCH_FIELD_TYPE_STR_HASH,  MOLOCH_FIELD_FLAG_CNT,
-        (char *)NULL);
-
-    verResField = moloch_field_define("http", "termfield",
-        "http.version.dst", "Dst Version", "http.serverVersion",
-        "Response HTTP version number",
-        MOLOCH_FIELD_TYPE_STR_HASH,  MOLOCH_FIELD_FLAG_CNT,
-        (char *)NULL);
-
-    pathField = moloch_field_define("http", "termfield",
-        "http.uri.path", "URI Path", "http.path",
-        "Path portion of URI",
-        MOLOCH_FIELD_TYPE_STR_HASH,  MOLOCH_FIELD_FLAG_CNT,
-        (char *)NULL);
-
-    keyField = moloch_field_define("http", "termfield",
-        "http.uri.key", "QS Keys", "http.key",
-        "Keys from query string of URI",
-        MOLOCH_FIELD_TYPE_STR_HASH,  MOLOCH_FIELD_FLAG_CNT,
-        (char *)NULL);
-
-    valueField = moloch_field_define("http", "termfield",
-        "http.uri.value", "QS Values", "http.value",
-        "Values from query string of URI",
-        MOLOCH_FIELD_TYPE_STR_HASH,  MOLOCH_FIELD_FLAG_CNT,
-        (char *)NULL);
-
-    cookieKeyField = moloch_field_define("http", "termfield",
-        "http.cookie.key", "Cookie Keys", "http.cookieKey",
-        "The keys to cookies sent up in requests",
-        MOLOCH_FIELD_TYPE_STR_HASH,  MOLOCH_FIELD_FLAG_CNT,
-        (char *)NULL);
-
-    cookieValueField = moloch_field_define("http", "termfield",
-        "http.cookie.value", "Cookie Values", "http.cookieValue",
-        "The values to cookies sent up in requests",
-        MOLOCH_FIELD_TYPE_STR_HASH,  MOLOCH_FIELD_FLAG_CNT,
-        (char *)NULL);
-
-    methodField = moloch_field_define("http", "termfield",
-        "http.method", "Request Method", "http.method",
-        "HTTP Request Method",
-        MOLOCH_FIELD_TYPE_STR_HASH,  MOLOCH_FIELD_FLAG_CNT,
-        (char *)NULL);
-
-    magicField = moloch_field_define("http", "termfield",
-        "http.bodymagic", "Body Magic", "http.bodyMagic",
-        "The content type of body determined by libfile/magic",
-        MOLOCH_FIELD_TYPE_STR_HASH,  MOLOCH_FIELD_FLAG_CNT,
-        (char *)NULL);
-
-    userField = moloch_field_define("http", "termfield",
-        "http.user", "User", "http.user",
-        "HTTP Auth User",
-        MOLOCH_FIELD_TYPE_STR_HASH,  MOLOCH_FIELD_FLAG_CNT,
-        "category", "user",
-        (char *)NULL);
-
-    atField = moloch_field_define("http", "lotermfield",
-        "http.authtype", "Auth Type", "http.authType",
-        "HTTP Auth Type",
-        MOLOCH_FIELD_TYPE_STR_HASH,  MOLOCH_FIELD_FLAG_CNT,
-        (char *)NULL);
-
-    statuscodeField = moloch_field_define("http", "integer",
-        "http.statuscode", "Status Code", "http.statuscode",
-        "Response HTTP numeric status code",
-        MOLOCH_FIELD_TYPE_INT_GHASH,  MOLOCH_FIELD_FLAG_CNT,
-        (char *)NULL);
-
-    reqBodyField = moloch_field_define("http", "termfield",
-        "http.reqbody", "Request Body", "http.requestBody",
-        "HTTP Request Body",
-        MOLOCH_FIELD_TYPE_STR_HASH, 0,
-        (char *)NULL);
+    arkime_field_define("http", "termfield",
+                        "http.version", "Version", "httpversion",
+                        "HTTP version number",
+                        0, ARKIME_FIELD_FLAG_FAKE,
+                        "regex", "^http.version.[a-z]+$",
+                        (char *)NULL);
+
+    verReqField = arkime_field_define("http", "termfield",
+                                      "http.version.src", "Src Version", "http.clientVersion",
+                                      "Request HTTP version number",
+                                      ARKIME_FIELD_TYPE_STR_HASH,  ARKIME_FIELD_FLAG_CNT,
+                                      (char *)NULL);
+
+    verResField = arkime_field_define("http", "termfield",
+                                      "http.version.dst", "Dst Version", "http.serverVersion",
+                                      "Response HTTP version number",
+                                      ARKIME_FIELD_TYPE_STR_HASH,  ARKIME_FIELD_FLAG_CNT,
+                                      (char *)NULL);
+
+    pathField = arkime_field_define("http", "termfield",
+                                    "http.uri.path", "URI Path", "http.path",
+                                    "Path portion of URI",
+                                    ARKIME_FIELD_TYPE_STR_HASH,  ARKIME_FIELD_FLAG_CNT,
+                                    (char *)NULL);
+
+    keyField = arkime_field_define("http", "termfield",
+                                   "http.uri.key", "QS Keys", "http.key",
+                                   "Keys from query string of URI",
+                                   ARKIME_FIELD_TYPE_STR_HASH,  ARKIME_FIELD_FLAG_CNT,
+                                   (char *)NULL);
+
+    valueField = arkime_field_define("http", "termfield",
+                                     "http.uri.value", "QS Values", "http.value",
+                                     "Values from query string of URI",
+                                     ARKIME_FIELD_TYPE_STR_HASH,  ARKIME_FIELD_FLAG_CNT,
+                                     (char *)NULL);
+
+    cookieKeyField = arkime_field_define("http", "termfield",
+                                         "http.cookie.key", "Cookie Keys", "http.cookieKey",
+                                         "The keys to cookies sent up in requests",
+                                         ARKIME_FIELD_TYPE_STR_HASH,  ARKIME_FIELD_FLAG_CNT,
+                                         (char *)NULL);
+
+    cookieValueField = arkime_field_define("http", "termfield",
+                                           "http.cookie.value", "Cookie Values", "http.cookieValue",
+                                           "The values to cookies sent up in requests",
+                                           ARKIME_FIELD_TYPE_STR_HASH,  ARKIME_FIELD_FLAG_CNT,
+                                           (char *)NULL);
+
+    methodField = arkime_field_define("http", "termfield",
+                                      "http.method", "Request Method", "http.method",
+                                      "HTTP Request Method",
+                                      ARKIME_FIELD_TYPE_STR_HASH,  ARKIME_FIELD_FLAG_CNT,
+                                      (char *)NULL);
+
+    magicField = arkime_field_define("http", "termfield",
+                                     "http.bodymagic", "Body Magic", "http.bodyMagic",
+                                     "The content type of body determined by libfile/magic",
+                                     ARKIME_FIELD_TYPE_STR_HASH,  ARKIME_FIELD_FLAG_CNT,
+                                     (char *)NULL);
+
+    userField = arkime_field_define("http", "termfield",
+                                    "http.user", "User", "http.user",
+                                    "HTTP Auth User",
+                                    ARKIME_FIELD_TYPE_STR_HASH,  ARKIME_FIELD_FLAG_CNT,
+                                    "category", "user",
+                                    (char *)NULL);
+
+    atField = arkime_field_define("http", "lotermfield",
+                                  "http.authtype", "Auth Type", "http.authType",
+                                  "HTTP Auth Type",
+                                  ARKIME_FIELD_TYPE_STR_HASH,  ARKIME_FIELD_FLAG_CNT,
+                                  (char *)NULL);
+
+    statuscodeField = arkime_field_define("http", "integer",
+                                          "http.statuscode", "Status Code", "http.statuscode",
+                                          "Response HTTP numeric status code",
+                                          ARKIME_FIELD_TYPE_INT_GHASH,  ARKIME_FIELD_FLAG_CNT,
+                                          (char *)NULL);
+
+    reqBodyField = arkime_field_define("http", "termfield",
+                                       "http.reqbody", "Request Body", "http.requestBody",
+                                       "HTTP Request Body",
+                                       ARKIME_FIELD_TYPE_STR_HASH, 0,
+                                       (char *)NULL);
 
     for (int i = 0; i <= HTTP_MAX_METHOD; i++) {
         char exp[100];
@@ -1055,107 +1045,12 @@
         snprintf(db, sizeof(db), "http.method-%s", http_method_str(i));
         snprintf(help, sizeof(help), "Number of %s method calls in session", http_method_str(i));
 
-        methodCountFields[i] = moloch_field_define("http", "integer",
-            exp, name, db,
-            help,
-            MOLOCH_FIELD_TYPE_INT,  0,
-            (char *)NULL);
-    }
-
-    HASH_INIT(s_, httpReqHeaders, moloch_string_hash, moloch_string_cmp);
-    HASH_INIT(s_, httpResHeaders, moloch_string_hash, moloch_string_cmp);
-
-    moloch_config_add_header(&httpReqHeaders, "x-forwarded-for", xffField);
-    moloch_config_add_header(&httpReqHeaders, "user-agent", uaField);
-    moloch_config_add_header(&httpReqHeaders, "host", hostField);
-    moloch_config_load_header("headers-http-request", "http", "Request header ", "http.", "http.request.", "http.request-", &httpReqHeaders, 0);
-    moloch_config_load_header("headers-http-response", "http", "Response header ", "http.", "http.response.", "http.response-", &httpResHeaders, 0);
-=======
-    arkime_field_define("http", "termfield",
-                        "http.version", "Version", "httpversion",
-                        "HTTP version number",
-                        0, ARKIME_FIELD_FLAG_FAKE,
-                        "regex", "^http.version.[a-z]+$",
-                        (char *)NULL);
-
-    verReqField = arkime_field_define("http", "termfield",
-                                      "http.version.src", "Src Version", "http.clientVersion",
-                                      "Request HTTP version number",
-                                      ARKIME_FIELD_TYPE_STR_HASH,  ARKIME_FIELD_FLAG_CNT,
-                                      (char *)NULL);
-
-    verResField = arkime_field_define("http", "termfield",
-                                      "http.version.dst", "Dst Version", "http.serverVersion",
-                                      "Response HTTP version number",
-                                      ARKIME_FIELD_TYPE_STR_HASH,  ARKIME_FIELD_FLAG_CNT,
-                                      (char *)NULL);
-
-    pathField = arkime_field_define("http", "termfield",
-                                    "http.uri.path", "URI Path", "http.path",
-                                    "Path portion of URI",
-                                    ARKIME_FIELD_TYPE_STR_HASH,  ARKIME_FIELD_FLAG_CNT,
-                                    (char *)NULL);
-
-    keyField = arkime_field_define("http", "termfield",
-                                   "http.uri.key", "QS Keys", "http.key",
-                                   "Keys from query string of URI",
-                                   ARKIME_FIELD_TYPE_STR_HASH,  ARKIME_FIELD_FLAG_CNT,
-                                   (char *)NULL);
-
-    valueField = arkime_field_define("http", "termfield",
-                                     "http.uri.value", "QS Values", "http.value",
-                                     "Values from query string of URI",
-                                     ARKIME_FIELD_TYPE_STR_HASH,  ARKIME_FIELD_FLAG_CNT,
-                                     (char *)NULL);
-
-    cookieKeyField = arkime_field_define("http", "termfield",
-                                         "http.cookie.key", "Cookie Keys", "http.cookieKey",
-                                         "The keys to cookies sent up in requests",
-                                         ARKIME_FIELD_TYPE_STR_HASH,  ARKIME_FIELD_FLAG_CNT,
-                                         (char *)NULL);
-
-    cookieValueField = arkime_field_define("http", "termfield",
-                                           "http.cookie.value", "Cookie Values", "http.cookieValue",
-                                           "The values to cookies sent up in requests",
-                                           ARKIME_FIELD_TYPE_STR_HASH,  ARKIME_FIELD_FLAG_CNT,
-                                           (char *)NULL);
-
-    methodField = arkime_field_define("http", "termfield",
-                                      "http.method", "Request Method", "http.method",
-                                      "HTTP Request Method",
-                                      ARKIME_FIELD_TYPE_STR_HASH,  ARKIME_FIELD_FLAG_CNT,
-                                      (char *)NULL);
-
-    magicField = arkime_field_define("http", "termfield",
-                                     "http.bodymagic", "Body Magic", "http.bodyMagic",
-                                     "The content type of body determined by libfile/magic",
-                                     ARKIME_FIELD_TYPE_STR_HASH,  ARKIME_FIELD_FLAG_CNT,
-                                     (char *)NULL);
-
-    userField = arkime_field_define("http", "termfield",
-                                    "http.user", "User", "http.user",
-                                    "HTTP Auth User",
-                                    ARKIME_FIELD_TYPE_STR_HASH,  ARKIME_FIELD_FLAG_CNT,
-                                    "category", "user",
-                                    (char *)NULL);
-
-    atField = arkime_field_define("http", "lotermfield",
-                                  "http.authtype", "Auth Type", "http.authType",
-                                  "HTTP Auth Type",
-                                  ARKIME_FIELD_TYPE_STR_HASH,  ARKIME_FIELD_FLAG_CNT,
-                                  (char *)NULL);
-
-    statuscodeField = arkime_field_define("http", "integer",
-                                          "http.statuscode", "Status Code", "http.statuscode",
-                                          "Response HTTP numeric status code",
-                                          ARKIME_FIELD_TYPE_INT_GHASH,  ARKIME_FIELD_FLAG_CNT,
-                                          (char *)NULL);
-
-    reqBodyField = arkime_field_define("http", "termfield",
-                                       "http.reqbody", "Request Body", "http.requestBody",
-                                       "HTTP Request Body",
-                                       ARKIME_FIELD_TYPE_STR_HASH, 0,
-                                       (char *)NULL);
+        methodCountFields[i] = arkime_field_define("http", "integer",
+                                                   exp, name, db,
+                                                   help,
+                                                   ARKIME_FIELD_TYPE_INT,  0,
+                                                   (char *)NULL);
+    }
 
     HASH_INIT(s_, httpReqHeaders, arkime_string_hash, arkime_string_cmp);
     HASH_INIT(s_, httpResHeaders, arkime_string_hash, arkime_string_cmp);
@@ -1165,7 +1060,6 @@
     arkime_config_add_header(&httpReqHeaders, "host", hostField);
     arkime_config_load_header("headers-http-request", "http", "Request header ", "http.request.", "http.", "http.request-", &httpReqHeaders, 0);
     arkime_config_load_header("headers-http-response", "http", "Response header ", "http.response.", "http.", "http.response-", &httpResHeaders, 0);
->>>>>>> 956c14f1
 
     int i;
     for (i = 0; method_strings[i]; i++) {
