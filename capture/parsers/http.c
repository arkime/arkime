--- conflicted
+++ resolved
@@ -790,7 +790,6 @@
         "http.hasheader", "Has Src or Dst Header", "hhall",
         "Shorthand for http.hasheader.src or http.hasheader.dst",
         0,  MOLOCH_FIELD_FLAG_FAKE,
-<<<<<<< HEAD
         "regex", "^http\\\\.hasheader\\\\.(?:(?!(cnt|value)$).)*$",
         (char *)NULL);
 
@@ -799,9 +798,6 @@
         "Shorthand for http.hasheader.src.value or http.hasheader.dst.value",
         0,  MOLOCH_FIELD_FLAG_FAKE,
         "regex", "^http\\\\.hasheader\\\\.(src|dst)\\\\.value$",
-=======
-        "regex", "^http.hasheader\\\\.(?:(?!\\\\.cnt$).)*$",
->>>>>>> 46f20365
         (char *)NULL);
 
     md5Field = moloch_field_define("http", "lotermfield",
