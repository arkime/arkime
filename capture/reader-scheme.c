/******************************************************************************/
/* reader-scheme.c
 *
 * Copyright 2023 All rights reserved.
 *
 * SPDX-License-Identifier: Apache-2.0
 */

#include "arkime.h"
#include "pcap.h"

extern ArkimePcapFileHdr_t   pcapFileHeader;

LOCAL struct bpf_program     bpf;
LOCAL pcap_t                *deadPcap;

extern ArkimeConfig_t        config;

typedef struct {
    char              *name;
    ArkimeReaderExit   exit;
    ArkimeSchemeLoad   load;
} ArkimeScheme_t;

typedef struct ArkimeSchemeLater {
    struct ArkimeSchemeLater *next;
    char                     *uri;
    ArkimeSchemeFlags         flags;
    ArkimeSchemeAction_t    *actions;
} ArkimeSchemeLater_t;

LOCAL ArkimeSchemeLater_t *laterHead;
LOCAL ArkimeSchemeLater_t *laterTail;
ARKIME_COND_DEFINE(laterLock);
ARKIME_LOCK_DEFINE(laterLock);
LOCAL GThread *schemeThread;

LOCAL  ArkimeStringHashStd_t  schemesHash;
LOCAL  ArkimeScheme_t        *fileScheme;

LOCAL uint64_t totalPackets;
LOCAL uint64_t dropped;

<<<<<<< HEAD
LOCAL int state = 0;
=======
LOCAL uint64_t lastBytes;
LOCAL uint64_t lastPackets;
LOCAL struct timeval lastPacketTS;

enum ArkimeSchemeMode { ARKIME_SCHEME_FILEHEADER, ARKIME_SCHEME_PACKET_HEADER, ARKIME_SCHEME_PACKET, ARKIME_SCHEME_PACKET_SKIP};
LOCAL enum ArkimeSchemeMode state;

LOCAL int32_t pktlen;
>>>>>>> 8f134252
LOCAL uint8_t tmpBuffer[0xffff];
LOCAL uint32_t tmpBufferLen;

LOCAL int                    offlineDispatchAfter;
extern void                 *esServer;

extern ArkimeOfflineInfo_t   offlineInfo[256];

extern ArkimeFieldOps_t     readerFieldOps[256];
ArkimeSchemeAction_t       *schemeActions[256];
extern ArkimeFilenameOps_t  readerFilenameOps[256];
extern int                  readerFilenameOpsNum;

#define SWAP32(x) ((((x)&0xff000000) >> 24) | (((x)&0x00ff0000) >> 8) | (((x)&0x0000ff00) << 8) | (((x)&0x000000ff) << 24))
#define SWAP16(x) ((((x)&0xff00) >> 8) | (((x)&0x00ff) << 8))

LOCAL uint64_t             startPos;
LOCAL uint8_t              readerPos;
LOCAL int                  needSwap;
LOCAL int                  nanosecond;

/******************************************************************************/
LOCAL void reader_scheme_actions_ref(ArkimeSchemeAction_t *actions)
{
    if (!actions)
        return;

    actions->refs++;
}
/******************************************************************************/
LOCAL void reader_scheme_actions_deref(ArkimeSchemeAction_t *actions)
{
    if (!actions)
        return;

    actions->refs--;

    if (actions->refs)
        return;

    arkime_field_ops_free(&actions->ops);
    ARKIME_TYPE_FREE(ArkimeSchemeAction_t, actions);
}
/******************************************************************************/
LOCAL ArkimeScheme_t *uri2scheme(const char *uri)
{
    ArkimeString_t *str;

    const char *colonslashslash = strstr(uri, "://");
    if (colonslashslash) {
        char scheme[30];
        if (colonslashslash - uri > 29) {
            LOGEXIT("ERROR - Scheme too long for %s", uri);
        }
        memcpy(scheme, uri, colonslashslash - uri);
        scheme[colonslashslash - uri] = 0;
        HASH_FIND(s_, schemesHash, scheme, str);
    } else {
        return fileScheme;
    }
    return str ? str->uw : NULL;
}
/******************************************************************************/
LOCAL void arkime_reader_scheme_load_thread(const char *uri, ArkimeSchemeFlags flags, ArkimeSchemeAction_t *actions)
{
    LOG ("Processing %s", uri);
    ArkimeScheme_t *readerScheme = uri2scheme(uri);
    if (!readerScheme) {
        LOG("ERROR - Unknown scheme for %s", uri);
        return;
    }

    startPos = 0;
<<<<<<< HEAD
    state = 0;
=======
    state = ARKIME_SCHEME_FILEHEADER;
    lastBytes = 0;
    lastPackets = 0;
>>>>>>> 8f134252
    tmpBufferLen = 0;

    int rcl = readerScheme->load(uri, flags, actions);

    if (rcl == 0 && !config.dryRun && !config.copyPcap && offlineInfo[readerPos].didBatch) {
        arkime_packet_batch_end_of_file(readerPos);
    }

    if (config.flushBetween) {
        arkime_session_flush();
        int rc[4];

        // Pause until all packets and commands are done
        while ((rc[0] = arkime_session_cmd_outstanding()) + (rc[1] = arkime_session_close_outstanding()) + (rc[2] = arkime_packet_outstanding()) + (rc[3] = arkime_session_monitoring()) > 0) {
            if (config.debug) {
                LOG("Waiting before next %d %d %d %d", rc[0], rc[1], rc[2], rc[3]);
            }
            usleep(5000);
        }
    }
}
/******************************************************************************/
void arkime_reader_scheme_load(const char *uri, ArkimeSchemeFlags flags, ArkimeSchemeAction_t *actions)
{
    static int depth;
    // if on the scheme thread and stack isn't too deep just process right away
    if (g_thread_self() == schemeThread && depth < 20) {
        depth++;
        arkime_reader_scheme_load_thread(uri, flags, actions);
        depth--;
        return;
    }

    // Enqueue for later
    ArkimeSchemeLater_t *item = ARKIME_TYPE_ALLOC(ArkimeSchemeLater_t);
    item->next = 0;
    item->uri = g_strdup(uri);
    item->flags = flags;
    item->actions = actions;
    reader_scheme_actions_ref(actions);
    ARKIME_LOCK(laterLock);
    if (laterHead) {
        laterTail->next = item;
    } else {
        laterHead = laterTail = item;
    }
    ARKIME_COND_SIGNAL(laterLock);
    ARKIME_UNLOCK(laterLock);
}
/******************************************************************************/
LOCAL int reader_scheme_header(const char *uri, const uint8_t *header, const char *extraInfo, ArkimeSchemeAction_t *actions)
{
    const ArkimePcapFileHdr_t *h = (const ArkimePcapFileHdr_t *)header;
    if (h->magic != 0xa1b2c3d4 && h->magic != 0xd4c3b2a1 &&
        h->magic != 0xa1b23c4d && h->magic != 0x4d3cb2a1) {

        if (config.ignoreErrors) {
#ifndef SFUZZLOCH
            LOG("ERROR - Unknown magic %x in %s", h->magic, uri);
#endif
            return 1;
        } else {
            LOGEXIT("ERROR - Unknown magic %x in %s", h->magic, uri);
        }
    }

    needSwap = (h->magic == 0xd4c3b2a1 || h->magic == 0x4d3cb2a1);
    nanosecond = (h->magic == 0xa1b23c4d || h->magic == 0x4d3cb2a1);

    uint32_t snaplen;
    uint32_t dlt;
    if (needSwap) {
        snaplen = SWAP32(h->snaplen);
        dlt = SWAP32(h->dlt);
    } else {
        snaplen = h->snaplen;
        dlt = h->dlt;
    }

    readerPos++;
    // We've wrapped around all 256 reader items, clear the previous file information
    if (offlineInfo[readerPos].filename) {
        g_free(offlineInfo[readerPos].filename);
        g_free(offlineInfo[readerPos].extra);
        memset(&offlineInfo[readerPos], 0, sizeof(ArkimeOfflineInfo_t));
    }
    offlineInfo[readerPos].filename = g_strdup(uri);

    ArkimeScheme_t *readerScheme = uri2scheme(uri);
    offlineInfo[readerPos].scheme = readerScheme->name;
    offlineInfo[readerPos].extra = g_strdup(extraInfo);

    if (schemeActions[readerPos])
        reader_scheme_actions_deref(schemeActions[readerPos]);

    schemeActions[readerPos] = actions;
    reader_scheme_actions_ref(actions);

    if (readerFilenameOpsNum > 0) {
        // Free any previously allocated
        if (readerFieldOps[readerPos].size > 0)
            arkime_field_ops_free(&readerFieldOps[readerPos]);

        arkime_field_ops_init(&readerFieldOps[readerPos], readerFilenameOpsNum, ARKIME_FIELD_OPS_FLAGS_COPY);

        // Go thru all the filename ops looking for matches and then expand the value string
        int i;
        for (i = 0; i < readerFilenameOpsNum; i++) {
            GMatchInfo *match_info = 0;
            g_regex_match(readerFilenameOps[i].regex, uri, 0, &match_info);
            if (g_match_info_matches(match_info)) {
                GError *error = 0;
                char *expand = g_match_info_expand_references(match_info, readerFilenameOps[i].expand, &error);
                if (error) {
                    LOG("Error expanding '%s' with '%s' - %s", uri, readerFilenameOps[i].expand, error->message);
                    g_error_free(error);
                }
                if (expand) {
                    arkime_field_ops_add(&readerFieldOps[readerPos], readerFilenameOps[i].field, expand, -1);
                    g_free(expand);
                }
            }
            g_match_info_free(match_info);
        }
    }

    arkime_packet_set_dltsnap(dlt, snaplen);

    if (config.bpf && pcapFileHeader.dlt != DLT_NFLOG) {
        if (deadPcap) {
            pcap_freecode(&bpf);
            pcap_close(deadPcap);
        }
        deadPcap = pcap_open_dead(pcapFileHeader.dlt, pcapFileHeader.snaplen);
        if (pcap_compile(deadPcap, &bpf, config.bpf, 1, PCAP_NETMASK_UNKNOWN) == -1) {
            CONFIGEXIT("Couldn't compile bpf filter: '%s' with %s", config.bpf, pcap_geterr(deadPcap));
        }
    }

    return 0;
}
/******************************************************************************/
LOCAL void *reader_scheme_thread(void *UNUSED(arg))
{
    ArkimeSchemeFlags flags = ARKIME_SCHEME_FLAG_NONE;
    if (config.pcapMonitor) {
        flags |= ARKIME_SCHEME_FLAG_MONITOR;
    }
    if (config.pcapRecursive) {
        flags |= ARKIME_SCHEME_FLAG_RECURSIVE;
    }
    if (config.pcapSkip) {
        flags |= ARKIME_SCHEME_FLAG_SKIP;
    }
    if (config.pcapDelete) {
        flags |= ARKIME_SCHEME_FLAG_DELETE;
    }

    // Load files
    for (int i = 0; config.pcapReadFiles && config.pcapReadFiles[i]; i++) {
        arkime_reader_scheme_load_thread(config.pcapReadFiles[i], flags, NULL);
    }

    // Load list of files
    for (int i = 0; config.pcapFileLists && config.pcapFileLists[i]; i++) {
        FILE *file;
        char line[PATH_MAX];

        if (strcmp(config.pcapFileLists[i], "-") == 0)
            file = stdin;
        else
            file = fopen(config.pcapFileLists[i], "r");
        if (!file) {
            LOG("ERROR - Couldn't open %s", config.pcapFileLists[i]);
            continue;
        }

        while (!feof(file)) {
            if (!fgets(line, sizeof(line), file)) {
                fclose(file);
                file = NULL;
                break;
            }

            int lineLen = strlen(line);
            if (line[lineLen - 1] == '\n') {
                line[lineLen - 1] = 0;
            }

            g_strstrip(line);
            if (!line[0] || line[0] == '#')
                continue;
            arkime_reader_scheme_load_thread(line, flags, NULL);
        }
        if (file) {
            fclose(file);
        }
    }

    for (int i = 0; config.pcapReadDirs && config.pcapReadDirs[i]; i++) {
        arkime_reader_scheme_load_thread(config.pcapReadDirs[i], flags | ARKIME_SCHEME_FLAG_DIRHINT, NULL);
    }

    while (config.commandWait || config.pcapMonitor || laterHead) {
        ARKIME_LOCK(laterLock);
        while (!laterHead) {
            ARKIME_COND_WAIT(laterLock);
        }
        ArkimeSchemeLater_t *item;
        item = laterHead;
        laterHead = item->next;
        ARKIME_UNLOCK(laterLock);
        arkime_reader_scheme_load_thread(item->uri, item->flags, item->actions);
        g_free(item->uri);
        reader_scheme_actions_deref(item->actions);
        ARKIME_TYPE_FREE(ArkimeSchemeLater_t, item);
    }

    arkime_quit();
    return NULL;
}

/******************************************************************************/
LOCAL void reader_scheme_start()
{
    g_thread_unref((schemeThread = g_thread_new("arkime-scheme", &reader_scheme_thread, NULL)));
}

/******************************************************************************/
LOCAL int reader_scheme_stats(ArkimeReaderStats_t *stats)
{
    stats->dropped = dropped;
    stats->total = totalPackets;
    return 0;
}
/******************************************************************************/
// Pause the reading thread if we are getting too far ahead of the processing
LOCAL void reader_scheme_pause()
{
    while (1) {
        // pause reading if too many waiting disk operations
        if (arkime_writer_queue_length() > 10) {
            if (config.debug) {
                static uint8_t msgcnt;
                if (msgcnt++ % 10 == 0)
                    LOG("Waiting to process more packets, write q: %u", arkime_writer_queue_length());
            }
            while (arkime_writer_queue_length() > 10) {
                usleep(5000);
            }
            continue;
        }

        // pause reading if too many waiting ES operations
        if (arkime_http_queue_length(esServer) > 30) {
            if (config.debug) {
                static uint8_t msgcnt;
                if (msgcnt++ % 10 == 0)
                    LOG("Waiting to process more packets, es q: %d", arkime_http_queue_length(esServer));
            }
            while (arkime_http_queue_length(esServer) > 30) {
                usleep(5000);
            }
            continue;
        }

        // pause reading if too many packets are waiting to be processed
        int m = config.maxPacketsInQueue - offlineDispatchAfter;
        if (arkime_packet_outstanding() > m) {
            while (arkime_packet_outstanding() > m) {
                usleep(5000);
            }
            continue;
        }
        break;
    }
}

/******************************************************************************/
ArkimePacket_t *packet;

SUPPRESS_ALIGNMENT
int arkime_reader_scheme_process(const char *uri, uint8_t *data, int len, const char *extraInfo, ArkimeSchemeAction_t *actions)
{
    ArkimePacketBatch_t   batch;
    arkime_packet_batch_init(&batch);

    reader_scheme_pause();

    // HACK: If state is 0 we haven't actually incremented readerPos yet, so do here
    if (state == 0) {
        offlineInfo[(readerPos + 1) & 0xff].lastBytes += len;
    } else {
        offlineInfo[readerPos].lastBytes += len;
    }

    while (len > 0) {
        if (state == ARKIME_SCHEME_FILEHEADER) {
            const uint8_t *header;
            if (tmpBufferLen == 0) {
                if (len < 24) {
                    memcpy(tmpBuffer, data, len);
                    tmpBufferLen = len;
                    return 0;
                }
                header = data;
                data += 24;
                len -= 24;
            } else {
                int need = 24 - tmpBufferLen;
                if (len < need) {
                    memcpy(tmpBuffer + tmpBufferLen, data, len);
                    tmpBufferLen += len;
                    return 0;
                }
                memcpy(tmpBuffer + tmpBufferLen, data, need);
                header = tmpBuffer;
                data += need;
                len -= need;
                tmpBufferLen = 0;
            }
            if (reader_scheme_header(uri, header, extraInfo, actions)) {
                tmpBufferLen = 0;
                return 1;
            }
            startPos = 24;
            state = ARKIME_SCHEME_PACKET_HEADER;
            continue;
        }
        if (state == ARKIME_SCHEME_PACKET_HEADER) {
            uint8_t *pheader;
            if (tmpBufferLen == 0) {
                if (len < 16) {
                    memcpy(tmpBuffer, data, len);
                    tmpBufferLen = len;
                    goto process;
                }
                pheader = data;
                data += 16;
                len -= 16;
            } else {
                int need = 16 - tmpBufferLen;
                if (len < need) {
                    memcpy(tmpBuffer + tmpBufferLen, data, len);
                    tmpBufferLen += len;
                    goto process;
                }
                memcpy(tmpBuffer + tmpBufferLen, data, need);
                pheader = tmpBuffer;
                data += need;
                len -= need;
                tmpBufferLen = 0;
            }
            state = ARKIME_SCHEME_PACKET;
            packet = ARKIME_TYPE_ALLOC0(ArkimePacket_t);
            struct arkime_pcap_sf_pkthdr *h = (struct arkime_pcap_sf_pkthdr *)pheader;
            if (unlikely(h->caplen != h->pktlen) && !config.readTruncatedPackets && !config.ignoreErrors) {
                LOGEXIT("ERROR - Arkime requires full packet captures caplen: %u pktlen: %u. "
                        "If using tcpdump use the \"-s0\" option, or set readTruncatedPackets in ini file",
                        needSwap ? SWAP32(h->caplen) : h->caplen,
                        needSwap ? SWAP32(h->pktlen) : h->pktlen);
            }
            if (needSwap) {
                pktlen = SWAP32(h->caplen);
                packet->ts.tv_sec = SWAP32(h->ts.tv_sec);
                packet->ts.tv_usec = SWAP32(h->ts.tv_usec);
            } else {
                pktlen = h->caplen;
                packet->ts.tv_sec = h->ts.tv_sec;
                packet->ts.tv_usec = h->ts.tv_usec;
            }

            if (nanosecond)
                packet->ts.tv_usec = packet->ts.tv_usec / 1000;

            packet->readerFilePos = startPos;
            packet->readerPos = readerPos;
            startPos += pktlen + 16;

            if (unlikely(pktlen > 0xffff)) {
                state = ARKIME_SCHEME_PACKET_SKIP;
            } else {
                packet->pktlen = pktlen;
            }
        }
        if (state == ARKIME_SCHEME_PACKET) {
            if (tmpBufferLen == 0) {
                if (len < pktlen) {
                    memcpy(tmpBuffer, data, len);
                    tmpBufferLen = len;
                    goto process;
                }
                packet->pkt = data;
                data += pktlen;
                len -= pktlen;
            } else {
                int need = pktlen - tmpBufferLen;
                if (len < need) {
                    memcpy(tmpBuffer + tmpBufferLen, data, len);
                    tmpBufferLen += len;
                    goto process;
                }
                memcpy(tmpBuffer + tmpBufferLen, data, need);
                packet->pkt = tmpBuffer;
                data += need;
                len -= need;
                tmpBufferLen = 0;
            }
            totalPackets++;
<<<<<<< HEAD
            offlineInfo[readerPos].lastPackets++;
            offlineInfo[readerPos].lastPacketTime = packet->ts;
            if (deadPcap && bpf_filter(bpf.bf_insns, packet->pkt, packet->pktlen, packet->pktlen)) {
=======
            lastPackets++;
            lastPacketTS = packet->ts;
            if (deadPcap && bpf_filter(bpf.bf_insns, packet->pkt, pktlen, pktlen)) {
>>>>>>> 8f134252
                ARKIME_TYPE_FREE(ArkimePacket_t, packet);
            } else {
                arkime_packet_batch(&batch, packet);
            }
            packet = 0;
            state = ARKIME_SCHEME_PACKET_HEADER;
        }
        if (state == ARKIME_SCHEME_PACKET_SKIP) {
            ARKIME_TYPE_FREE(ArkimePacket_t, packet);
            packet = 0;
            if (len < pktlen) {
                data += len;
                pktlen -= len;
                len = 0;
                goto process;
            } else {
                data += pktlen;
                len -= pktlen;
                pktlen = 0;
                state = ARKIME_SCHEME_PACKET_HEADER;
            }
        }
    }
process:
    // Record if any packets were batched
    if (batch.count > 0) {
        offlineInfo[readerPos].didBatch = 1;
        arkime_packet_batch_flush(&batch);
    }
    return 0;
}
/******************************************************************************/
void arkime_reader_scheme_register(char *name, ArkimeSchemeLoad load, ArkimeSchemeExit exit)
{
    ArkimeScheme_t *readerScheme = ARKIME_TYPE_ALLOC0(ArkimeScheme_t);
    readerScheme->name = name;
    readerScheme->load = load;
    readerScheme->exit = exit;
    arkime_string_add(&schemesHash, name, readerScheme, TRUE);
    if (strcmp(name, "file") == 0) {
        fileScheme = readerScheme;
    }
}
/******************************************************************************/
int arkime_scheme_cmd_add(int argc, char **argv, gpointer cc, ArkimeSchemeFlags flags)
{
    int opsNum = 0;
    char *ops[11];
    if (config.pcapMonitor) {
        flags |= ARKIME_SCHEME_FLAG_MONITOR;
    }
    if (config.pcapRecursive) {
        flags |= ARKIME_SCHEME_FLAG_RECURSIVE;
    }
    if (config.pcapSkip) {
        flags |= ARKIME_SCHEME_FLAG_SKIP;
    }
    if (config.pcapDelete) {
        flags |= ARKIME_SCHEME_FLAG_DELETE;
    }

    for (int i = 1; i < argc - 1; i++) {
        const char *cmp = argv[i];
        if (*cmp == '-' && cmp[1] == '-') {
            cmp++;
        }

        if (strcmp(cmp, "-monitor") == 0) {
            flags |= ARKIME_SCHEME_FLAG_MONITOR;
        } else if (strcmp(cmp, "-nomonitor") == 0) {
            flags &= (ArkimeSchemeFlags)(~ARKIME_SCHEME_FLAG_MONITOR);
        } else if (strcmp(cmp, "-recursive") == 0) {
            flags |= ARKIME_SCHEME_FLAG_RECURSIVE;
        } else if (strcmp(cmp, "-norecursive") == 0) {
            flags &= (ArkimeSchemeFlags)(~ARKIME_SCHEME_FLAG_RECURSIVE);
        } else if (strcmp(cmp, "-skip") == 0) {
            flags |= ARKIME_SCHEME_FLAG_SKIP;
        } else if (strcmp(cmp, "-noskip") == 0) {
            flags &= (ArkimeSchemeFlags)(~ARKIME_SCHEME_FLAG_SKIP);
        } else if (strcmp(cmp, "-delete") == 0) {
            flags |= ARKIME_SCHEME_FLAG_DELETE;
        } else if (strcmp(cmp, "-nodelete") == 0) {
            flags &= (ArkimeSchemeFlags)(~ARKIME_SCHEME_FLAG_DELETE);
        } else if (strcmp(cmp, "-op") == 0) {
            if (opsNum >= 10) {
                arkime_command_respond(cc, "Too many ops\n", -1);
                return 1;
            }
            if (i == argc - 1) {
                arkime_command_respond(cc, "Missing argument to -op\n", -1);
                return 1;
            }
            ops[opsNum++] = argv[++i];
        } else if (cmp[0] == '-') {
            char err[1000];
            snprintf(err, sizeof(err), "Unknown option %s\n", argv[i]);
            arkime_command_respond(cc, err, -1);
            return 1;
        }
    }

    ArkimeSchemeAction_t *actions = NULL;
    if (opsNum > 0) {
        actions = ARKIME_TYPE_ALLOC0(ArkimeSchemeAction_t);
        ops[opsNum] = 0;
        const char *error = arkime_field_ops_parse(&actions->ops, ARKIME_FIELD_OPS_FLAGS_COPY, ops);
        if (error) {
            ARKIME_TYPE_FREE(ArkimeSchemeAction_t, actions);
            arkime_command_respond(cc, error, -1);
            arkime_command_respond(cc, "\n", -1);
            return 1;
        }
    }

    arkime_reader_scheme_load(argv[argc - 1], flags, actions);
    return 0;
}

/******************************************************************************/
void arkime_scheme_cmd_add_file(int argc, char **argv, gpointer cc)
{
    if (argc < 2) {
        arkime_command_respond(cc, "Usage: add-file [<file options>] <file>\n", -1);
        return;
    }

    if (!arkime_scheme_cmd_add(argc, argv, cc, ARKIME_SCHEME_FLAG_NONE))
        arkime_command_respond(cc, "Added file\n", -1);
}
/******************************************************************************/
void arkime_scheme_cmd_add_dir(int argc, char **argv, gpointer cc)
{
    if (argc < 2) {
        arkime_command_respond(cc, "Usage: add-dir [<dir options>] [<file options>] <dir>\n", -1);
        return;
    }

    if (!arkime_scheme_cmd_add(argc, argv, cc, ARKIME_SCHEME_FLAG_DIRHINT))
        arkime_command_respond(cc, "Added directory\n", -1);
}
/******************************************************************************/
void arkime_reader_scheme_init()
{
    HASH_INIT(s_, schemesHash, arkime_string_hash, arkime_string_cmp);

    arkime_reader_start         = reader_scheme_start;
    arkime_reader_stats         = reader_scheme_stats;

    offlineDispatchAfter        = arkime_config_int(NULL, "offlineDispatchAfter", 2500, 1, 0x7fff);

    if (offlineDispatchAfter > (int)(config.maxPacketsInQueue + 1000)) {
        CONFIGEXIT("offlineDispatchAfter (%d) must be less than maxPacketsInQueue (%u) + 1000", offlineDispatchAfter, config.maxPacketsInQueue);
    }

    void arkime_reader_scheme_file_init();
    arkime_reader_scheme_file_init();

    void arkime_reader_scheme_http_init();
    arkime_reader_scheme_http_init();

    void arkime_reader_scheme_s3_init();
    arkime_reader_scheme_s3_init();

    void arkime_reader_scheme_sqs_init();
    arkime_reader_scheme_sqs_init();

    arkime_command_register_opts("add-file", arkime_scheme_cmd_add_file, "Add a file to process",
                                 "[--delete|--nodelete]", "Override command line delete files after processing",
                                 "[--op <field>=<value>]", "Can be multiple, override command line op option",
                                 "[--skip|--noskip]", "Override command line skip files already processed",
                                 "<file>", "File to process",
                                 NULL);
    arkime_command_register_opts("add-dir", arkime_scheme_cmd_add_dir, "Add a directory to process",
                                 "[--delete|--nodelete]", "Override command line delete files after processing",
                                 "[--op <field>=<value>]", "Can be multiple, override command line op option",
                                 "[--skip|--noskip]", "Override command line skip files already processed",
                                 "[--monitor|--nomonitor]", "Override command line monitor the directory for new files option",
                                 "[--recursive|--norecursive]", "Override command line Recurse sub directories option",
                                 "<dir>", "Directory to process",
                                 NULL);
}<|MERGE_RESOLUTION|>--- conflicted
+++ resolved
@@ -41,18 +41,10 @@
 LOCAL uint64_t totalPackets;
 LOCAL uint64_t dropped;
 
-<<<<<<< HEAD
-LOCAL int state = 0;
-=======
-LOCAL uint64_t lastBytes;
-LOCAL uint64_t lastPackets;
-LOCAL struct timeval lastPacketTS;
-
 enum ArkimeSchemeMode { ARKIME_SCHEME_FILEHEADER, ARKIME_SCHEME_PACKET_HEADER, ARKIME_SCHEME_PACKET, ARKIME_SCHEME_PACKET_SKIP};
 LOCAL enum ArkimeSchemeMode state;
-
 LOCAL int32_t pktlen;
->>>>>>> 8f134252
+
 LOCAL uint8_t tmpBuffer[0xffff];
 LOCAL uint32_t tmpBufferLen;
 
@@ -126,13 +118,7 @@
     }
 
     startPos = 0;
-<<<<<<< HEAD
-    state = 0;
-=======
     state = ARKIME_SCHEME_FILEHEADER;
-    lastBytes = 0;
-    lastPackets = 0;
->>>>>>> 8f134252
     tmpBufferLen = 0;
 
     int rcl = readerScheme->load(uri, flags, actions);
@@ -542,15 +528,9 @@
                 tmpBufferLen = 0;
             }
             totalPackets++;
-<<<<<<< HEAD
             offlineInfo[readerPos].lastPackets++;
             offlineInfo[readerPos].lastPacketTime = packet->ts;
-            if (deadPcap && bpf_filter(bpf.bf_insns, packet->pkt, packet->pktlen, packet->pktlen)) {
-=======
-            lastPackets++;
-            lastPacketTS = packet->ts;
             if (deadPcap && bpf_filter(bpf.bf_insns, packet->pkt, pktlen, pktlen)) {
->>>>>>> 8f134252
                 ARKIME_TYPE_FREE(ArkimePacket_t, packet);
             } else {
                 arkime_packet_batch(&batch, packet);
