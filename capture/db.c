/******************************************************************************/
/* db.c  -- Functions dealing with database queries and updates
 *
 * Copyright 2012-2017 AOL Inc. All rights reserved.
 *
 * Licensed under the Apache License, Version 2.0 (the "License");
 * you may not use this Software except in compliance with the License.
 * You may obtain a copy of the License at
 *
 *     http://www.apache.org/licenses/LICENSE-2.0
 *
 * Unless required by applicable law or agreed to in writing, software
 * distributed under the License is distributed on an "AS IS" BASIS,
 * WITHOUT WARRANTIES OR CONDITIONS OF ANY KIND, either express or implied.
 * See the License for the specific language governing permissions and
 * limitations under the License.
 */
#include "moloch.h"
#include "molochconfig.h"
#include <sys/types.h>
#include <sys/stat.h>
#include <uuid/uuid.h>
#include <inttypes.h>
#include <errno.h>
#include <sys/resource.h>
#include <sys/statvfs.h>
#include <fcntl.h>
#include <arpa/inet.h>
#include "patricia.h"

#include "maxminddb.h"
MMDB_s                  *geoCountry;
MMDB_s                  *geoASN;

#define MOLOCH_MIN_DB_VERSION 50

extern uint64_t         totalPackets;
LOCAL  uint64_t         totalSessions = 0;
LOCAL  uint64_t         totalSessionBytes;
LOCAL  uint16_t         myPid;
extern uint32_t         pluginsCbs;

LOCAL struct timeval    startTime;
LOCAL char             *rirs[256];

void *                  esServer = 0;

LOCAL patricia_tree_t  *ipTree4 = 0;
LOCAL patricia_tree_t  *ipTree6 = 0;

LOCAL patricia_tree_t  *ouiTree = 0;

extern char            *moloch_char_to_hex;
extern unsigned char    moloch_char_to_hexstr[256][3];
extern unsigned char    moloch_hex_to_char[256][256];

LOCAL uint32_t          nextFileNum;
LOCAL MOLOCH_LOCK_DEFINE(nextFileNum);

/******************************************************************************/
extern MolochConfig_t        config;

/******************************************************************************/
void moloch_db_add_local_ip(char *str, MolochIpInfo_t *ii)
{
    patricia_node_t *node;
    if (!ipTree4) {
        ipTree4 = New_Patricia(32);
        ipTree6 = New_Patricia(128);
    }
    if (strchr(str, '.') != 0) {
        node = make_and_lookup(ipTree4, str);
    } else {
        node = make_and_lookup(ipTree6, str);
    }
    node->data = ii;
}
/******************************************************************************/
void moloch_db_free_local_ip(MolochIpInfo_t *ii)
{
    if (ii->country)
        g_free(ii->country);
    if (ii->asn)
        g_free(ii->asn);
    if (ii->rir)
        g_free(ii->rir);
    MOLOCH_TYPE_FREE(MolochIpInfo_t, ii);
}
/******************************************************************************/
LOCAL MolochIpInfo_t *moloch_db_get_local_ip6(MolochSession_t *session, struct in6_addr *ip)
{
    patricia_node_t *node;

    if (IN6_IS_ADDR_V4MAPPED(ip)) {
        if ((node = patricia_search_best3 (ipTree4, ((u_char *)ip->s6_addr) + 12, 32)) == NULL)
            return 0;
    } else {
        if ((node = patricia_search_best3 (ipTree6, (u_char *)ip->s6_addr, 128)) == NULL)
            return 0;
    }


    MolochIpInfo_t *ii = node->data;
    int t;

    for (t = 0; t < ii->numtags; t++) {
        moloch_field_string_add(config.tagsStringField, session, ii->tagsStr[t], -1, TRUE);
    }

    return ii;
}

/******************************************************************************/
<<<<<<< HEAD
void moloch_db_js0n_str(BSB *bsb, unsigned char *in, gboolean utf8)
=======
LOCAL void moloch_db_js0n_str(BSB *bsb, unsigned char *in, gboolean utf8)
>>>>>>> 849c55b9
{
    BSB_EXPORT_u08(*bsb, '"');
    while (*in) {
        switch(*in) {
        case '\b':
            BSB_EXPORT_cstr(*bsb, "\\b");
            break;
        case '\n':
            BSB_EXPORT_cstr(*bsb, "\\n");
            break;
        case '\r':
            BSB_EXPORT_cstr(*bsb, "\\r");
            break;
        case '\f':
            BSB_EXPORT_cstr(*bsb, "\\f");
            break;
        case '\t':
            BSB_EXPORT_cstr(*bsb, "\\t");
            break;
        case '"':
            BSB_EXPORT_cstr(*bsb, "\\\"");
            break;
        case '\\':
            BSB_EXPORT_cstr(*bsb, "\\\\");
            break;
        case '/':
            BSB_EXPORT_cstr(*bsb, "\\/");
            break;
        default:
            if(*in < 32) {
                BSB_EXPORT_sprintf(*bsb, "\\u%04x", *in);
            } else if (utf8) {
                if ((*in & 0xf0) == 0xf0) {
                    BSB_EXPORT_u08(*bsb, *(in++));
                    BSB_EXPORT_u08(*bsb, *(in++));
                    BSB_EXPORT_u08(*bsb, *(in++));
                    BSB_EXPORT_u08(*bsb, *in);
                } else if ((*in & 0xf0) == 0xe0) {
                    BSB_EXPORT_u08(*bsb, *(in++));
                    BSB_EXPORT_u08(*bsb, *(in++));
                    BSB_EXPORT_u08(*bsb, *in);
                } else if ((*in & 0xf0) == 0xd0) {
                    BSB_EXPORT_u08(*bsb, *(in++));
                    BSB_EXPORT_u08(*bsb, *in);
                } else {
                    BSB_EXPORT_u08(*bsb, *in);
                }
            } else {
                if(*in & 0x80) {
                    BSB_EXPORT_u08(*bsb, (0xc0 | (*in >> 6)));
                    BSB_EXPORT_u08(*bsb, (0x80 | (*in & 0x3f)));
                } else {
                    BSB_EXPORT_u08(*bsb, *in);
                }
            }
            break;
        }
        in++;
    }

    BSB_EXPORT_u08(*bsb, '"');
}

/******************************************************************************/
void moloch_db_geo_lookup6(MolochSession_t *session, struct in6_addr addr, char **g, char **as, char **rir, int *asFree)
{
    MolochIpInfo_t *ii = 0;
    *g = *as = *rir = 0;
    *asFree = 0;
    static const char *countryPath[] = {"country", "iso_code", NULL};
    static const char *asoPath[]     = {"autonomous_system_organization", NULL};
    static const char *asnPath[]     = {"autonomous_system_number", NULL};

    if (ipTree4) {
        if ((ii = moloch_db_get_local_ip6(session, &addr))) {
            *g = ii->country;
            *as = ii->asn;
            *rir = ii->rir;
        }
    }

    struct sockaddr    *sa;
    struct sockaddr_in  sin;
    struct sockaddr_in6 sin6;

    if (IN6_IS_ADDR_V4MAPPED(&addr)) {
        sin.sin_family = AF_INET;
        sin.sin_addr.s_addr   = MOLOCH_V6_TO_V4(addr);
        sa = (struct sockaddr *)&sin;

        if (!*rir) {
            *rir = rirs[MOLOCH_V6_TO_V4(addr) & 0xff];
        }
    } else {
        sin6.sin6_family = AF_INET6;
        sin6.sin6_addr   = addr;
        sa = (struct sockaddr *)&sin6;
    }


    int error = 0;
    if (!*g) {
        MMDB_lookup_result_s result = MMDB_lookup_sockaddr(geoCountry, sa, &error);
        if (error == MMDB_SUCCESS && result.found_entry) {
            MMDB_entry_data_s entry_data;
            int status = MMDB_aget_value(&result.entry, &entry_data, countryPath);
            if (status == MMDB_SUCCESS) {
                *g = (char *)entry_data.utf8_string;
            }
        }
    }

    if (!*as) {
        MMDB_lookup_result_s result = MMDB_lookup_sockaddr(geoASN, sa, &error);
        if (error == MMDB_SUCCESS && result.found_entry) {
            MMDB_entry_data_s org;
            MMDB_entry_data_s num;

            int status = MMDB_aget_value(&result.entry, &org, asoPath);
            status += MMDB_aget_value(&result.entry, &num, asnPath);

            if (status == MMDB_SUCCESS) {
                char buf[1000];
                sprintf(buf, "AS%d %.*s", num.uint32, org.data_size, org.utf8_string);
                *as = g_strdup(buf);
                *asFree = 1;
            }
        }
    }
}
/******************************************************************************/
LOCAL void moloch_db_send_bulk(char *json, int len)
{
    moloch_http_set(esServer, "/_bulk", 6, json, len, NULL, NULL);
}
LOCAL MolochDbSendBulkFunc sendBulkFunc = moloch_db_send_bulk;
/******************************************************************************/
void moloch_db_set_send_bulk(MolochDbSendBulkFunc func)
{
    sendBulkFunc = func;
}
/******************************************************************************/
LOCAL struct {
    char   *json;
    BSB     bsb;
    time_t  lastSave;
    char    prefix[100];
    time_t  prefixTime;
    MOLOCH_LOCK_EXTERN(lock);
} dbInfo[MOLOCH_MAX_PACKET_THREADS];

#define MAX_IPS 2000

void moloch_db_save_session(MolochSession_t *session, int final)
{
    uint32_t               i;
    char                   id[100];
    uuid_t                 uuid;
    MolochString_t        *hstring;
    MolochInt_t           *hint;
    MolochStringHashStd_t *shash;
    MolochIntHashStd_t    *ihash;
    GHashTable            *ghash;
    GHashTableIter         iter;
    unsigned char         *startPtr;
    unsigned char         *dataPtr;
    uint32_t               jsonSize;
    int                    pos;
    gpointer               ikey;

    /* Let the plugins finish */
    if (pluginsCbs & MOLOCH_PLUGIN_SAVE)
        moloch_plugins_cb_save(session, final);

    /* Don't save spi data for session */
    if (session->stopSPI)
        return;

    /* No Packets */
    if (!config.dryRun && !session->filePosArray->len)
        return;

    /* Not enough packets */
    if (session->packets[0] + session->packets[1] < session->minSaving) {
        return;
    }

    /* jsonSize is an estimate of how much space it will take to encode the session */
    jsonSize = 1100 + session->filePosArray->len*12 + 10*session->fileNumArray->len + 10*session->fileLenArray->len;
    for (pos = 0; pos < session->maxFields; pos++) {
        if (session->fields[pos]) {
            jsonSize += session->fields[pos]->jsonSize;
        }
    }

    MOLOCH_THREAD_INCR(totalSessions);
    session->segments++;

    const int thread = session->thread;

    if (dbInfo[thread].prefixTime != session->lastPacket.tv_sec) {
        dbInfo[thread].prefixTime = session->lastPacket.tv_sec;

        struct tm tmp;
        gmtime_r(&dbInfo[thread].prefixTime, &tmp);

        switch(config.rotate) {
        case MOLOCH_ROTATE_HOURLY:
            snprintf(dbInfo[thread].prefix, sizeof(dbInfo[thread].prefix), "%02d%02d%02dh%02d", tmp.tm_year%100, tmp.tm_mon+1, tmp.tm_mday, tmp.tm_hour);
            break;
        case MOLOCH_ROTATE_HOURLY6:
            snprintf(dbInfo[thread].prefix, sizeof(dbInfo[thread].prefix), "%02d%02d%02dh%02d", tmp.tm_year%100, tmp.tm_mon+1, tmp.tm_mday, (tmp.tm_hour/6)*6);
            break;
        case MOLOCH_ROTATE_DAILY:
            snprintf(dbInfo[thread].prefix, sizeof(dbInfo[thread].prefix), "%02d%02d%02d", tmp.tm_year%100, tmp.tm_mon+1, tmp.tm_mday);
            break;
        case MOLOCH_ROTATE_WEEKLY:
            snprintf(dbInfo[thread].prefix, sizeof(dbInfo[thread].prefix), "%02dw%02d", tmp.tm_year%100, tmp.tm_yday/7);
            break;
        case MOLOCH_ROTATE_MONTHLY:
            snprintf(dbInfo[thread].prefix, sizeof(dbInfo[thread].prefix), "%02dm%02d", tmp.tm_year%100, tmp.tm_mon+1);
            break;
        }
    }
    uint32_t id_len = snprintf(id, sizeof(id), "%s-", dbInfo[thread].prefix);

    uuid_generate(uuid);
    gint state = 0, save = 0;
    id_len += g_base64_encode_step((guchar*)&myPid, 2, FALSE, id + id_len, &state, &save);
    id_len += g_base64_encode_step(uuid, sizeof(uuid_t), FALSE, id + id_len, &state, &save);
    id_len += g_base64_encode_close(FALSE, id + id_len, &state, &save);
    id[id_len] = 0;

    for (i = 0; i < id_len; i++) {
        if (id[i] == '+') id[i] = '-';
        else if (id[i] == '/') id[i] = '_';
    }

    struct timeval currentTime;
    gettimeofday(&currentTime, NULL);

    MOLOCH_LOCK(dbInfo[thread].lock);
    /* If no room left to add, send the buffer */
    if (dbInfo[thread].json && (uint32_t)BSB_REMAINING(dbInfo[thread].bsb) < jsonSize) {
        if (BSB_LENGTH(dbInfo[thread].bsb) > 0) {
            sendBulkFunc(dbInfo[thread].json, BSB_LENGTH(dbInfo[thread].bsb));
        } else {
            moloch_http_free_buffer(dbInfo[thread].json);
        }
        dbInfo[thread].json = 0;
        dbInfo[thread].lastSave = currentTime.tv_sec;
    }

    /* Allocate a new buffer using the max of the bulk size or estimated size. */
    if (!dbInfo[thread].json) {
        const int size = MAX(config.dbBulkSize, jsonSize);
        dbInfo[thread].json = moloch_http_get_buffer(size);
        BSB_INIT(dbInfo[thread].bsb, dbInfo[thread].json, size);
    }

    uint32_t timediff = (session->lastPacket.tv_sec - session->firstPacket.tv_sec)*1000 +
                        (session->lastPacket.tv_usec - session->firstPacket.tv_usec)/1000;

    BSB jbsb = dbInfo[thread].bsb;

    startPtr = BSB_WORK_PTR(jbsb);
    BSB_EXPORT_sprintf(jbsb, "{\"index\": {\"_index\": \"%ssessions2-%s\", \"_type\": \"session\", \"_id\": \"%s\"}}\n", config.prefix, dbInfo[thread].prefix, id);

    dataPtr = BSB_WORK_PTR(jbsb);

    BSB_EXPORT_sprintf(jbsb,
                      "{\"firstPacket\":%" PRIu64 ","
                      "\"lastPacket\":%" PRIu64 ","
                      "\"length\":%u,"
                      "\"srcPort\":%u,"
                      "\"dstPort\":%u,"
                      "\"ipProtocol\":%u,",
                      ((uint64_t)session->firstPacket.tv_sec)*1000 + ((uint64_t)session->firstPacket.tv_usec)/1000,
                      ((uint64_t)session->lastPacket.tv_sec)*1000 + ((uint64_t)session->lastPacket.tv_usec)/1000,
                      timediff,
                      session->port1,
                      session->port2,
                      session->protocol);

    if (session->protocol == IPPROTO_TCP) {
        BSB_EXPORT_sprintf(jbsb,
                           "\"tcpflags\":{"
                           "\"syn\": %d,"
                           "\"syn-ack\": %d,"
                           "\"ack\": %d,"
                           "\"psh\": %d,"
                           "\"fin\": %d,"
                           "\"rst\": %d,"
                           "\"urg\": %d,"
                           "\"srcZero\": %d,"
                           "\"dstZero\": %d"
                           "},",
                           session->tcpFlagCnt[MOLOCH_TCPFLAG_SYN],
                           session->tcpFlagCnt[MOLOCH_TCPFLAG_SYN_ACK],
                           session->tcpFlagCnt[MOLOCH_TCPFLAG_ACK],
                           session->tcpFlagCnt[MOLOCH_TCPFLAG_PSH],
                           session->tcpFlagCnt[MOLOCH_TCPFLAG_FIN],
                           session->tcpFlagCnt[MOLOCH_TCPFLAG_RST],
                           session->tcpFlagCnt[MOLOCH_TCPFLAG_URG],
                           session->tcpFlagCnt[MOLOCH_TCPFLAG_SRC_ZERO],
                           session->tcpFlagCnt[MOLOCH_TCPFLAG_DST_ZERO]
                           );
    }

    if (session->firstBytesLen[0] > 0) {
        int i;
        BSB_EXPORT_cstr(jbsb, "\"srcPayload8\":\"");
        for (i = 0; i < session->firstBytesLen[0]; i++) {
            BSB_EXPORT_ptr(jbsb, moloch_char_to_hexstr[(unsigned char)session->firstBytes[0][i]], 2);
        }
        BSB_EXPORT_cstr(jbsb, "\",");
    }

    if (session->firstBytesLen[1] > 0) {
        BSB_EXPORT_cstr(jbsb, "\"dstPayload8\":\"");
        for (i = 0; i < session->firstBytesLen[1]; i++) {
            BSB_EXPORT_ptr(jbsb, moloch_char_to_hexstr[(unsigned char)session->firstBytes[1][i]], 2);
        }
        BSB_EXPORT_cstr(jbsb, "\",");
    }

    char ipsrc[INET6_ADDRSTRLEN];
    char ipdst[INET6_ADDRSTRLEN];
    if (IN6_IS_ADDR_V4MAPPED(&session->addr1)) {
        uint32_t ip = MOLOCH_V6_TO_V4(session->addr1);
        snprintf(ipsrc, sizeof(ipsrc), "%d.%d.%d.%d", ip & 0xff, (ip >> 8) & 0xff, (ip >> 16) & 0xff, (ip >> 24) & 0xff);
        ip = MOLOCH_V6_TO_V4(session->addr2);
        snprintf(ipdst, sizeof(ipdst), "%d.%d.%d.%d", ip & 0xff, (ip >> 8) & 0xff, (ip >> 16) & 0xff, (ip >> 24) & 0xff);
    } else {
        inet_ntop(AF_INET6, &session->addr1, ipsrc, sizeof(ipsrc));
        inet_ntop(AF_INET6, &session->addr2, ipdst, sizeof(ipdst));
    }
    BSB_EXPORT_sprintf(jbsb,
                      "\"timestamp\":%" PRIu64 ","
                      "\"srcIp\":\"%s\","
                      "\"dstIp\":\"%s\",",
                      ((uint64_t)currentTime.tv_sec)*1000 + ((uint64_t)currentTime.tv_usec)/1000,
                      ipsrc,
                      ipdst);


    char *g1, *g2, *as1, *as2, *rir1, *rir2;
    int asFree1, asFree2;

    moloch_db_geo_lookup6(session, session->addr1, &g1, &as1, &rir1, &asFree1);
    moloch_db_geo_lookup6(session, session->addr2, &g2, &as2, &rir2, &asFree2);

    if (g1)
        BSB_EXPORT_sprintf(jbsb, "\"srcGEO\":\"%2.2s\",", g1);
    if (g2)
        BSB_EXPORT_sprintf(jbsb, "\"dstGEO\":\"%2.2s\",", g2);


    if (as1) {
        BSB_EXPORT_cstr(jbsb, "\"srcASN\":");
        moloch_db_js0n_str(&jbsb, (unsigned char*)as1, TRUE);
        BSB_EXPORT_u08(jbsb, ',');
        if (asFree1)
            free(as1);
    }

    if (as2) {
        BSB_EXPORT_cstr(jbsb, "\"dstASN\":");
        moloch_db_js0n_str(&jbsb, (unsigned char*)as2, TRUE);
        BSB_EXPORT_u08(jbsb, ',');
        if (asFree2)
            free(as2);
    }


    if (rir1)
        BSB_EXPORT_sprintf(jbsb, "\"srcRIR\":\"%s\",", rir1);

    if (rir2)
        BSB_EXPORT_sprintf(jbsb, "\"dstRIR\":\"%s\",", rir2);

    BSB_EXPORT_sprintf(jbsb,
                      "\"totPackets\":%u,"
                      "\"srcPackets\":%u,"
                      "\"dstPackets\":%u,"
                      "\"totBytes\":%" PRIu64 ","
                      "\"srcBytes\":%" PRIu64 ","
                      "\"dstBytes\":%" PRIu64 ","
                      "\"totDataBytes\":%" PRIu64 ","
                      "\"srcDataBytes\":%" PRIu64 ","
                      "\"dstDataBytes\":%" PRIu64 ","
                      "\"segmentCnt\":%u,"
                      "\"node\":\"%s\",",
                      session->packets[0] + session->packets[1],
                      session->packets[0],
                      session->packets[1],
                      session->bytes[0] + session->bytes[1],
                      session->bytes[0],
                      session->bytes[1],
                      session->databytes[0] + session->databytes[1],
                      session->databytes[0],
                      session->databytes[1],
                      session->segments,
                      config.nodeName);

    if (session->rootId) {
        if (session->rootId[0] == 'R')
            session->rootId = g_strdup(id);
        BSB_EXPORT_sprintf(jbsb, "\"rootId\":\"%s\",", session->rootId);
    }
    BSB_EXPORT_cstr(jbsb, "\"packetPos\":[");
    for(i = 0; i < session->filePosArray->len; i++) {
        if (i != 0)
            BSB_EXPORT_u08(jbsb, ',');
        BSB_EXPORT_sprintf(jbsb, "%" PRId64, (uint64_t)g_array_index(session->filePosArray, uint64_t, i));
    }
    BSB_EXPORT_cstr(jbsb, "],");

    BSB_EXPORT_cstr(jbsb, "\"packetLen\":[");
    for(i = 0; i < session->fileLenArray->len; i++) {
        if (i != 0)
            BSB_EXPORT_u08(jbsb, ',');
        BSB_EXPORT_sprintf(jbsb, "%u", (uint16_t)g_array_index(session->fileLenArray, uint16_t, i));
    }
    BSB_EXPORT_cstr(jbsb, "],");

    BSB_EXPORT_cstr(jbsb, "\"fileId\":[");
    for(i = 0; i < session->fileNumArray->len; i++) {
        if (i == 0)
            BSB_EXPORT_sprintf(jbsb, "%u", (uint32_t)g_array_index(session->fileNumArray, uint32_t, i));
        else
            BSB_EXPORT_sprintf(jbsb, ",%u", (uint32_t)g_array_index(session->fileNumArray, uint32_t, i));
    }
    BSB_EXPORT_cstr(jbsb, "],");

    int inGroupNum = 0;
    for (pos = 0; pos < session->maxFields; pos++) {
        const int flags = config.fields[pos]->flags;
        if (!session->fields[pos] || flags & MOLOCH_FIELD_FLAG_DISABLED)
            continue;

        const int freeField = final || ((flags & MOLOCH_FIELD_FLAG_LINKED_SESSIONS) == 0);

        if (inGroupNum != config.fields[pos]->dbGroupNum) {
            if (inGroupNum != 0) {
                BSB_EXPORT_rewind(jbsb, 1); // Remove last comma
                BSB_EXPORT_cstr(jbsb, "},");
            }
            inGroupNum = config.fields[pos]->dbGroupNum;

            if (inGroupNum) {
                BSB_EXPORT_sprintf(jbsb, "\"%.*s\": {", config.fields[pos]->dbGroupLen, config.fields[pos]->dbGroup);
            }
        }

        switch(config.fields[pos]->type) {
        case MOLOCH_FIELD_TYPE_INT:
            BSB_EXPORT_sprintf(jbsb, "\"%s\":%d", config.fields[pos]->dbField, session->fields[pos]->i);
            BSB_EXPORT_u08(jbsb, ',');
            break;
        case MOLOCH_FIELD_TYPE_STR:
            BSB_EXPORT_sprintf(jbsb, "\"%s\":", config.fields[pos]->dbField);
            moloch_db_js0n_str(&jbsb,
                               (unsigned char *)session->fields[pos]->str,
                               flags & MOLOCH_FIELD_FLAG_FORCE_UTF8);
            BSB_EXPORT_u08(jbsb, ',');
            if (freeField) {
                g_free(session->fields[pos]->str);
            }
            break;
        case MOLOCH_FIELD_TYPE_STR_ARRAY:
            if (flags & MOLOCH_FIELD_FLAG_CNT) {
                BSB_EXPORT_sprintf(jbsb, "\"%sCnt\":%d,", config.fields[pos]->dbField, session->fields[pos]->sarray->len);
            }
            BSB_EXPORT_sprintf(jbsb, "\"%s\":[", config.fields[pos]->dbField);
            for(i = 0; i < session->fields[pos]->sarray->len; i++) {
                moloch_db_js0n_str(&jbsb,
                                   g_ptr_array_index(session->fields[pos]->sarray, i),
                                   flags & MOLOCH_FIELD_FLAG_FORCE_UTF8);
                BSB_EXPORT_u08(jbsb, ',');
            }
            BSB_EXPORT_rewind(jbsb, 1); // Remove last comma
            BSB_EXPORT_cstr(jbsb, "],");
            if (freeField) {
                g_ptr_array_free(session->fields[pos]->sarray, TRUE);
            }
            break;
        case MOLOCH_FIELD_TYPE_STR_HASH:
            shash = session->fields[pos]->shash;
            if (flags & MOLOCH_FIELD_FLAG_CNT) {
                BSB_EXPORT_sprintf(jbsb, "\"%sCnt\":%d,", config.fields[pos]->dbField, HASH_COUNT(s_, *shash));
            }
            BSB_EXPORT_sprintf(jbsb, "\"%s\":[", config.fields[pos]->dbField);
            HASH_FORALL(s_, *shash, hstring,
                moloch_db_js0n_str(&jbsb, (unsigned char *)hstring->str, hstring->utf8 || flags & MOLOCH_FIELD_FLAG_FORCE_UTF8);
                BSB_EXPORT_u08(jbsb, ',');
            );
            if (freeField) {
                HASH_FORALL_POP_HEAD(s_, *shash, hstring,
                    g_free(hstring->str);
                    MOLOCH_TYPE_FREE(MolochString_t, hstring);
                );
                MOLOCH_TYPE_FREE(MolochStringHashStd_t, shash);
            }
            BSB_EXPORT_rewind(jbsb, 1); // Remove last comma
            BSB_EXPORT_cstr(jbsb, "],");
            break;
        case MOLOCH_FIELD_TYPE_STR_GHASH:
            ghash = session->fields[pos]->ghash;
            if (flags & MOLOCH_FIELD_FLAG_CNT) {
                BSB_EXPORT_sprintf(jbsb, "\"%sCnt\": %d,", config.fields[pos]->dbField, g_hash_table_size(ghash));
            }
            BSB_EXPORT_sprintf(jbsb, "\"%s\":[", config.fields[pos]->dbField);
            g_hash_table_iter_init (&iter, ghash);
            while (g_hash_table_iter_next (&iter, &ikey, NULL)) {
                moloch_db_js0n_str(&jbsb, ikey, flags & MOLOCH_FIELD_FLAG_FORCE_UTF8);
                BSB_EXPORT_u08(jbsb, ',');
            }

            if (freeField) {
                g_hash_table_destroy(ghash);
            }
            BSB_EXPORT_rewind(jbsb, 1); // Remove last comma
            BSB_EXPORT_cstr(jbsb, "],");
            break;
        case MOLOCH_FIELD_TYPE_INT_HASH:
            ihash = session->fields[pos]->ihash;
            if (flags & MOLOCH_FIELD_FLAG_CNT) {
                BSB_EXPORT_sprintf(jbsb, "\"%sCnt\": %d,", config.fields[pos]->dbField, HASH_COUNT(i_, *ihash));
            }
            BSB_EXPORT_sprintf(jbsb, "\"%s\":[", config.fields[pos]->dbField);
            HASH_FORALL(i_, *ihash, hint,
                BSB_EXPORT_sprintf(jbsb, "%u", hint->i_hash);
                BSB_EXPORT_u08(jbsb, ',');
            );
            if (freeField) {
                HASH_FORALL_POP_HEAD(i_, *ihash, hint,
                    MOLOCH_TYPE_FREE(MolochInt_t, hint);
                );
                MOLOCH_TYPE_FREE(MolochIntHashStd_t, ihash);
            }
            BSB_EXPORT_rewind(jbsb, 1); // Remove last comma
            BSB_EXPORT_cstr(jbsb, "],");
            break;
        case MOLOCH_FIELD_TYPE_INT_GHASH:
            ghash = session->fields[pos]->ghash;
            if (flags & MOLOCH_FIELD_FLAG_CNT) {
                BSB_EXPORT_sprintf(jbsb, "\"%sCnt\": %d,", config.fields[pos]->dbField, g_hash_table_size(ghash));
            }
            BSB_EXPORT_sprintf(jbsb, "\"%s\":[", config.fields[pos]->dbField);
            g_hash_table_iter_init (&iter, ghash);
            while (g_hash_table_iter_next (&iter, &ikey, NULL)) {
                BSB_EXPORT_sprintf(jbsb, "%u", (int)(long)ikey);
                BSB_EXPORT_u08(jbsb, ',');
            }

            if (freeField) {
                g_hash_table_destroy(ghash);
            }
            BSB_EXPORT_rewind(jbsb, 1); // Remove last comma
            BSB_EXPORT_cstr(jbsb, "],");
            break;
        case MOLOCH_FIELD_TYPE_IP: {
            char                 *as;
            char                 *g;
            char                 *rir;
            int                   asFree;

            ikey = session->fields[pos]->ip;
            moloch_db_geo_lookup6(session, *(struct in6_addr *)ikey, &g, &as, &rir, &asFree);
            if (g) {
                BSB_EXPORT_sprintf(jbsb, "\"%.*sGEO\":\"%2.2s\",", config.fields[pos]->dbFieldLen-2, config.fields[pos]->dbField, g);
            }

            if (as) {
                BSB_EXPORT_sprintf(jbsb, "\"%.*sASN\":", config.fields[pos]->dbFieldLen-2, config.fields[pos]->dbField);
                moloch_db_js0n_str(&jbsb, (unsigned char*)as, TRUE);
                if (asFree) {
                    free(as);
                }
                BSB_EXPORT_u08(jbsb, ',');
            }

            if (rir) {
                BSB_EXPORT_sprintf(jbsb, "\"%.*sRIR\":\"%s\",", config.fields[pos]->dbFieldLen-2, config.fields[pos]->dbField, rir);
            }

            if (IN6_IS_ADDR_V4MAPPED((struct in6_addr *)ikey)) {
                uint32_t ip = MOLOCH_V6_TO_V4(*(struct in6_addr *)ikey);
                snprintf(ipsrc, sizeof(ipsrc), "%d.%d.%d.%d", ip & 0xff, (ip >> 8) & 0xff, (ip >> 16) & 0xff, (ip >> 24) & 0xff);
            } else {
                inet_ntop(AF_INET6, ikey, ipsrc, sizeof(ipsrc));
            }
            BSB_EXPORT_sprintf(jbsb, "\"%s\":\"%s\",", config.fields[pos]->dbField, ipsrc);
            }
            break;
        case MOLOCH_FIELD_TYPE_IP_GHASH: {
            ghash = session->fields[pos]->ghash;
            if (flags & MOLOCH_FIELD_FLAG_CNT) {
                BSB_EXPORT_sprintf(jbsb, "\"%sCnt\":%d,", config.fields[pos]->dbField, g_hash_table_size(ghash));
            }

            char                 *as[MAX_IPS];
            char                 *g[MAX_IPS];
            char                 *rir[MAX_IPS];
            int                   asFree[MAX_IPS];
            int                   i;
            int                   cnt = 0;

            BSB_EXPORT_sprintf(jbsb, "\"%s\":[", config.fields[pos]->dbField);
            g_hash_table_iter_init (&iter, ghash);
            while (g_hash_table_iter_next (&iter, &ikey, NULL)) {
                moloch_db_geo_lookup6(session, *(struct in6_addr *)ikey, &g[cnt], &as[cnt], &rir[cnt], &asFree[cnt]);
                cnt++;
                if (cnt >= MAX_IPS)
                    break;

                if (IN6_IS_ADDR_V4MAPPED((struct in6_addr *)ikey)) {
                    uint32_t ip = MOLOCH_V6_TO_V4(*(struct in6_addr *)ikey);
                    snprintf(ipsrc, sizeof(ipsrc), "%d.%d.%d.%d", ip & 0xff, (ip >> 8) & 0xff, (ip >> 16) & 0xff, (ip >> 24) & 0xff);
                } else {
                    inet_ntop(AF_INET6, ikey, ipsrc, sizeof(ipsrc));
                }

                BSB_EXPORT_sprintf(jbsb, "\"%s\",", ipsrc);
            }
            BSB_EXPORT_rewind(jbsb, 1); // Remove last comma
            BSB_EXPORT_cstr(jbsb, "],");

            BSB_EXPORT_sprintf(jbsb, "\"%.*sGEO\":[", config.fields[pos]->dbFieldLen-2, config.fields[pos]->dbField);
            for (i = 0; i < cnt; i++) {
                if (g[i]) {
                    BSB_EXPORT_sprintf(jbsb, "\"%2.2s\",", g[i]);
                } else {
                    BSB_EXPORT_cstr(jbsb, "\"---\",");
                }
            }
            BSB_EXPORT_rewind(jbsb, 1); // Remove last comma
            BSB_EXPORT_cstr(jbsb, "],");

            BSB_EXPORT_sprintf(jbsb, "\"%.*sASN\":[", config.fields[pos]->dbFieldLen-2, config.fields[pos]->dbField);
            for (i = 0; i < cnt; i++) {
                if (as[i]) {
                    moloch_db_js0n_str(&jbsb, (unsigned char*)as[i], TRUE);
                    BSB_EXPORT_u08(jbsb, ',');
                    if(asFree[i])
                        free(as[i]);
                } else {
                    BSB_EXPORT_cstr(jbsb, "\"---\",");
                }
            }
            BSB_EXPORT_rewind(jbsb, 1); // Remove last comma
            BSB_EXPORT_cstr(jbsb, "],");

            BSB_EXPORT_sprintf(jbsb, "\"%.*sRIR\":[", config.fields[pos]->dbFieldLen-2, config.fields[pos]->dbField);
            for (i = 0; i < cnt; i++) {
                if (rir[i]) {
                    BSB_EXPORT_sprintf(jbsb, "\"%s\",", rir[i]);
                } else {
                    BSB_EXPORT_cstr(jbsb, "\"\",");
                }
            }
            BSB_EXPORT_rewind(jbsb, 1); // Remove last comma
            BSB_EXPORT_cstr(jbsb, "],");

            if (freeField) {
                g_hash_table_destroy(ghash);
            }

            break;
        }
        case MOLOCH_FIELD_TYPE_CERTSINFO: {
            MolochCertsInfoHashStd_t *cihash = session->fields[pos]->cihash;

            BSB_EXPORT_sprintf(jbsb, "\"certCnt\":%d,", HASH_COUNT(t_, *cihash));
            BSB_EXPORT_cstr(jbsb, "\"cert\":[");

            MolochCertsInfo_t *certs;
            MolochString_t *string;

            HASH_FORALL_POP_HEAD(t_, *cihash, certs,
                BSB_EXPORT_u08(jbsb, '{');

                if (certs->issuer.commonName.s_count > 0) {
                    BSB_EXPORT_cstr(jbsb, "\"issuerCN\":[");
                    while (certs->issuer.commonName.s_count > 0) {
                        DLL_POP_HEAD(s_, &certs->issuer.commonName, string);
                        moloch_db_js0n_str(&jbsb, (unsigned char *)string->str, string->utf8);
                        BSB_EXPORT_u08(jbsb, ',');
                        g_free(string->str);
                        MOLOCH_TYPE_FREE(MolochString_t, string);
                    }
                    BSB_EXPORT_rewind(jbsb, 1); // Remove last comma
                    BSB_EXPORT_u08(jbsb, ']');
                    BSB_EXPORT_u08(jbsb, ',');
                }

                BSB_EXPORT_sprintf(jbsb, "\"hash\":\"%s\",", certs->hash);

                if (certs->issuer.orgName) {
                    BSB_EXPORT_cstr(jbsb, "\"issuerON\":");
                    moloch_db_js0n_str(&jbsb, (unsigned char *)certs->issuer.orgName, certs->issuer.orgUtf8);
                    BSB_EXPORT_u08(jbsb, ',');
                }

                if (certs->subject.commonName.s_count) {
                    BSB_EXPORT_cstr(jbsb, "\"subjectCN\":[");
                    while (certs->subject.commonName.s_count > 0) {
                        DLL_POP_HEAD(s_, &certs->subject.commonName, string);
                        moloch_db_js0n_str(&jbsb, (unsigned char *)string->str, string->utf8);
                        BSB_EXPORT_u08(jbsb, ',');
                        g_free(string->str);
                        MOLOCH_TYPE_FREE(MolochString_t, string);
                    }
                    BSB_EXPORT_rewind(jbsb, 1); // Remove last comma
                    BSB_EXPORT_u08(jbsb, ']');
                    BSB_EXPORT_u08(jbsb, ',');
                }

                if (certs->subject.orgName) {
                    BSB_EXPORT_cstr(jbsb, "\"subjectON\":");
                    moloch_db_js0n_str(&jbsb, (unsigned char *)certs->subject.orgName, certs->subject.orgUtf8);
                    BSB_EXPORT_u08(jbsb, ',');
                }

                if (certs->serialNumber) {
                    int k;
                    BSB_EXPORT_cstr(jbsb, "\"serial\":\"");
                    for (k = 0; k < certs->serialNumberLen; k++) {
                        BSB_EXPORT_sprintf(jbsb, "%02x", certs->serialNumber[k]);
                    }
                    BSB_EXPORT_u08(jbsb, '"');
                    BSB_EXPORT_u08(jbsb, ',');
                }

                if (certs->alt.s_count) {
                    BSB_EXPORT_sprintf(jbsb, "\"altCnt\":%d,", certs->alt.s_count);
                    BSB_EXPORT_cstr(jbsb, "\"alt\":[");
                    while (certs->alt.s_count > 0) {
                        DLL_POP_HEAD(s_, &certs->alt, string);
                        moloch_db_js0n_str(&jbsb, (unsigned char *)string->str, TRUE);
                        BSB_EXPORT_u08(jbsb, ',');
                        g_free(string->str);
                        MOLOCH_TYPE_FREE(MolochString_t, string);
                    }
                    BSB_EXPORT_rewind(jbsb, 1); // Remove last comma
                    BSB_EXPORT_u08(jbsb, ']');
                    BSB_EXPORT_u08(jbsb, ',');
                }

                BSB_EXPORT_sprintf(jbsb, "\"notBefore\": %" PRId64 ",", certs->notBefore*1000);
                BSB_EXPORT_sprintf(jbsb, "\"notAfter\": %" PRId64 ",", certs->notAfter*1000);
                if (certs->notAfter >= certs->notBefore)
                    BSB_EXPORT_sprintf(jbsb, "\"validDays\": %" PRId64 ",", (certs->notAfter - certs->notBefore)/(60*60*24));

                BSB_EXPORT_rewind(jbsb, 1); // Remove last comma

                moloch_field_certsinfo_free(certs);
                i++;

                BSB_EXPORT_u08(jbsb, '}');
                BSB_EXPORT_u08(jbsb, ',');
            );
            MOLOCH_TYPE_FREE(MolochCertsInfoHashStd_t, cihash);

            BSB_EXPORT_rewind(jbsb, 1); // Remove last comma
            BSB_EXPORT_cstr(jbsb, "],");
        }
        } /* switch */
        if (freeField) {
            MOLOCH_TYPE_FREE(MolochField_t, session->fields[pos]);
            session->fields[pos] = 0;
        }
    }

    if (inGroupNum) {
        BSB_EXPORT_rewind(jbsb, 1); // Remove last comma
        BSB_EXPORT_cstr(jbsb, "},");
    }

    BSB_EXPORT_rewind(jbsb, 1); // Remove last comma
    BSB_EXPORT_cstr(jbsb, "}\n");

    if (BSB_IS_ERROR(jbsb)) {
        LOG("ERROR - Ran out of memory creating DB record supposed to be %d", jsonSize);
        goto cleanup;
    }

    MOLOCH_THREAD_INCR_NUM(totalSessionBytes, (int)(BSB_WORK_PTR(jbsb)-dataPtr));

    if (config.dryRun) {
        if (config.tests) {
            static int outputed;
            static MOLOCH_LOCK_DEFINE(outputed);

            MOLOCH_LOCK(outputed);
            outputed++;
            const int hlen = dataPtr - startPtr;
            fprintf(stderr, "  %s{\"header\":%.*s,\n  \"body\":%.*s}\n", (outputed==1 ? "":","), hlen-1, dbInfo[thread].json, (int)(BSB_LENGTH(jbsb)-hlen-1), dbInfo[thread].json+hlen);
            MOLOCH_UNLOCK(outputed);
        } else if (config.debug) {
            LOG("%.*s\n", (int)BSB_LENGTH(jbsb), dbInfo[thread].json);
        }
        BSB_INIT(jbsb, dbInfo[thread].json, BSB_SIZE(jbsb));
        goto cleanup;
    }

    if (config.noSPI) {
        BSB_INIT(jbsb, dbInfo[thread].json, BSB_SIZE(jbsb));
        goto cleanup;
    }

    if (jsonSize < (uint32_t)(BSB_WORK_PTR(jbsb) - startPtr)) {
        LOG("WARNING - %s BIGGER then expected json %d %d\n", id, jsonSize,  (int)(BSB_WORK_PTR(jbsb) - startPtr));
        if (config.debug)
            LOG("Data:\n%.*s\n", (int)(BSB_WORK_PTR(jbsb) - startPtr), startPtr);
    }
cleanup:
    dbInfo[thread].bsb = jbsb;
    MOLOCH_UNLOCK(dbInfo[thread].lock);
}
/******************************************************************************/
LOCAL uint64_t zero_atoll(char *v) {
    if (v)
        return atoll(v);
    return 0;
}

/******************************************************************************/
#define NUMBER_OF_STATS 4
LOCAL  uint64_t dbTotalPackets[NUMBER_OF_STATS];
LOCAL  uint64_t dbTotalK[NUMBER_OF_STATS];
LOCAL  uint64_t dbTotalSessions[NUMBER_OF_STATS];
LOCAL  uint64_t dbTotalDropped[NUMBER_OF_STATS];

LOCAL  char     stats_key[200];
LOCAL  int      stats_key_len = 0;

LOCAL void moloch_db_load_stats()
{
    size_t             data_len;
    uint32_t           len;
    uint32_t           source_len;
    unsigned char     *source = 0;

    stats_key_len = snprintf(stats_key, sizeof(stats_key), "/%sstats/stat/%s", config.prefix, config.nodeName);

    unsigned char     *data = moloch_http_get(esServer, stats_key, stats_key_len, &data_len);

    source = moloch_js0n_get(data, data_len, "_source", &source_len);
    if (source) {
        dbTotalPackets[0]  = zero_atoll((char*)moloch_js0n_get(source, source_len, "totalPackets", &len));
        dbTotalK[0]        = zero_atoll((char*)moloch_js0n_get(source, source_len, "totalK", &len));
        dbTotalSessions[0] = dbTotalSessions[2] = zero_atoll((char*)moloch_js0n_get(source, source_len, "totalSessions", &len));
        dbTotalDropped[0]  = zero_atoll((char*)moloch_js0n_get(source, source_len, "totalDropped", &len));

        int i;
        for (i = 1; i < NUMBER_OF_STATS; i++) {
            dbTotalPackets[i]  = dbTotalPackets[0];
            dbTotalK[i]        = dbTotalK[0];
            dbTotalSessions[i] = dbTotalSessions[0];
            dbTotalDropped[i]  = dbTotalDropped[0];
        }
    }
    free(data);
}
/******************************************************************************/
#if defined(__APPLE__) && defined(__MACH__)
LOCAL uint64_t moloch_db_memory_size()
{
    struct rusage usage;
    getrusage(RUSAGE_SELF, &usage);
    return usage.ru_maxrss;
}
#elif  defined(__linux__)
LOCAL uint64_t moloch_db_memory_size()
{
    int fd = open("/proc/self/statm", O_RDONLY, 0);
    if (fd == -1)
        return 0;

    char buf[1024];
    int len = read(fd, buf, sizeof(buf));
    close(fd);

    if (len <= 10) {
        LOG("/proc/self/statm file too small - %d '%.*s'", len, len, buf);

        return 0;
    }

    buf[len] = 0;

    uint64_t size;
    sscanf(buf, "%ld", &size);

    if (size == 0) {
        LOG("/proc/self/statm size 0 - %d '%.*s'", len, len, buf);
    }

    return getpagesize() * size;
}
#else
LOCAL uint64_t moloch_db_memory_size()
{
    struct rusage usage;
    getrusage(RUSAGE_SELF, &usage);
    return usage.ru_maxrss * 1024UL;
}
#endif
/******************************************************************************/
LOCAL uint64_t moloch_db_memory_max()
{
    return (uint64_t)sysconf (_SC_PHYS_PAGES) * (uint64_t)sysconf (_SC_PAGESIZE);
}

/******************************************************************************/
LOCAL void moloch_db_update_stats(int n, gboolean sync)
{
    static uint64_t       lastPackets[NUMBER_OF_STATS];
    static uint64_t       lastBytes[NUMBER_OF_STATS];
    static uint64_t       lastSessions[NUMBER_OF_STATS];
    static uint64_t       lastSessionBytes[NUMBER_OF_STATS];
    static uint64_t       lastDropped[NUMBER_OF_STATS];
    static uint64_t       lastFragsDropped[NUMBER_OF_STATS];
    static uint64_t       lastOverloadDropped[NUMBER_OF_STATS];
    static uint64_t       lastESDropped[NUMBER_OF_STATS];
    static struct rusage  lastUsage[NUMBER_OF_STATS];
    static struct timeval lastTime[NUMBER_OF_STATS];
    static int            intervals[NUMBER_OF_STATS] = {1, 5, 60, 600};
    uint64_t              freeSpaceM = 0;
    uint64_t              totalSpaceM = 0;
    int                   i;
    char                  key[200];
    int                   key_len = 0;

    char *json = moloch_http_get_buffer(MOLOCH_HTTP_BUFFER_SIZE);
    struct timeval currentTime;

    gettimeofday(&currentTime, NULL);

    if (lastPackets[n] == 0) {
        lastTime[n] = startTime;
    }

    uint64_t overloadDropped = moloch_packet_dropped_overload();
    uint64_t totalDropped    = moloch_packet_dropped_packets();
    uint64_t fragsDropped    = moloch_packet_dropped_frags();
    uint64_t esDropped       = moloch_http_dropped_count(esServer);
    uint64_t totalBytes      = moloch_packet_total_bytes();

    for (i = 0; config.pcapDir[i]; i++) {
        struct statvfs vfs;
        statvfs(config.pcapDir[i], &vfs);
        freeSpaceM += (uint64_t)(vfs.f_frsize/1024.0*vfs.f_bavail/1024.0);
        totalSpaceM += (uint64_t)(vfs.f_frsize/1024.0*vfs.f_blocks/1024.0);
    }

    const uint64_t cursec = currentTime.tv_sec;
    uint64_t diffms = (currentTime.tv_sec - lastTime[n].tv_sec)*1000 + (currentTime.tv_usec/1000 - lastTime[n].tv_usec/1000);

    // Prevent FPE
    if (diffms == 0)
        diffms = 1;

    struct rusage usage;
    getrusage(RUSAGE_SELF, &usage);

    uint64_t diffusage = (usage.ru_utime.tv_sec - lastUsage[n].ru_utime.tv_sec)*1000 + (usage.ru_utime.tv_usec/1000 - lastUsage[n].ru_utime.tv_usec/1000) +
                         (usage.ru_stime.tv_sec - lastUsage[n].ru_stime.tv_sec)*1000 + (usage.ru_stime.tv_usec/1000 - lastUsage[n].ru_stime.tv_usec/1000);

    dbTotalPackets[n] += (totalPackets - lastPackets[n]);
    dbTotalSessions[n] += (totalSessions - lastSessions[n]);
    dbTotalDropped[n] += (totalDropped - lastDropped[n]);
    dbTotalK[n] += (totalBytes - lastBytes[n])/1024;

    uint64_t mem = moloch_db_memory_size();
    double   memMax = moloch_db_memory_max();
    float    memUse = mem/memMax*100.0;

    if (memUse > config.maxMemPercentage) {
        LOG("Aborting, max memory percentage reached: %.2f > %d", memUse, config.maxMemPercentage);
        fflush(stdout);
        fflush(stderr);
        kill(getpid(), SIGSEGV);
    }

    int json_len = snprintf(json, MOLOCH_HTTP_BUFFER_SIZE,
        "{"
        "\"ver\": \"%s\", "
        "\"nodeName\": \"%s\", "
        "\"hostname\": \"%s\", "
        "\"interval\": %d, "
        "\"currentTime\": %" PRIu64 ", "
        "\"freeSpaceM\": %" PRIu64 ", "
        "\"freeSpaceP\": %.2f, "
        "\"monitoring\": %u, "
        "\"memory\": %" PRIu64 ", "
        "\"memoryP\": %.2f, "
        "\"cpu\": %" PRIu64 ", "
        "\"diskQueue\": %u, "
        "\"esQueue\": %u, "
        "\"packetQueue\": %u, "
        "\"fragsQueue\": %u, "
        "\"frags\": %u, "
        "\"needSave\": %u, "
        "\"closeQueue\": %u, "
        "\"totalPackets\": %" PRIu64 ", "
        "\"totalK\": %" PRIu64 ", "
        "\"totalSessions\": %" PRIu64 ", "
        "\"totalDropped\": %" PRIu64 ", "
        "\"tcpSessions\": %u, "
        "\"udpSessions\": %u, "
        "\"icmpSessions\": %u, "
        "\"deltaPackets\": %" PRIu64 ", "
        "\"deltaBytes\": %" PRIu64 ", "
        "\"deltaSessions\": %" PRIu64 ", "
        "\"deltaSessionBytes\": %" PRIu64 ", "
        "\"deltaDropped\": %" PRIu64 ", "
        "\"deltaFragsDropped\": %" PRIu64 ", "
        "\"deltaOverloadDropped\": %" PRIu64 ", "
        "\"deltaESDropped\": %" PRIu64 ", "
        "\"deltaMS\": %" PRIu64
        "}",
        VERSION,
        config.nodeName,
        config.hostName,
        intervals[n],
        cursec,
        freeSpaceM,
        freeSpaceM*100.0/totalSpaceM,
        moloch_session_monitoring(),
        moloch_db_memory_size(),
        memUse,
        diffusage*10000/diffms,
        moloch_writer_queue_length?moloch_writer_queue_length():0,
        moloch_http_queue_length(esServer),
        moloch_packet_outstanding(),
        moloch_packet_frags_outstanding(),
        moloch_packet_frags_size(),
        moloch_session_need_save_outstanding(),
        moloch_session_close_outstanding(),
        dbTotalPackets[n],
        dbTotalK[n],
        dbTotalSessions[n],
        dbTotalDropped[n],
        moloch_session_watch_count(SESSION_TCP),
        moloch_session_watch_count(SESSION_UDP),
        moloch_session_watch_count(SESSION_ICMP),
        (totalPackets - lastPackets[n]),
        (totalBytes - lastBytes[n]),
        (totalSessions - lastSessions[n]),
        (totalSessionBytes - lastSessionBytes[n]),
        (totalDropped - lastDropped[n]),
        (fragsDropped - lastFragsDropped[n]),
        (overloadDropped - lastOverloadDropped[n]),
        (esDropped - lastESDropped[n]),
        diffms);

    lastTime[n]            = currentTime;
    lastBytes[n]           = totalBytes;
    lastPackets[n]         = totalPackets;
    lastSessions[n]        = totalSessions;
    lastSessionBytes[n]    = totalSessionBytes;
    lastDropped[n]         = totalDropped;
    lastFragsDropped[n]    = fragsDropped;
    lastOverloadDropped[n] = overloadDropped;
    lastESDropped[n]       = esDropped;
    lastUsage[n]           = usage;

    if (n == 0) {
        if (sync)
            moloch_http_send_sync(esServer, "POST", stats_key, stats_key_len, json, json_len, NULL, NULL);
        else
            moloch_http_set(esServer, stats_key, stats_key_len, json, json_len, NULL, NULL);
    } else {
        key_len = snprintf(key, sizeof(key), "/%sdstats/dstat/%s-%d-%d", config.prefix, config.nodeName, (int)(currentTime.tv_sec/intervals[n])%1440, intervals[n]);
        moloch_http_set(esServer, key, key_len, json, json_len, NULL, NULL);
    }
}
/******************************************************************************/
LOCAL gboolean moloch_db_update_stats_gfunc (gpointer user_data)
{
    moloch_db_update_stats((long)user_data, 0);

    return TRUE;
}
/******************************************************************************/
// Runs on main thread
LOCAL gboolean moloch_db_flush_gfunc (gpointer user_data )
{
    int             thread;
    struct timeval  currentTime;

    gettimeofday(&currentTime, NULL);

    for (thread = 0; thread < config.packetThreads; thread++) {
        MOLOCH_LOCK(dbInfo[thread].lock);
        if (dbInfo[thread].json && BSB_LENGTH(dbInfo[thread].bsb) > 0 &&
            ((currentTime.tv_sec - dbInfo[thread].lastSave) >= config.dbFlushTimeout || user_data == (gpointer)1)) {

            char   *json = dbInfo[thread].json;
            int     len = BSB_LENGTH(dbInfo[thread].bsb);

            dbInfo[thread].json = 0;
            dbInfo[thread].lastSave = currentTime.tv_sec;
            MOLOCH_UNLOCK(dbInfo[thread].lock);
            // Unlock and then send buffer
            sendBulkFunc(json, len);
        } else {
            MOLOCH_UNLOCK(dbInfo[thread].lock);
        }
    }

    return TRUE;
}
/******************************************************************************/
typedef struct moloch_seq_request {
    char               *name;
    MolochSeqNum_cb     func;
    gpointer            uw;
} MolochSeqRequest_t;

void moloch_db_get_sequence_number(char *name, MolochSeqNum_cb func, gpointer uw);
LOCAL void moloch_db_get_sequence_number_cb(int UNUSED(code), unsigned char *data, int data_len, gpointer uw)
{
    MolochSeqRequest_t *r = uw;
    uint32_t            version_len;

    unsigned char *version = moloch_js0n_get(data, data_len, "_version", &version_len);

    if (!version_len || !version) {
        LOG("ERROR - Couldn't fetch sequence: %.*s", data_len, data);
        moloch_db_get_sequence_number(r->name, r->func, r->uw);
    } else {
        if (r->func)
            r->func(atoi((char*)version), r->uw);
    }
    MOLOCH_TYPE_FREE(MolochSeqRequest_t, r);
}
/******************************************************************************/
void moloch_db_get_sequence_number(char *name, MolochSeqNum_cb func, gpointer uw)
{
    char                key[100];
    int                 key_len;
    MolochSeqRequest_t *r = MOLOCH_TYPE_ALLOC(MolochSeqRequest_t);
    char               *json = moloch_http_get_buffer(MOLOCH_HTTP_BUFFER_SIZE);

    r->name = name;
    r->func = func;
    r->uw   = uw;

    key_len = snprintf(key, sizeof(key), "/%ssequence/sequence/%s", config.prefix, name);
    int json_len = snprintf(json, MOLOCH_HTTP_BUFFER_SIZE, "{}");
    moloch_http_set(esServer, key, key_len, json, json_len, moloch_db_get_sequence_number_cb, r);
}
/******************************************************************************/
uint32_t moloch_db_get_sequence_number_sync(char *name)
{
    char                key[100];
    int                 key_len;
    unsigned char      *data;
    size_t              data_len;
    unsigned char      *version;
    uint32_t            version_len;

    while (1) {
        key_len = snprintf(key, sizeof(key), "/%ssequence/sequence/%s", config.prefix, name);

        data = moloch_http_send_sync(esServer, "POST", key, key_len, "{}", 2, NULL, &data_len);
        version = moloch_js0n_get(data, data_len, "_version", &version_len);

        if (!version_len || !version) {
            LOG("ERROR - Couldn't fetch sequence: %d %.*s", (int)data_len, (int)data_len, data);
            free(data);
            continue;
        } else {
            uint32_t v = atoi((char *)version);
            free(data);
            return v;
        }
    }
}
/******************************************************************************/
LOCAL void moloch_db_fn_seq_cb(uint32_t newSeq, gpointer UNUSED(uw))
{
    MOLOCH_LOCK(nextFileNum);
    nextFileNum = newSeq;
    MOLOCH_UNLOCK(nextFileNum);
}
/******************************************************************************/
LOCAL void moloch_db_load_file_num()
{
    char               key[200];
    int                key_len;
    size_t             data_len;
    unsigned char     *data;
    uint32_t           len;
    unsigned char     *value;
    uint32_t           source_len;
    unsigned char     *source = 0;
    uint32_t           found_len;
    unsigned char     *found = 0;

    /* First see if we have the new style number or not */
    key_len = snprintf(key, sizeof(key), "/%ssequence/sequence/fn-%s", config.prefix, config.nodeName);
    data = moloch_http_get(esServer, key, key_len, &data_len);

    found = moloch_js0n_get(data, data_len, "found", &found_len);
    if (found && memcmp("true", found, 4) == 0) {
        goto fetch_file_num;
    }
    free(data);


    /* Don't have new style numbers, go create them */
    key_len = snprintf(key, sizeof(key), "/%sfiles/file/_search?size=1&sort=num:desc&q=node:%s", config.prefix, config.nodeName);

    data = moloch_http_get(esServer, key, key_len, &data_len);

    uint32_t           hits_len;
    unsigned char     *hits = moloch_js0n_get(data, data_len, "hits", &hits_len);

    if (!hits_len || !hits)
        goto fetch_file_num;

    uint32_t           hit_len;
    unsigned char     *hit = moloch_js0n_get(hits, hits_len, "hits", &hit_len);

    if (!hit_len || !hit)
        goto fetch_file_num;

    /* Remove array wrapper */
    source = moloch_js0n_get(hit+1, hit_len-2, "_source", &source_len);

    if (!source_len || !source)
        goto fetch_file_num;

    int fileNum;
    if ((value = moloch_js0n_get(source, source_len, "num", &len))) {
        fileNum = atoi((char*)value);
    } else {
        LOGEXIT("ERROR - No num field in %.*s", source_len, source);
    }
    free(data);

    /* Now create the new style */
    key_len = snprintf(key, sizeof(key), "/%ssequence/sequence/fn-%s?version_type=external&version=%d", config.prefix, config.nodeName, fileNum + 100);
    data = moloch_http_send_sync(esServer, "POST", key, key_len, "{}", 2, NULL, NULL);

fetch_file_num:
    if (data)
        free(data);

    if (!config.pcapReadOffline) {
        /* If doing a live file create a file number now */
        snprintf(key, sizeof(key), "fn-%s", config.nodeName);
        nextFileNum = moloch_db_get_sequence_number_sync(key);
    }
}
/******************************************************************************/
// Modified From https://github.com/phaag/nfdump/blob/master/bin/flist.c
// Copyright (c) 2014, Peter Haag
LOCAL void moloch_db_mkpath(char *path)
{
    struct stat sb;
    char *slash = path;
    int done = 0;

    while (!done) {
        slash += strspn(slash, "/");
        slash += strcspn(slash, "/");

        done = (*slash == '\0');
        *slash = '\0';

        if (stat(path, &sb)) {
            if (config.debug) {
                LOG("mkdir(%s)", path);
            }
            if (errno != ENOENT || (mkdir(path, S_IRUSR | S_IWUSR | S_IXUSR | S_IRGRP | S_IWGRP | S_IXGRP) && errno != EEXIST)) {
                LOGEXIT("mkdir() error for '%s': %s\n", path, strerror(errno));
            }
        } else if (!S_ISDIR(sb.st_mode)) {
            LOGEXIT("Path '%s': %s ", path, strerror(ENOTDIR));
        }

        if (!done)
            *slash = '/';
    }
}
/******************************************************************************/
char *moloch_db_create_file_full(time_t firstPacket, char *name, uint64_t size, int locked, uint32_t *id, ...)
{
    char               key[100];
    int                key_len;
    uint32_t           num;
    char               filename[1024];
    struct tm         *tmp;
    char              *json = moloch_http_get_buffer(MOLOCH_HTTP_BUFFER_SIZE);
    BSB                jbsb;
    const uint64_t     fp = firstPacket;
    double             maxFreeSpacePercent = 0;
    uint64_t           maxFreeSpaceBytes   = 0;
    int                i;


    BSB_INIT(jbsb, json, MOLOCH_HTTP_BUFFER_SIZE);

    MOLOCH_LOCK(nextFileNum);
    snprintf(key, sizeof(key), "fn-%s", config.nodeName);
    if (nextFileNum == 0) {
        /* If doing an offline file OR the last async call hasn't returned, just get a sync filenum */
        num = moloch_db_get_sequence_number_sync(key);
    } else {
        /* If doing a live file, use current file num and schedule the next one */
        num = nextFileNum;
        nextFileNum = 0; /* Don't reuse number */
        moloch_db_get_sequence_number(key, moloch_db_fn_seq_cb, 0);
    }


    if (name) {
        static GRegex     *numRegex;
        static GRegex     *numHexRegex;
        if (!numRegex) {
            numRegex = g_regex_new("#NUM#", 0, 0, 0);
            numHexRegex = g_regex_new("#NUMHEX#", 0, 0, 0);
        }
        char numstr[100];
        snprintf(numstr, sizeof(numstr), "%d", num);

        char *name1 = g_regex_replace_literal(numRegex, name, -1, 0, numstr, 0, NULL);
        name = g_regex_replace_literal(numHexRegex, name1, -1, 0, (char *)moloch_char_to_hexstr[num%256], 0, NULL);
        g_free(name1);

        BSB_EXPORT_sprintf(jbsb, "{\"num\":%d, \"name\":\"%s\", \"first\":%" PRIu64 ", \"node\":\"%s\", \"filesize\":%" PRIu64 ", \"locked\":%d", num, name, fp, config.nodeName, size, locked);
        key_len = snprintf(key, sizeof(key), "/%sfiles/file/%s-%d?refresh=true", config.prefix, config.nodeName,num);
    } else {

        uint16_t flen = strlen(config.pcapDir[config.pcapDirPos]);
        if (flen >= sizeof(filename)-1) {
            LOGEXIT("pcapDir %s is too large", config.pcapDir[config.pcapDirPos]);
        }

        strcpy(filename, config.pcapDir[config.pcapDirPos]);

        tmp = localtime(&firstPacket);

        if (config.pcapDirTemplate) {
            int tlen;

            // pcapDirTemplate must start with /, checked in config.c
            if (filename[flen-1] == '/')
                flen--;

            if ((tlen = strftime(filename+flen, sizeof(filename)-flen-1, config.pcapDirTemplate, tmp)) == 0) {
                LOGEXIT("Couldn't form filename: %s %s", config.pcapDir[config.pcapDirPos], config.pcapDirTemplate);
            }
            flen += tlen;
        }

        if (strcmp(config.pcapDirAlgorithm, "max-free-percent") == 0) {
            // Select the pcapDir with the highest percentage of free space
            for (i = 0; config.pcapDir[i]; i++) {
                struct statvfs vfs;
                statvfs(config.pcapDir[i], &vfs);
                LOG("%s has %0.2f%% free", config.pcapDir[i], 100 * ((double)vfs.f_bavail / (double)vfs.f_blocks));
                if ((double)vfs.f_bavail / (double)vfs.f_blocks >= maxFreeSpacePercent)
                {
                    maxFreeSpacePercent = (double)vfs.f_bavail / (double)vfs.f_blocks;
                    config.pcapDirPos = i;
                }
            }
            LOG("%s has the highest percentage of available disk space", config.pcapDir[config.pcapDirPos]);
        } else if (strcmp(config.pcapDirAlgorithm, "max-free-bytes") == 0) {
            // Select the pcapDir with the most bytes free
            for (i = 0; config.pcapDir[i]; i++) {
                struct statvfs vfs;
                statvfs(config.pcapDir[i], &vfs);
                LOG("%s has %" PRIu64 " megabytes available", config.pcapDir[i], (uint64_t)vfs.f_bavail * (uint64_t)vfs.f_frsize / 1024 / 1024);
                if ((uint64_t)vfs.f_bavail * (uint64_t)vfs.f_frsize >= maxFreeSpaceBytes)
                {
                    maxFreeSpaceBytes = (uint64_t)vfs.f_bavail * (uint64_t)vfs.f_frsize;
                    config.pcapDirPos = i;
                }
            }
            LOG("%s has the most available space", config.pcapDir[config.pcapDirPos]);
        } else {
            // Select pcapDir by round robin
            config.pcapDirPos++;
            if (!config.pcapDir[config.pcapDirPos])
                config.pcapDirPos = 0;
        }

        if (filename[flen-1] == '/') {
            flen--;
        }

        struct stat sb;
        if (stat(filename, &sb)) {
            moloch_db_mkpath(filename);
        }

        snprintf(filename+flen, sizeof(filename) - flen, "/%s-%02d%02d%02d-%08d.pcap", config.nodeName, tmp->tm_year%100, tmp->tm_mon+1, tmp->tm_mday, num);

        BSB_EXPORT_sprintf(jbsb, "{\"num\":%d, \"name\":\"%s\", \"first\":%" PRIu64 ", \"node\":\"%s\", \"locked\":%d", num, filename, fp, config.nodeName, locked);
        key_len = snprintf(key, sizeof(key), "/%sfiles/file/%s-%d?refresh=true", config.prefix, config.nodeName,num);
    }

    char    *field, *value;
    va_list  args;
    va_start(args, id);
    while (1) {
        field = va_arg(args, char *);
        if (!field)
            break;

        value = va_arg(args, char *);
        if (!value)
            break;

        BSB_EXPORT_sprintf(jbsb, ", \"%s\": ", field);
        if (*value == '{' || *value == '[')
            BSB_EXPORT_sprintf(jbsb, "%s", value);
        else
            BSB_EXPORT_sprintf(jbsb, "\"%s\"", value);
    }
    va_end(args);

    BSB_EXPORT_u08(jbsb, '}');

    moloch_http_set(esServer, key, key_len, json, BSB_LENGTH(jbsb), NULL, NULL);

    MOLOCH_UNLOCK(nextFileNum);

    if (config.logFileCreation)
        LOG("Creating file %d with key >%s< using >%.*s<", num, key, (int)BSB_LENGTH(jbsb), json);

    *id = num;

    if (name)
        return name;

    return g_strdup(filename);
}
/******************************************************************************/
char *moloch_db_create_file(time_t firstPacket, char *name, uint64_t size, int locked, uint32_t *id)
{
    return moloch_db_create_file_full(firstPacket, name, size, locked, id, NULL);
}
/******************************************************************************/
LOCAL void moloch_db_check()
{
    size_t             data_len;
    char               key[1000];
    int                key_len;
    char               tname[100];
    unsigned char     *data;

    snprintf(tname, sizeof(tname), "%ssessions2_template", config.prefix);

    key_len = snprintf(key, sizeof(key), "/_template/%s?filter_path=**._meta", tname);
    data = moloch_http_get(esServer, key, key_len, &data_len);

    if (!data || data_len == 0) {
        LOGEXIT("ERROR - Couldn't load version information, database might be down or out of date.  Run \"db/db.pl host:port upgrade\"");
    }

    uint32_t           template_len;
    unsigned char     *template = 0;

    template = moloch_js0n_get(data, data_len, tname, &template_len);
    if(!template || template_len == 0) {
        LOGEXIT("ERROR - Couldn't load version information, database might be down or out of date.  Run \"db/db.pl host:port upgrade\"");
    }

    uint32_t           mappings_len;
    unsigned char     *mappings = 0;

    mappings = moloch_js0n_get(template, template_len, "mappings", &mappings_len);
    if(!mappings || mappings_len == 0) {
        LOGEXIT("ERROR - Couldn't load version information, database might be down or out of date.  Run \"db/db.pl host:port upgrade\"");
    }

    uint32_t           session_len;
    unsigned char     *session = 0;

    session = moloch_js0n_get(mappings, mappings_len, "session", &session_len);
    if(!session || session_len == 0) {
        LOGEXIT("ERROR - Couldn't load version information, database might be down or out of date.  Run \"db/db.pl host:port upgrade\"");
    }

    uint32_t           meta_len;
    unsigned char     *meta = 0;

    meta = moloch_js0n_get(session, session_len, "_meta", &meta_len);
    if(!meta || meta_len == 0) {
        LOGEXIT("ERROR - Couldn't load version information, database might be down or out of date.  Run \"db/db.pl host:port upgrade\"");
    }

    uint32_t           version_len;
    unsigned char     *version = 0;

    version = moloch_js0n_get(meta, meta_len, "molochDbVersion", &version_len);

    if (!version || atoi((char*)version) < MOLOCH_MIN_DB_VERSION) {
        LOGEXIT("ERROR - Database version '%.*s' is too old, needs to be at least (%d), run \"db/db.pl host:port upgrade\"", version_len, version, MOLOCH_MIN_DB_VERSION);
    }
    free(data);
}

/******************************************************************************/
<<<<<<< HEAD
void moloch_db_load_geo_country(char *name)
=======
LOCAL void moloch_db_load_geo_country(char *name)
>>>>>>> 849c55b9
{
    static MMDB_s  *countryOld;

    // Reload country
    if (!name) {
        MMDB_close(countryOld);
        g_free(countryOld);
        countryOld = NULL;
        return;
    }

    MMDB_s  *country = malloc(sizeof(MMDB_s));
    int status = MMDB_open(name, MMDB_MODE_MMAP, country);
    if (MMDB_SUCCESS != status) {
        LOGEXIT("Couldn't initialize Country file %s error %s", name, MMDB_strerror(status));

    }
    if (geoCountry)
        LOG("Loading new version of country file");

    countryOld = geoCountry;
    geoCountry = country;
}
/******************************************************************************/
<<<<<<< HEAD
void moloch_db_load_geo_asn(char *name)
=======
LOCAL void moloch_db_load_geo_asn(char *name)
>>>>>>> 849c55b9
{
    static MMDB_s  *asnOld;

    // Reload asn
    if (!name) {
        MMDB_close(asnOld);
        g_free(asnOld);
        asnOld = NULL;
        return;
    }

    MMDB_s  *asn = malloc(sizeof(MMDB_s));
    int status = MMDB_open(name, MMDB_MODE_MMAP, asn);
    if (MMDB_SUCCESS != status) {
        LOGEXIT("Couldn't initialize ASN file %s error %s", name, MMDB_strerror(status));

    }
    if (geoASN)
        LOG("Loading new version of asn file");

    asnOld = geoASN;
    geoASN = asn;
}
/******************************************************************************/
<<<<<<< HEAD
void moloch_db_load_rir(char *name)
=======
LOCAL void moloch_db_load_rir(char *name)
>>>>>>> 849c55b9
{
    static char *oldRirs[256];

    if (!name) {
        int i;
        for (i = 0; i < 256; i++) {
            if (oldRirs[i]) {
                g_free(oldRirs[i]);
                oldRirs[i] = NULL;
            }
        }
        return;
    }

    FILE *fp;
    char line[1000];
    if (!(fp = fopen(name, "r"))) {
        printf("Couldn't open RIR from %s", name);
        exit(1);
    }

    while(fgets(line, sizeof(line), fp)) {
        int   cnt = 0, quote = 0, num = 0;
        char *ptr, *start;

        for (start = ptr = line; *ptr != 0; ptr++) {
            if (*ptr == '"') {
                quote = !quote;
                continue;
            }

            if (quote || *ptr != ',')
                continue;

            // We have comma outside of quotes
            *ptr = 0;
            if (cnt == 0) {
                num = atoi(start);
                if (num > 255)
                    break;
            } else if (*start && cnt == 3) {
                gchar **parts = g_strsplit(start, ".", 0);
                if (parts[1] && *parts[1]) {
                    oldRirs[num] = rirs[num];
                    rirs[num] = g_ascii_strup(parts[1], -1);
                }
                g_strfreev(parts);

                break;
            }

            cnt++;
            start = ptr+1;
        }
    }
    fclose(fp);
}
/******************************************************************************/
/* Only called in main thread.  Check if the file changed, if so reload.
 * Don't free old version until called again incase other threads are using.
 */
<<<<<<< HEAD
void moloch_db_load_oui(char *name)
=======
LOCAL void moloch_db_load_oui(char *name)
>>>>>>> 849c55b9
{
    static patricia_tree_t   *ouiOld;

    // Clean up old elements
    if (!name) {
        Destroy_Patricia(ouiOld, g_free);
        ouiOld = NULL;
        return;
    }

    if (ouiTree)
        LOG("Loading new version of oui file");

    // Load the data
    patricia_tree_t *oui = New_Patricia(48); // 48 - Ethernet Size
    FILE *fp;
    char line[2000];
    if (!(fp = fopen(config.ouiFile, "r"))) {
        printf("Couldn't open OUI from %s", config.ouiFile);
        exit(1);
    }

    while(fgets(line, sizeof(line), fp)) {
        char *hash = strchr(line, '#');
        if (hash)
            *hash = 0;

        // Trim
        int len = strlen(line);
        if (len < 4) continue;
        while (len > 0 && isspace(line[len-1]) )
            len--;
        line[len] = 0;

        // Break into pieces
        gchar **parts = g_strsplit(line, "\t", 0);
        char *str;
        if (parts[2]) {
            if (parts[2][0])
                str = parts[2];
            else if (parts[3]) // The file sometimes has 2 tabs in a row :(
                str = parts[3];
        } else {
            str = parts[1];
        }

        // Remove separators and get bitlen
        int i = 0, j = 0, bitlen = 24;
        for (i = 0; parts[0][i]; i++) {
            if (parts[0][i] == ':' || parts[0][i] == '-' || parts[0][i] == '.')
                continue;
            if (parts[0][i] == '/') {
                bitlen = atoi(parts[0] + i + 1);
                break;
            }

            parts[0][j] = parts[0][i];
            j++;
        }
        parts[0][j] = 0;

        // Convert to binary
        unsigned char buf[16];
        for (i=0, j=0; i < len && j < 8; i += 2, j++) {
            buf[j] = moloch_hex_to_char[(int)parts[0][i]][(int)parts[0][i+1]];
        }

        // Create node
        prefix_t       *prefix;
        patricia_node_t *node;

        prefix = New_Prefix2(AF_INET6, buf, bitlen, NULL);
        node = patricia_lookup(oui, prefix);
        Deref_Prefix(prefix);
        node->data = g_strdup(str);

        g_strfreev(parts);
    }
    fclose(fp);

    // Save old tree to free later and flip to new tree
    ouiOld  = ouiTree;
    ouiTree = oui;
}
/******************************************************************************/
void moloch_db_oui_lookup(int field, MolochSession_t *session, const uint8_t *mac)
{
    patricia_node_t *node;

    if (!ouiTree)
        return;

    if ((node = patricia_search_best3 (ouiTree, mac, 48)) == NULL)
        return;

    moloch_field_string_add(field, session, node->data, -1, TRUE);
}
/******************************************************************************/
LOCAL void moloch_db_load_fields()
{
    size_t                 data_len;
    char                   key[100];
    int                    key_len;

    key_len = snprintf(key, sizeof(key), "/%sfields/field/_search?size=3000", config.prefix);
    unsigned char     *data = moloch_http_get(esServer, key, key_len, &data_len);

    if (!data) {
        return;
    }

    uint32_t           hits_len;
    unsigned char     *hits = 0;
    hits = moloch_js0n_get(data, data_len, "hits", &hits_len);
    if (!hits) {
        free(data);
        return;
    }

    uint32_t           ahits_len;
    unsigned char     *ahits = 0;
    ahits = moloch_js0n_get(hits, hits_len, "hits", &ahits_len);

    if (!ahits) {
        free(data);
        return;
    }

    uint32_t out[2*8000];
    memset(out, 0, sizeof(out));
    js0n(ahits, ahits_len, out);
    int i;
    for (i = 0; out[i]; i+= 2) {
        uint32_t           id_len;
        unsigned char     *id = 0;
        id = moloch_js0n_get(ahits+out[i], out[i+1], "_id", &id_len);

        uint32_t           source_len;
        unsigned char     *source = 0;
        source = moloch_js0n_get(ahits+out[i], out[i+1], "_source", &source_len);
        if (!source) {
            continue;
        }

        moloch_field_define_json(id, id_len, source, source_len);
    }
    free(data);
}
/******************************************************************************/
void moloch_db_add_field(char *group, char *kind, char *expression, char *friendlyName, char *dbField, char *help, int haveap, va_list ap)
{
    char                   key[100];
    int                    key_len;
    BSB                    bsb;
    char                  *field, *value;

    if (config.dryRun)
        return;

    char                  *json = moloch_http_get_buffer(10000);

    BSB_INIT(bsb, json, 10000);

    key_len = snprintf(key, sizeof(key), "/%sfields/field/%s", config.prefix, expression);

    BSB_EXPORT_sprintf(bsb, "{\"friendlyName\": \"%s\", \"group\": \"%s\", \"help\": \"%s\", \"dbField2\": \"%s\", \"type\": \"%s\"",
             friendlyName,
             group,
             help,
             dbField,
             kind);

    if (haveap) {
        while (1) {
            field = va_arg(ap, char *);
            if (!field)
                break;

            value = va_arg(ap, char *);
            if (!value)
                break;

            BSB_EXPORT_sprintf(bsb, ", \"%s\": ", field);
            if (*value == '{' || *value == '[')
                BSB_EXPORT_sprintf(bsb, "%s", value);
            else
                BSB_EXPORT_sprintf(bsb, "\"%s\"", value);
        }
    }

    BSB_EXPORT_u08(bsb, '}');
    moloch_http_send(esServer, "POST", key, key_len, json, BSB_LENGTH(bsb), NULL, FALSE, NULL, NULL);
}
/******************************************************************************/
void moloch_db_update_field(char *expression, char *name, char *value)
{
    char                   key[1000];
    int                    key_len;
    BSB                    bsb;

    if (config.dryRun)
        return;

    char                  *json = moloch_http_get_buffer(1000);

    BSB_INIT(bsb, json, 1000);

    key_len = snprintf(key, sizeof(key), "/%sfields/field/%s/_update", config.prefix, expression);

    BSB_EXPORT_sprintf(bsb, "{\"doc\": {\"%s\":", name);
    if (*value == '[') {
        BSB_EXPORT_sprintf(bsb, "%s", value);
    } else {
        moloch_db_js0n_str(&bsb, (unsigned char*)value, TRUE);
    }
    BSB_EXPORT_sprintf(bsb, "}}");
    moloch_http_send(esServer, "POST", key, key_len, json, BSB_LENGTH(bsb), NULL, FALSE, NULL, NULL);
}
/******************************************************************************/
void moloch_db_update_filesize(uint32_t fileid, uint64_t filesize)
{
    char                   key[1000];
    int                    key_len;
    int                    json_len;

    if (config.dryRun)
        return;

    char                  *json = moloch_http_get_buffer(1000);

    key_len = snprintf(key, sizeof(key), "/%sfiles/file/%s-%d/_update", config.prefix, config.nodeName, fileid);

    json_len = snprintf(json, 1000, "{\"doc\": {\"filesize\": %" PRIu64 "}}", filesize);

    moloch_http_send(esServer, "POST", key, key_len, json, json_len, NULL, TRUE, NULL, NULL);
}
/******************************************************************************/
gboolean moloch_db_file_exists(char *filename)
{
    size_t                 data_len;
    char                   key[2000];
    int                    key_len;

    key_len = snprintf(key, sizeof(key), "/%sfiles/file/_search?size=1&sort=num:desc&q=node:%s+AND+name:\"%s\"", config.prefix, config.nodeName, filename);

    unsigned char *data = moloch_http_get(esServer, key, key_len, &data_len);

    uint32_t           hits_len;
    unsigned char     *hits = moloch_js0n_get(data, data_len, "hits", &hits_len);

    if (!hits_len || !hits) {
        free(data);
        return FALSE;
    }

    uint32_t           total_len;
    unsigned char     *total = moloch_js0n_get(hits, hits_len, "total", &total_len);

    if (!total_len || !total) {
        free(data);
        return FALSE;
    }

    if (*total != '0') {
        free(data);
        return TRUE;
    }

    free(data);
    return FALSE;
}
/******************************************************************************/
int moloch_db_can_quit()
{
    int thread;
    for (thread = 0; thread < config.packetThreads; thread++) {
        if (dbInfo[thread].json && BSB_LENGTH(dbInfo[thread].bsb) > 0) {
            moloch_db_flush_gfunc((gpointer)1);
            if (config.debug)
                LOG ("Can't quit, sJson[%d] %ld", thread, BSB_LENGTH(dbInfo[thread].bsb));
            return 1;
        }
    }

    if (moloch_http_queue_length(esServer) > 0) {
        if (config.debug)
            LOG ("Can't quit, moloch_http_queue_length(esServer) %d", moloch_http_queue_length(esServer));
        return 1;
    }

    return 0;
}
/******************************************************************************/
LOCAL  guint timers[10];
void moloch_db_init()
{
    if (config.tests) {
        fprintf(stderr, "{\"sessions2\": [\n");
    }
    if (!config.dryRun) {
        esServer = moloch_http_create_server(config.elasticsearch, config.maxESConns, config.maxESRequests, config.compressES);
        static char *headers[2];
        headers[0] = "Content-Type: application/json";
        headers[1] = NULL;
        moloch_http_set_headers(esServer, headers);
    }
    myPid = getpid();
    gettimeofday(&startTime, NULL);
    if (!config.dryRun) {
        moloch_db_check();
        moloch_db_load_file_num();
        moloch_db_load_stats();
        moloch_db_load_fields();
    }

    moloch_add_can_quit(moloch_db_can_quit, "DB");

    moloch_config_monitor_file("country file", config.geoLite2Country, moloch_db_load_geo_country);
    moloch_config_monitor_file("asn file", config.geoLite2ASN, moloch_db_load_geo_asn);
    if (config.ouiFile)
        moloch_config_monitor_file("oui file", config.ouiFile, moloch_db_load_oui);
    if (config.rirFile)
        moloch_config_monitor_file("rir file", config.rirFile, moloch_db_load_rir);

    if (!config.dryRun) {
        timers[0] = g_timeout_add_seconds(  2, moloch_db_update_stats_gfunc, 0);
        timers[1] = g_timeout_add_seconds(  5, moloch_db_update_stats_gfunc, (gpointer)1);
        timers[2] = g_timeout_add_seconds( 60, moloch_db_update_stats_gfunc, (gpointer)2);
        timers[3] = g_timeout_add_seconds(600, moloch_db_update_stats_gfunc, (gpointer)3);
        timers[4] = g_timeout_add_seconds(  1, moloch_db_flush_gfunc, 0);
    }
    int thread;
    for (thread = 0; thread < config.packetThreads; thread++) {
        MOLOCH_LOCK_INIT(dbInfo[thread].lock);
    }
}
/******************************************************************************/
void moloch_db_exit()
{
    int i;

    if (!config.dryRun) {
        for (i = 0; timers[i]; i++) {
            g_source_remove(timers[i]);
        }

        moloch_db_flush_gfunc((gpointer)1);
        moloch_db_update_stats(0, 1);
        moloch_http_free_server(esServer);
    }

    if (config.tests) {
        fprintf(stderr, "], \"tags\": {}}\n");
    }

    if (ipTree4) {
        Destroy_Patricia(ipTree4, moloch_db_free_local_ip);
        Destroy_Patricia(ipTree6, moloch_db_free_local_ip);
        ipTree4 = 0;
        ipTree6 = 0;
    }
}<|MERGE_RESOLUTION|>--- conflicted
+++ resolved
@@ -111,11 +111,7 @@
 }
 
 /******************************************************************************/
-<<<<<<< HEAD
-void moloch_db_js0n_str(BSB *bsb, unsigned char *in, gboolean utf8)
-=======
 LOCAL void moloch_db_js0n_str(BSB *bsb, unsigned char *in, gboolean utf8)
->>>>>>> 849c55b9
 {
     BSB_EXPORT_u08(*bsb, '"');
     while (*in) {
@@ -1629,11 +1625,7 @@
 }
 
 /******************************************************************************/
-<<<<<<< HEAD
-void moloch_db_load_geo_country(char *name)
-=======
 LOCAL void moloch_db_load_geo_country(char *name)
->>>>>>> 849c55b9
 {
     static MMDB_s  *countryOld;
 
@@ -1658,11 +1650,7 @@
     geoCountry = country;
 }
 /******************************************************************************/
-<<<<<<< HEAD
-void moloch_db_load_geo_asn(char *name)
-=======
 LOCAL void moloch_db_load_geo_asn(char *name)
->>>>>>> 849c55b9
 {
     static MMDB_s  *asnOld;
 
@@ -1687,11 +1675,7 @@
     geoASN = asn;
 }
 /******************************************************************************/
-<<<<<<< HEAD
-void moloch_db_load_rir(char *name)
-=======
 LOCAL void moloch_db_load_rir(char *name)
->>>>>>> 849c55b9
 {
     static char *oldRirs[256];
 
@@ -1753,11 +1737,7 @@
 /* Only called in main thread.  Check if the file changed, if so reload.
  * Don't free old version until called again incase other threads are using.
  */
-<<<<<<< HEAD
-void moloch_db_load_oui(char *name)
-=======
 LOCAL void moloch_db_load_oui(char *name)
->>>>>>> 849c55b9
 {
     static patricia_tree_t   *ouiOld;
 
