/******************************************************************************/
/* db.c  -- Functions dealing with database queries and updates
 *
 * Copyright 2012-2017 AOL Inc. All rights reserved.
 *
 * Licensed under the Apache License, Version 2.0 (the "License");
 * you may not use this Software except in compliance with the License.
 * You may obtain a copy of the License at
 *
 *     http://www.apache.org/licenses/LICENSE-2.0
 *
 * Unless required by applicable law or agreed to in writing, software
 * distributed under the License is distributed on an "AS IS" BASIS,
 * WITHOUT WARRANTIES OR CONDITIONS OF ANY KIND, either express or implied.
 * See the License for the specific language governing permissions and
 * limitations under the License.
 */
#include "moloch.h"
#include "arkimeconfig.h"
#include <sys/types.h>
#include <sys/stat.h>
#include <uuid/uuid.h>
#include <inttypes.h>
#include <errno.h>
#include <sys/resource.h>
#include <sys/statvfs.h>
#include <fcntl.h>
#include <arpa/inet.h>
#include <dirent.h>
#include "patricia.h"

#include "maxminddb.h"
LOCAL MMDB_s           *geoCountry;
LOCAL MMDB_s           *geoASN;

#define MOLOCH_MIN_DB_VERSION 70

extern uint64_t         totalPackets;
LOCAL  uint64_t         totalSessions = 0;
LOCAL  uint64_t         totalSessionBytes;
LOCAL  uint16_t         myPid;
extern uint32_t         pluginsCbs;
extern uint64_t         writtenBytes;
extern uint64_t         unwrittenBytes;

extern int              mac1Field;
extern int              mac2Field;
extern int              vlanField;

LOCAL struct timeval    startTime;
LOCAL char             *rirs[256];

void *                  esServer = 0;

LOCAL patricia_tree_t  *ipTree4 = 0;
LOCAL patricia_tree_t  *ipTree6 = 0;

LOCAL patricia_tree_t  *ouiTree = 0;

extern char            *moloch_char_to_hex;
extern unsigned char    moloch_char_to_hexstr[256][3];
extern unsigned char    moloch_hex_to_char[256][256];

LOCAL uint32_t          nextFileNum;
LOCAL MOLOCH_LOCK_DEFINE(nextFileNum);

LOCAL struct timespec   startHealthCheck;
LOCAL uint64_t          esHealthMS;

LOCAL int               dbExit;
LOCAL char             *esBulkQuery;
LOCAL int               esBulkQueryLen;
LOCAL char             *ecsEventProvider;
LOCAL char             *ecsEventDataset;

extern uint64_t         packetStats[MOLOCH_PACKET_MAX];

// ALW - TODO create function to set these
char              constantItems[10000];
int               constantItemsLen;

/******************************************************************************/
extern MolochConfig_t        config;

/******************************************************************************/
void moloch_db_add_local_ip(char *str, MolochIpInfo_t *ii)
{
    patricia_node_t *node;
    if (!ipTree4) {
        ipTree4 = New_Patricia(32);
        ipTree6 = New_Patricia(128);
    }
    if (strchr(str, '.') != 0) {
        node = make_and_lookup(ipTree4, str);
    } else {
        node = make_and_lookup(ipTree6, str);
    }
    node->data = ii;
}
/******************************************************************************/
void moloch_db_free_local_ip(MolochIpInfo_t *ii)
{
    if (ii->country)
        g_free(ii->country);
    if (ii->asStr)
        g_free(ii->asStr);
    if (ii->rir)
        g_free(ii->rir);

    int i;
    for (i = 0; i < ii->numtags; i++)
        g_free(ii->tagsStr[i]);
    MOLOCH_TYPE_FREE(MolochIpInfo_t, ii);
}
/******************************************************************************/
LOCAL MolochIpInfo_t *moloch_db_get_local_ip6(MolochSession_t *session, struct in6_addr *ip)
{
    patricia_node_t *node;

    if (IN6_IS_ADDR_V4MAPPED(ip)) {
        if ((node = patricia_search_best3 (ipTree4, ((u_char *)ip->s6_addr) + 12, 32)) == NULL)
            return 0;
    } else {
        if ((node = patricia_search_best3 (ipTree6, (u_char *)ip->s6_addr, 128)) == NULL)
            return 0;
    }


    MolochIpInfo_t *ii = node->data;
    int t;

    for (t = 0; t < ii->numtags; t++) {
        moloch_field_string_add(config.tagsStringField, session, ii->tagsStr[t], -1, TRUE);
    }

    return ii;
}

/******************************************************************************/
void moloch_db_js0n_str(BSB * bsb, unsigned char * in, gboolean utf8)
{
    BSB_EXPORT_u08(*bsb, '"');
    while (*in) {
        switch(*in) {
        case '\b':
            BSB_EXPORT_cstr(*bsb, "\\b");
            break;
        case '\n':
            BSB_EXPORT_cstr(*bsb, "\\n");
            break;
        case '\r':
            BSB_EXPORT_cstr(*bsb, "\\r");
            break;
        case '\f':
            BSB_EXPORT_cstr(*bsb, "\\f");
            break;
        case '\t':
            BSB_EXPORT_cstr(*bsb, "\\t");
            break;
        case '"':
            BSB_EXPORT_cstr(*bsb, "\\\"");
            break;
        case '\\':
            BSB_EXPORT_cstr(*bsb, "\\\\");
            break;
        case '/':
            BSB_EXPORT_cstr(*bsb, "\\/");
            break;
        default:
            if(*in < 32) {
                BSB_EXPORT_sprintf(*bsb, "\\u%04x", *in);
            } else if (utf8) {
                if ((*in & 0xf0) == 0xf0) {
                    if (!in[1] || !in[2] || !in[3]) goto end;
                    BSB_EXPORT_ptr(*bsb, in, 4);
                    in += 3;
                } else if ((*in & 0xf0) == 0xe0) {
                    if (!in[1] || !in[2]) goto end;
                    BSB_EXPORT_ptr(*bsb, in, 3);
                    in += 2;
                } else if ((*in & 0xf0) == 0xd0) {
                    if (!in[1]) goto end;
                    BSB_EXPORT_ptr(*bsb, in, 2);
                    in += 1;
                } else {
                    BSB_EXPORT_u08(*bsb, *in);
                }
            } else {
                if(*in & 0x80) {
                    BSB_EXPORT_u08(*bsb, (0xc0 | (*in >> 6)));
                    BSB_EXPORT_u08(*bsb, (0x80 | (*in & 0x3f)));
                } else {
                    BSB_EXPORT_u08(*bsb, *in);
                }
            }
            break;
        }
        in++;
    }

end:
    BSB_EXPORT_u08(*bsb, '"');
}

/******************************************************************************/
void moloch_db_js0n_str_unquoted(BSB * bsb, unsigned char * in, int len, gboolean utf8)
{

    if (len == -1)
        len = strlen((char *)in);

    unsigned char *end = in + len;

    while (in < end) {
        switch(*in) {
        case '\b':
            BSB_EXPORT_cstr(*bsb, "\\b");
            break;
        case '\n':
            BSB_EXPORT_cstr(*bsb, "\\n");
            break;
        case '\r':
            BSB_EXPORT_cstr(*bsb, "\\r");
            break;
        case '\f':
            BSB_EXPORT_cstr(*bsb, "\\f");
            break;
        case '\t':
            BSB_EXPORT_cstr(*bsb, "\\t");
            break;
        case '"':
            BSB_EXPORT_cstr(*bsb, "\\\"");
            break;
        case '\\':
            BSB_EXPORT_cstr(*bsb, "\\\\");
            break;
        case '/':
            BSB_EXPORT_cstr(*bsb, "\\/");
            break;
        default:
            if(*in < 32) {
                BSB_EXPORT_sprintf(*bsb, "\\u%04x", *in);
            } else if (utf8) {
                if ((*in & 0xf0) == 0xf0) {
                    if (!in[1] || !in[2] || !in[3]) return;
                    BSB_EXPORT_ptr(*bsb, in, 4);
                    in += 3;
                } else if ((*in & 0xf0) == 0xe0) {
                    if (!in[1] || !in[2]) return;
                    BSB_EXPORT_ptr(*bsb, in, 3);
                    in += 2;
                } else if ((*in & 0xf0) == 0xd0) {
                    if (!in[1]) return;
                    BSB_EXPORT_ptr(*bsb, in, 2);
                    in += 1;
                } else {
                    BSB_EXPORT_u08(*bsb, *in);
                }
            } else {
                if(*in & 0x80) {
                    BSB_EXPORT_u08(*bsb, (0xc0 | (*in >> 6)));
                    BSB_EXPORT_u08(*bsb, (0x80 | (*in & 0x3f)));
                } else {
                    BSB_EXPORT_u08(*bsb, *in);
                }
            }
            break;
        }
        in++;
    }
}

/******************************************************************************/
void moloch_db_geo_lookup6(MolochSession_t *session, struct in6_addr addr, char **g, uint32_t *asNum, char **asStr, int *asLen, char **rir)
{
    *g = *asStr = *rir = 0;

    if (ipTree4) {
        MolochIpInfo_t *ii;
        if ((ii = moloch_db_get_local_ip6(session, &addr))) {
            *g = ii->country;
            *asNum = ii->asNum;
            *asStr = ii->asStr;
            *asLen = ii->asLen;
            *rir = ii->rir;
        }
    }

    struct sockaddr    *sa;
    struct sockaddr_in  sin;
    struct sockaddr_in6 sin6;

    if (IN6_IS_ADDR_V4MAPPED(&addr)) {
        sin.sin_family = AF_INET;
        sin.sin_addr.s_addr   = MOLOCH_V6_TO_V4(addr);
        sa = (struct sockaddr *)&sin;

        if (!*rir) {
            *rir = rirs[MOLOCH_V6_TO_V4(addr) & 0xff];
        }
    } else {
        sin6.sin6_family = AF_INET6;
        sin6.sin6_addr   = addr;
        sa = (struct sockaddr *)&sin6;
    }

    int error = 0;
    if (!*g && geoCountry) {
        MMDB_lookup_result_s result = MMDB_lookup_sockaddr(geoCountry, sa, &error);
        if (error == MMDB_SUCCESS && result.found_entry) {
            MMDB_entry_data_s entry_data;
            static const char *countryPath[] = {"country", "iso_code", NULL};

            int status = MMDB_aget_value(&result.entry, &entry_data, countryPath);
            if (status == MMDB_SUCCESS) {
                *g = (char *)entry_data.utf8_string;
            }
        }
    }

    if (!*asStr && geoASN) {
        MMDB_lookup_result_s result = MMDB_lookup_sockaddr(geoASN, sa, &error);
        if (error == MMDB_SUCCESS && result.found_entry) {
            MMDB_entry_data_s org;
            MMDB_entry_data_s num;

            static const char *asoPath[]     = {"autonomous_system_organization", NULL};
            int status = MMDB_aget_value(&result.entry, &org, asoPath);

            static const char *asnPath[]     = {"autonomous_system_number", NULL};
            status += MMDB_aget_value(&result.entry, &num, asnPath);

            if (status == MMDB_SUCCESS) {
                *asNum = num.uint32;
                *asStr = (char *)org.utf8_string;
                *asLen = org.data_size;
            }
        }
    }
}
/******************************************************************************/
LOCAL void moloch_db_send_bulk_cb(int code, unsigned char *data, int data_len, gpointer UNUSED(uw))
{
    if (code != 200)
        LOG("Bulk issue.  Code: %d\n%.*s", code, data_len, data);
    else if (config.debug > 4)
        LOG("Bulk Reply code:%d :>%.*s<", code, data_len, data);
}
/******************************************************************************/
LOCAL void moloch_db_send_bulk(char *json, int len)
{
    if (config.debug > 4)
        LOG("Sending Bulk:>%.*s<", len, json);
    moloch_http_schedule(esServer, "POST", esBulkQuery, esBulkQueryLen, json, len, NULL, MOLOCH_HTTP_PRIORITY_NORMAL, moloch_db_send_bulk_cb, NULL);
}
LOCAL MolochDbSendBulkFunc sendBulkFunc = moloch_db_send_bulk;
/******************************************************************************/
void moloch_db_set_send_bulk(MolochDbSendBulkFunc func)
{
    sendBulkFunc = func;
}
/******************************************************************************/
gchar *moloch_db_community_id(MolochSession_t *session)
{
    GChecksum       *checksum = g_checksum_new(G_CHECKSUM_SHA1);
    int              cmp;

    static uint16_t seed = 0;
    static uint8_t  zero = 0;

    g_checksum_update(checksum, (guchar *)&seed, 2);

    if (session->sessionId[0] == 37) {
        cmp = memcmp(session->sessionId+1, session->sessionId+19, 16);

        if (cmp < 0 || (cmp == 0 && session->port1 < session->port2)) {
            g_checksum_update(checksum, (guchar *)session->sessionId+1, 16);
            g_checksum_update(checksum, (guchar *)session->sessionId+19, 16);
            g_checksum_update(checksum, (guchar *)&session->ipProtocol, 1);
            g_checksum_update(checksum, (guchar *)&zero, 1);
            g_checksum_update(checksum, (guchar *)session->sessionId+17, 2);
            g_checksum_update(checksum, (guchar *)session->sessionId+35, 2);
        } else {
            g_checksum_update(checksum, (guchar *)session->sessionId+19, 16);
            g_checksum_update(checksum, (guchar *)session->sessionId+1, 16);
            g_checksum_update(checksum, (guchar *)&session->ipProtocol, 1);
            g_checksum_update(checksum, (guchar *)&zero, 1);
            g_checksum_update(checksum, (guchar *)session->sessionId+35, 2);
            g_checksum_update(checksum, (guchar *)session->sessionId+17, 2);
        }
    } else {
        cmp = memcmp(session->sessionId+1, session->sessionId+7, 4);

        if (cmp < 0 || (cmp == 0 && session->port1 < session->port2)) {
            g_checksum_update(checksum, (guchar *)session->sessionId+1, 4);
            g_checksum_update(checksum, (guchar *)session->sessionId+7, 4);
            g_checksum_update(checksum, (guchar *)&session->ipProtocol, 1);
            g_checksum_update(checksum, (guchar *)&zero, 1);
            g_checksum_update(checksum, (guchar *)session->sessionId+5, 2);
            g_checksum_update(checksum, (guchar *)session->sessionId+11, 2);
        }  else {
            g_checksum_update(checksum, (guchar *)session->sessionId+7, 4);
            g_checksum_update(checksum, (guchar *)session->sessionId+1, 4);
            g_checksum_update(checksum, (guchar *)&session->ipProtocol, 1);
            g_checksum_update(checksum, (guchar *)&zero, 1);
            g_checksum_update(checksum, (guchar *)session->sessionId+11, 2);
            g_checksum_update(checksum, (guchar *)session->sessionId+5, 2);
        }
    }

    guint8 digest[100];
    gsize  digest_len = 100;

    g_checksum_get_digest(checksum, digest, &digest_len);
    gchar *b64 = g_base64_encode(digest, digest_len);

    g_checksum_free(checksum);
    return b64;
}
/******************************************************************************/
LOCAL struct {
    char   *json;
    BSB     bsb;
    time_t  lastSave;
    char    prefix[100];
    time_t  prefixTime;
    short   sortedFieldsIndex[MOLOCH_FIELDS_DB_MAX];
    short   sortedFieldsIndexCnt;
    MOLOCH_LOCK_EXTERN(lock);
} dbInfo[MOLOCH_MAX_PACKET_THREADS];

#define MAX_IPS 2000

LOCAL MOLOCH_LOCK_DEFINE(outputed);


#define SAVE_STRING_HEAD(HEAD, STR) \
if (HEAD.s_count > 0) { \
    BSB_EXPORT_cstr(jbsb, "\"" STR "\":["); \
    while (HEAD.s_count > 0) { \
	DLL_POP_HEAD(s_, &HEAD, string); \
	moloch_db_js0n_str(&jbsb, (unsigned char *)string->str, string->utf8); \
	BSB_EXPORT_u08(jbsb, ','); \
	g_free(string->str); \
	MOLOCH_TYPE_FREE(MolochString_t, string); \
    } \
    BSB_EXPORT_rewind(jbsb, 1); \
    BSB_EXPORT_u08(jbsb, ']'); \
    BSB_EXPORT_u08(jbsb, ','); \
}

#define SAVE_STRING_HEAD_CNT(HEAD, CNT) \
if (HEAD.s_count > 0) { \
    BSB_EXPORT_sprintf(jbsb, "\"" CNT "\":%d,", certs->alt.s_count); \
}

#define SAVE_FIELD_STR_HASH(POS, FLAGS) \
do { \
    shash = session->fields[POS]->shash; \
    if (FLAGS & MOLOCH_FIELD_FLAG_CNT) { \
        BSB_EXPORT_sprintf(jbsb, "\"%sCnt\":%d,", config.fields[POS]->dbField, HASH_COUNT(s_, *shash)); \
    } \
    if (FLAGS & MOLOCH_FIELD_FLAG_ECS_CNT) { \
        BSB_EXPORT_sprintf(jbsb, "\"%s-cnt\":%d,", config.fields[POS]->dbField, HASH_COUNT(s_, *shash)); \
    } \
    BSB_EXPORT_sprintf(jbsb, "\"%s\":[", config.fields[POS]->dbField); \
    HASH_FORALL(s_, *shash, hstring, \
        moloch_db_js0n_str(&jbsb, (unsigned char *)hstring->str, hstring->utf8 || FLAGS & MOLOCH_FIELD_FLAG_FORCE_UTF8); \
        BSB_EXPORT_u08(jbsb, ','); \
    ); \
    BSB_EXPORT_rewind(jbsb, 1); /* Remove last comma */ \
    BSB_EXPORT_cstr(jbsb, "],"); \
} while(0)

int moloch_db_field_sort(const void *a, const void *b) {
    return strcmp(config.fields[*(short *)a]->dbFieldFull, config.fields[*(short *)b]->dbFieldFull);
}

void moloch_db_save_session(MolochSession_t *session, int final)
{
    uint32_t               i;
    char                   id[100];
    uint32_t               id_len;
    uuid_t                 uuid;
    MolochString_t        *hstring;
    MolochInt_t           *hint;
    MolochStringHashStd_t *shash;
    MolochIntHashStd_t    *ihash;
    GHashTable            *ghash;
    GHashTableIter         iter;
    unsigned char         *startPtr;
    unsigned char         *dataPtr;
    uint32_t               jsonSize;
    gpointer               ikey;
    char                   ipsrc[INET6_ADDRSTRLEN];
    char                   ipdst[INET6_ADDRSTRLEN];

    /* Let the plugins finish */
    if (pluginsCbs & MOLOCH_PLUGIN_SAVE)
        moloch_plugins_cb_save(session, final);

    /* Don't save spi data for session */
    if (session->stopSPI)
        return;

    /* No Packets */
    if (!config.agentMode && !config.dryRun && !session->filePosArray->len)
        return;

    /* Not enough packets */
    if (session->packets[0] + session->packets[1] < session->minSaving) {
        return;
    }

    if (moloch_writer_index) {
        moloch_writer_index(session);
    }

    if (config.agentMode && (session->agentAction & AGENT_SEND_TELEMETRY) == 0) {
        return;
    }

    /* jsonSize is an estimate of how much space it will take to encode the session */
    jsonSize = 1300 + constantItemsLen;
    if (session->filePosArray) {
        jsonSize += session->filePosArray->len * 17;
    }
    if (session->fileNumArray) {
        jsonSize += session->fileNumArray->len * 11;
    }
    if (config.enablePacketLen) {
        jsonSize += 10*session->fileLenArray->len;
    }

    for (int pos = 0; pos < session->maxFields; pos++) {
        if (session->fields[pos]) {
            jsonSize += session->fields[pos]->jsonSize;
        }
    }

    MOLOCH_THREAD_INCR(totalSessions);
    session->segments++;

    const int thread = session->thread;

    /* Rebuild field order, we keep a sort list of fields per thread */
    if (session->maxFields > dbInfo[thread].sortedFieldsIndexCnt) {
        for (int f = 0; f < session->maxFields; f++) {
            dbInfo[thread].sortedFieldsIndex[f] = f;
        }
        qsort(&dbInfo[thread].sortedFieldsIndex, session->maxFields, 2, moloch_db_field_sort);
        dbInfo[thread].sortedFieldsIndexCnt = session->maxFields;
    }

    /* figure out ES index name per thread, can change every second */
    if (dbInfo[thread].prefixTime != session->lastPacket.tv_sec) {
        dbInfo[thread].prefixTime = session->lastPacket.tv_sec;

        struct tm tmp;
        gmtime_r(&dbInfo[thread].prefixTime, &tmp);

        switch(config.rotate) {
        case MOLOCH_ROTATE_HOURLY:
            snprintf(dbInfo[thread].prefix, sizeof(dbInfo[thread].prefix), "%02d%02d%02dh%02d", tmp.tm_year%100, tmp.tm_mon+1, tmp.tm_mday, tmp.tm_hour);
            break;
        case MOLOCH_ROTATE_HOURLY2:
            snprintf(dbInfo[thread].prefix, sizeof(dbInfo[thread].prefix), "%02d%02d%02dh%02d", tmp.tm_year%100, tmp.tm_mon+1, tmp.tm_mday, (tmp.tm_hour/2)*2);
            break;
        case MOLOCH_ROTATE_HOURLY3:
            snprintf(dbInfo[thread].prefix, sizeof(dbInfo[thread].prefix), "%02d%02d%02dh%02d", tmp.tm_year%100, tmp.tm_mon+1, tmp.tm_mday, (tmp.tm_hour/3)*3);
            break;
        case MOLOCH_ROTATE_HOURLY4:
            snprintf(dbInfo[thread].prefix, sizeof(dbInfo[thread].prefix), "%02d%02d%02dh%02d", tmp.tm_year%100, tmp.tm_mon+1, tmp.tm_mday, (tmp.tm_hour/4)*4);
            break;
        case MOLOCH_ROTATE_HOURLY6:
            snprintf(dbInfo[thread].prefix, sizeof(dbInfo[thread].prefix), "%02d%02d%02dh%02d", tmp.tm_year%100, tmp.tm_mon+1, tmp.tm_mday, (tmp.tm_hour/6)*6);
            break;
        case MOLOCH_ROTATE_HOURLY8:
            snprintf(dbInfo[thread].prefix, sizeof(dbInfo[thread].prefix), "%02d%02d%02dh%02d", tmp.tm_year%100, tmp.tm_mon+1, tmp.tm_mday, (tmp.tm_hour/8)*8);
            break;
        case MOLOCH_ROTATE_HOURLY12:
            snprintf(dbInfo[thread].prefix, sizeof(dbInfo[thread].prefix), "%02d%02d%02dh%02d", tmp.tm_year%100, tmp.tm_mon+1, tmp.tm_mday, (tmp.tm_hour/12)*12);
            break;
        case MOLOCH_ROTATE_DAILY:
            snprintf(dbInfo[thread].prefix, sizeof(dbInfo[thread].prefix), "%02d%02d%02d", tmp.tm_year%100, tmp.tm_mon+1, tmp.tm_mday);
            break;
        case MOLOCH_ROTATE_WEEKLY:
            snprintf(dbInfo[thread].prefix, sizeof(dbInfo[thread].prefix), "%02dw%02d", tmp.tm_year%100, tmp.tm_yday/7);
            break;
        case MOLOCH_ROTATE_MONTHLY:
            snprintf(dbInfo[thread].prefix, sizeof(dbInfo[thread].prefix), "%02dm%02d", tmp.tm_year%100, tmp.tm_mon+1);
            break;
        }
    }

    if (!config.autoGenerateId || session->rootId == (void *)1L) {
        id_len = snprintf(id, sizeof(id), "%s-", dbInfo[thread].prefix);

        uuid_generate(uuid);
        gint state = 0, save = 0;
        id_len += g_base64_encode_step((guchar*)&myPid, 2, FALSE, id + id_len, &state, &save);
        id_len += g_base64_encode_step(uuid, sizeof(uuid_t), FALSE, id + id_len, &state, &save);
        id_len += g_base64_encode_close(FALSE, id + id_len, &state, &save);
        id[id_len] = 0;

        for (i = 0; i < id_len; i++) {
            if (id[i] == '+') id[i] = '-';
            else if (id[i] == '/') id[i] = '_';
        }

        if (session->rootId == (void*)1L)
            session->rootId = g_strdup(id);
    }

    struct timeval currentTime;
    gettimeofday(&currentTime, NULL);

    MOLOCH_LOCK(dbInfo[thread].lock);
    /* If no room left to add, send the buffer */
    if (dbInfo[thread].json && (uint32_t)BSB_REMAINING(dbInfo[thread].bsb) < jsonSize) {
        if (BSB_LENGTH(dbInfo[thread].bsb) > 0) {
            sendBulkFunc(dbInfo[thread].json, BSB_LENGTH(dbInfo[thread].bsb));
        } else {
            moloch_http_free_buffer(dbInfo[thread].json);
        }
        dbInfo[thread].json = 0;
        dbInfo[thread].lastSave = currentTime.tv_sec;
    }

    /* Allocate a new buffer using the max of the bulk size or estimated size. */
    if (!dbInfo[thread].json) {
        const int size = MAX(config.dbBulkSize, jsonSize);
        dbInfo[thread].json = moloch_http_get_buffer(size);
        BSB_INIT(dbInfo[thread].bsb, dbInfo[thread].json, size);
    }

    uint32_t timediff = (uint32_t) ((session->lastPacket.tv_sec - session->firstPacket.tv_sec)*1000 +
                                    (session->lastPacket.tv_usec - session->firstPacket.tv_usec)/1000);

    BSB jbsb = dbInfo[thread].bsb;

    startPtr = BSB_WORK_PTR(jbsb);

    if (config.autoGenerateId) {
        BSB_EXPORT_sprintf(jbsb, "{\"index\": {\"_index\": \"%ssessions3-%s\"}}\n", config.prefix, dbInfo[thread].prefix);
    } else {
        BSB_EXPORT_sprintf(jbsb, "{\"index\": {\"_index\": \"%ssessions3-%s\", \"_id\": \"%s\"}}\n", config.prefix, dbInfo[thread].prefix, id);
    }

    dataPtr = BSB_WORK_PTR(jbsb);

    BSB_EXPORT_sprintf(jbsb,
                      "{\"firstPacket\":%" PRIu64 ","
                      "\"lastPacket\":%" PRIu64 ","
                      "\"length\":%u,"
                      "\"ipProtocol\":%u,",
                      ((uint64_t)session->firstPacket.tv_sec)*1000 + ((uint64_t)session->firstPacket.tv_usec)/1000,
                      ((uint64_t)session->lastPacket.tv_sec)*1000 + ((uint64_t)session->lastPacket.tv_usec)/1000,
                      timediff,
                      session->ipProtocol);

    if (session->ipProtocol == IPPROTO_TCP) {
        BSB_EXPORT_sprintf(jbsb,
                           "\"tcpflags\":{"
                           "\"syn\":%d,"
                           "\"syn-ack\":%d,"
                           "\"ack\":%d,"
                           "\"psh\":%d,"
                           "\"fin\":%d,"
                           "\"rst\":%d,"
                           "\"urg\":%d,"
                           "\"srcZero\":%d,"
                           "\"dstZero\":%d"
                           "},",
                           session->tcpFlagCnt[MOLOCH_TCPFLAG_SYN],
                           session->tcpFlagCnt[MOLOCH_TCPFLAG_SYN_ACK],
                           session->tcpFlagCnt[MOLOCH_TCPFLAG_ACK],
                           session->tcpFlagCnt[MOLOCH_TCPFLAG_PSH],
                           session->tcpFlagCnt[MOLOCH_TCPFLAG_FIN],
                           session->tcpFlagCnt[MOLOCH_TCPFLAG_RST],
                           session->tcpFlagCnt[MOLOCH_TCPFLAG_URG],
                           session->tcpFlagCnt[MOLOCH_TCPFLAG_SRC_ZERO],
                           session->tcpFlagCnt[MOLOCH_TCPFLAG_DST_ZERO]
                           );

        if (session->synTime && session->ackTime) {
            BSB_EXPORT_sprintf(jbsb, "\"initRTT\":%u,", ((session->ackTime - session->synTime)/2000));
        }

    }

    if (session->firstBytesLen[0] > 0) {
        BSB_EXPORT_cstr(jbsb, "\"srcPayload8\":\"");
        for (i = 0; i < session->firstBytesLen[0]; i++) {
            BSB_EXPORT_ptr(jbsb, moloch_char_to_hexstr[(unsigned char)session->firstBytes[0][i]], 2);
        }
        BSB_EXPORT_cstr(jbsb, "\",");
    }

    if (session->firstBytesLen[1] > 0) {
        BSB_EXPORT_cstr(jbsb, "\"dstPayload8\":\"");
        for (i = 0; i < session->firstBytesLen[1]; i++) {
            BSB_EXPORT_ptr(jbsb, moloch_char_to_hexstr[(unsigned char)session->firstBytes[1][i]], 2);
        }
        BSB_EXPORT_cstr(jbsb, "\",");
    }

    BSB_EXPORT_sprintf(jbsb,
                      "\"@timestamp\":%" PRIu64 ",",
                      ((uint64_t)currentTime.tv_sec)*1000 + ((uint64_t)currentTime.tv_usec)/1000);

    if (session->ipProtocol) {
        if (IN6_IS_ADDR_V4MAPPED(&session->addr1)) {
            uint32_t ip = MOLOCH_V6_TO_V4(session->addr1);
            snprintf(ipsrc, sizeof(ipsrc), "%u.%u.%u.%u", ip & 0xff, (ip >> 8) & 0xff, (ip >> 16) & 0xff, (ip >> 24) & 0xff);
            ip = MOLOCH_V6_TO_V4(session->addr2);
            snprintf(ipdst, sizeof(ipdst), "%u.%u.%u.%u", ip & 0xff, (ip >> 8) & 0xff, (ip >> 16) & 0xff, (ip >> 24) & 0xff);
        } else {
            inet_ntop(AF_INET6, &session->addr1, ipsrc, sizeof(ipsrc));
            inet_ntop(AF_INET6, &session->addr2, ipdst, sizeof(ipdst));
        }

        char *g1, *g2, *asStr1, *asStr2, *rir1, *rir2;
        uint32_t asNum1, asNum2;
        int asLen1, asLen2;

        moloch_db_geo_lookup6(session, session->addr1, &g1, &asNum1, &asStr1, &asLen1, &rir1);
        moloch_db_geo_lookup6(session, session->addr2, &g2, &asNum2, &asStr2, &asLen2, &rir2);

        BSB_EXPORT_sprintf(jbsb,
                          "\"source\":{\"ip\":\"%s\","
                          "\"port\":%d,"
                          "\"bytes\":%" PRIu64 ","
                          "\"packets\":%u,",
                          ipsrc,
                          session->port1,
                          session->bytes[0],
                          session->packets[0]);

        if (g1) {
            BSB_EXPORT_sprintf(jbsb, "\"geo\":{\"country_iso_code\":\"%2.2s\"},", g1);
        }

        if (asStr1) {
            BSB_EXPORT_sprintf(jbsb, "\"as\":{\"number\":%u,\"full\":\"AS%u ", asNum1, asNum1);
            moloch_db_js0n_str_unquoted(&jbsb, (unsigned char*)asStr1, asLen1, TRUE);
            BSB_EXPORT_cstr(jbsb, "\",\"organization\":{\"name\":\"");
            moloch_db_js0n_str_unquoted(&jbsb, (unsigned char*)asStr1, asLen1, TRUE);
            BSB_EXPORT_cstr(jbsb, "\"}},");
        }

        if (session->fields[mac1Field]) {
            SAVE_FIELD_STR_HASH(mac1Field, MOLOCH_FIELD_FLAG_ECS_CNT);
        }

        BSB_EXPORT_rewind(jbsb, 1); // Remove last comma
        BSB_EXPORT_cstr(jbsb, "},"); // Close source

        BSB_EXPORT_sprintf(jbsb,
                          "\"destination\":{\"ip\":\"%s\","
                          "\"port\":%d,"
                          "\"bytes\":%" PRIu64 ","
                          "\"packets\":%u,",
                          ipdst,
                          session->port2,
                          session->bytes[1],
                          session->packets[1]);

        if (g2) {
            BSB_EXPORT_sprintf(jbsb, "\"geo\":{\"country_iso_code\":\"%2.2s\"},", g2);
        }

        if (asStr2) {
            BSB_EXPORT_sprintf(jbsb, "\"as\":{\"number\":%u,\"full\":\"AS%u ", asNum2, asNum2);
            moloch_db_js0n_str_unquoted(&jbsb, (unsigned char*)asStr2, asLen2, TRUE);
            BSB_EXPORT_cstr(jbsb, "\",\"organization\":{\"name\":\"");
            moloch_db_js0n_str_unquoted(&jbsb, (unsigned char*)asStr2, asLen2, TRUE);
            BSB_EXPORT_cstr(jbsb, "\"}},");
        }

        if (session->fields[mac2Field]) {
            SAVE_FIELD_STR_HASH(mac2Field, MOLOCH_FIELD_FLAG_ECS_CNT);
        }

        BSB_EXPORT_rewind(jbsb, 1); // Remove last comma
        BSB_EXPORT_cstr(jbsb, "},"); // Close destination

        if (rir1)
            BSB_EXPORT_sprintf(jbsb, "\"srcRIR\":\"%s\",", rir1);

        if (rir2)
            BSB_EXPORT_sprintf(jbsb, "\"dstRIR\":\"%s\",", rir2);
    } else {/* ipProtocol */
        BSB_EXPORT_sprintf(jbsb,
                          "\"source\":{"
                          "\"bytes\":%" PRIu64 ","
                          "\"packets\":%u,",
                          session->bytes[0],
                          session->packets[0]);

        if (session->fields[mac1Field]) {
            SAVE_FIELD_STR_HASH(mac1Field, MOLOCH_FIELD_FLAG_ECS_CNT);
        }

        BSB_EXPORT_rewind(jbsb, 1); // Remove last comma
        BSB_EXPORT_cstr(jbsb, "},"); // Close source

        BSB_EXPORT_sprintf(jbsb,
                          "\"destination\":{"
                          "\"bytes\":%" PRIu64 ","
                          "\"packets\":%u,",
                          session->bytes[1],
                          session->packets[1]);

        if (session->fields[mac2Field]) {
            SAVE_FIELD_STR_HASH(mac2Field, MOLOCH_FIELD_FLAG_ECS_CNT);
        }

        BSB_EXPORT_rewind(jbsb, 1); // Remove last comma
        BSB_EXPORT_cstr(jbsb, "},"); // Close destination
    }

    BSB_EXPORT_sprintf(jbsb,
                      "\"network\":{\"packets\":%u,"
                      "\"bytes\":%" PRIu64,
                      session->packets[0] + session->packets[1],
                      session->bytes[0] + session->bytes[1]);

    // Currently don't do communityId for ICMP because it requires magic
    if (session->ses != SESSION_ICMP && session->ses != SESSION_OTHER) {
        char *communityId = moloch_db_community_id(session);
        BSB_EXPORT_sprintf(jbsb, ",\"community_id\":\"1:%s\"", communityId);
        g_free(communityId);
    }

    if (session->fields[vlanField]) {
        BSB_EXPORT_cstr(jbsb, ",\"vlan\":{");
        ghash = session->fields[vlanField]->ghash;
        BSB_EXPORT_sprintf(jbsb, "\"id-cnt\":%u,", g_hash_table_size(ghash));
        BSB_EXPORT_sprintf(jbsb, "\"id\":[");
        g_hash_table_iter_init (&iter, ghash);
        while (g_hash_table_iter_next (&iter, &ikey, NULL)) {
            BSB_EXPORT_sprintf(jbsb, "%u", (unsigned int)(long)ikey);
            BSB_EXPORT_u08(jbsb, ',');
        }
        BSB_EXPORT_rewind(jbsb, 1); // Remove last comma
        BSB_EXPORT_cstr(jbsb, "]}");
    }
    BSB_EXPORT_cstr(jbsb, "},"); /* network */


    BSB_EXPORT_sprintf(jbsb, "\"client\":{\"bytes\":%" PRIu64 "},",
                      session->databytes[0]);
    BSB_EXPORT_sprintf(jbsb, "\"server\":{\"bytes\":%" PRIu64 "},",
                      session->databytes[1]);

    BSB_EXPORT_ptr(jbsb, constantItems, constantItemsLen);

    BSB_EXPORT_sprintf(jbsb,
                      "\"totDataBytes\":%" PRIu64 ","
                      "\"segmentCnt\":%u,",
                      session->databytes[0] + session->databytes[1],
                      session->segments);

    if (session->rootId) {
        BSB_EXPORT_sprintf(jbsb, "\"rootId\":\"%s\",", session->rootId);
    }
    BSB_EXPORT_cstr(jbsb, "\"packetPos\":[");
    if (config.gapPacketPos) {
        /* Very simple gap encoding, with a gap the same as previous gap represented as 0.
         * Negative numbers, and numbers after the negative number are not encoded.
         * This should reduce the saved size by over 50%.
         * Future work of switching to binary varint with base64 might help more.
         */
        int64_t last = 0;
        int64_t lastgap = 0;
        for(i = 0; i < session->filePosArray->len; i++) {
            if (i != 0)
                BSB_EXPORT_u08(jbsb, ',');
            int64_t fpos = (int64_t)g_array_index(session->filePosArray, int64_t, i);
            if (fpos < 0) {
                last = 0;
                lastgap = 0;
                BSB_EXPORT_sprintf(jbsb, "%" PRId64, fpos);
            } else {
                if (fpos - last == lastgap) {
                    BSB_EXPORT_u08(jbsb, '0');
                } else {
                    lastgap = fpos - last;
                    BSB_EXPORT_sprintf(jbsb, "%" PRId64, lastgap);
                }
                last = fpos;
            }
        }
    } else {
        // Do NOT remove this, S3 and others use this
        for(i = 0; i < session->filePosArray->len; i++) {
            if (i != 0)
                BSB_EXPORT_u08(jbsb, ',');
            BSB_EXPORT_sprintf(jbsb, "%" PRId64, (int64_t)g_array_index(session->filePosArray, int64_t, i));
        }
    }
    BSB_EXPORT_cstr(jbsb, "],");

    if (config.enablePacketLen) {
        BSB_EXPORT_cstr(jbsb, "\"packetLen\":[");
        for(i = 0; i < session->fileLenArray->len; i++) {
            if (i != 0)
                BSB_EXPORT_u08(jbsb, ',');
            BSB_EXPORT_sprintf(jbsb, "%u", (uint16_t)g_array_index(session->fileLenArray, uint16_t, i));
        }
        BSB_EXPORT_cstr(jbsb, "],");
    }

    BSB_EXPORT_cstr(jbsb, "\"fileId\":[");
    for (i = 0; i < session->fileNumArray->len; i++) {
        if (i == 0)
            BSB_EXPORT_sprintf(jbsb, "%u", (uint32_t)g_array_index(session->fileNumArray, uint32_t, i));
        else
            BSB_EXPORT_sprintf(jbsb, ",%u", (uint32_t)g_array_index(session->fileNumArray, uint32_t, i));
    }
    BSB_EXPORT_cstr(jbsb, "],");

    if (ecsEventProvider && ecsEventDataset) {
        BSB_EXPORT_sprintf(jbsb, "\"event\":{\"provider\":\"%s\", \"dataset\":\"%s\"},", ecsEventProvider, ecsEventDataset);
    } else if (ecsEventProvider) {
        BSB_EXPORT_sprintf(jbsb, "\"event\":{\"provider\":\"%s\"},", ecsEventProvider);
    } else if (ecsEventDataset) {
        BSB_EXPORT_sprintf(jbsb, "\"event\":{\"dataset\":\"%s\"},", ecsEventDataset);
    }

    int inGroupNum = 0;
    for (int sortedFieldsIndexPos = 0; sortedFieldsIndexPos < dbInfo[thread].sortedFieldsIndexCnt; sortedFieldsIndexPos++) {
        const int pos = dbInfo[thread].sortedFieldsIndex[sortedFieldsIndexPos];
        if (pos >= session->maxFields || !session->fields[pos])
            continue;

        const int flags = config.fields[pos]->flags;
        if (flags & (MOLOCH_FIELD_FLAG_DISABLED | MOLOCH_FIELD_FLAG_NOSAVE))
            continue;

        const int freeField = final || ((flags & MOLOCH_FIELD_FLAG_LINKED_SESSIONS) == 0);

        if (inGroupNum != config.fields[pos]->dbGroupNum) {
            if (inGroupNum != 0) {
                BSB_EXPORT_rewind(jbsb, 1); // Remove last comma
                BSB_EXPORT_cstr(jbsb, "},");
            }
            inGroupNum = config.fields[pos]->dbGroupNum;

            if (inGroupNum) {
                BSB_EXPORT_sprintf(jbsb, "\"%.*s\":{", config.fields[pos]->dbGroupLen, config.fields[pos]->dbGroup);
            }
        }

        switch(config.fields[pos]->type) {
        case MOLOCH_FIELD_TYPE_INT:
            BSB_EXPORT_sprintf(jbsb, "\"%s\":%d", config.fields[pos]->dbField, session->fields[pos]->i);
            BSB_EXPORT_u08(jbsb, ',');
            break;
        case MOLOCH_FIELD_TYPE_STR:
            BSB_EXPORT_sprintf(jbsb, "\"%s\":", config.fields[pos]->dbField);
            moloch_db_js0n_str(&jbsb,
                               (unsigned char *)session->fields[pos]->str,
                               flags & MOLOCH_FIELD_FLAG_FORCE_UTF8);
            BSB_EXPORT_u08(jbsb, ',');
            if (freeField) {
                g_free(session->fields[pos]->str);
            }
            break;
        case MOLOCH_FIELD_TYPE_FLOAT:
            BSB_EXPORT_sprintf(jbsb, "\"%s\":%f", config.fields[pos]->dbField, session->fields[pos]->f);
            BSB_EXPORT_u08(jbsb, ',');
            break;
        case MOLOCH_FIELD_TYPE_INT_ARRAY:
            if (flags & MOLOCH_FIELD_FLAG_CNT) {
                BSB_EXPORT_sprintf(jbsb, "\"%sCnt\":%u,", config.fields[pos]->dbField, session->fields[pos]->iarray->len);
            }
            BSB_EXPORT_sprintf(jbsb, "\"%s\":[", config.fields[pos]->dbField);
            for(i = 0; i < session->fields[pos]->iarray->len; i++) {
                BSB_EXPORT_sprintf(jbsb, "%u", g_array_index(session->fields[pos]->iarray, uint32_t, i));
                BSB_EXPORT_u08(jbsb, ',');
            }
            BSB_EXPORT_rewind(jbsb, 1); // Remove last comma
            BSB_EXPORT_cstr(jbsb, "],");
            if (freeField) {
                g_array_free(session->fields[pos]->iarray, TRUE);
            }
            break;
        case MOLOCH_FIELD_TYPE_STR_ARRAY:
            if (flags & MOLOCH_FIELD_FLAG_CNT) {
                BSB_EXPORT_sprintf(jbsb, "\"%sCnt\":%u,", config.fields[pos]->dbField, session->fields[pos]->sarray->len);
            }
            BSB_EXPORT_sprintf(jbsb, "\"%s\":[", config.fields[pos]->dbField);
            for(i = 0; i < session->fields[pos]->sarray->len; i++) {
                moloch_db_js0n_str(&jbsb,
                                   g_ptr_array_index(session->fields[pos]->sarray, i),
                                   flags & MOLOCH_FIELD_FLAG_FORCE_UTF8);
                BSB_EXPORT_u08(jbsb, ',');
            }
            BSB_EXPORT_rewind(jbsb, 1); // Remove last comma
            BSB_EXPORT_cstr(jbsb, "],");
            if (freeField) {
                g_ptr_array_free(session->fields[pos]->sarray, TRUE);
            }
            break;
        case MOLOCH_FIELD_TYPE_STR_HASH:
            SAVE_FIELD_STR_HASH(pos, flags);
            if (freeField) {
                HASH_FORALL_POP_HEAD(s_, *shash, hstring,
                    g_free(hstring->str);
                    MOLOCH_TYPE_FREE(MolochString_t, hstring);
                );
                MOLOCH_TYPE_FREE(MolochStringHashStd_t, shash);
            }
            break;
        case MOLOCH_FIELD_TYPE_STR_GHASH:
            ghash = session->fields[pos]->ghash;
            if (flags & MOLOCH_FIELD_FLAG_CNT) {
                BSB_EXPORT_sprintf(jbsb, "\"%sCnt\":%u,", config.fields[pos]->dbField, g_hash_table_size(ghash));
            }
            BSB_EXPORT_sprintf(jbsb, "\"%s\":[", config.fields[pos]->dbField);
            g_hash_table_iter_init (&iter, ghash);
            while (g_hash_table_iter_next (&iter, &ikey, NULL)) {
                moloch_db_js0n_str(&jbsb, ikey, flags & MOLOCH_FIELD_FLAG_FORCE_UTF8);
                BSB_EXPORT_u08(jbsb, ',');
            }

            if (freeField) {
                g_hash_table_destroy(ghash);
            }
            BSB_EXPORT_rewind(jbsb, 1); // Remove last comma
            BSB_EXPORT_cstr(jbsb, "],");
            break;
        case MOLOCH_FIELD_TYPE_INT_HASH:
            ihash = session->fields[pos]->ihash;
            if (flags & MOLOCH_FIELD_FLAG_CNT) {
                BSB_EXPORT_sprintf(jbsb, "\"%sCnt\":%d,", config.fields[pos]->dbField, HASH_COUNT(i_, *ihash));
            }
            BSB_EXPORT_sprintf(jbsb, "\"%s\":[", config.fields[pos]->dbField);
            HASH_FORALL(i_, *ihash, hint,
                BSB_EXPORT_sprintf(jbsb, "%u", hint->i_hash);
                BSB_EXPORT_u08(jbsb, ',');
            );
            if (freeField) {
                HASH_FORALL_POP_HEAD(i_, *ihash, hint,
                    MOLOCH_TYPE_FREE(MolochInt_t, hint);
                );
                MOLOCH_TYPE_FREE(MolochIntHashStd_t, ihash);
            }
            BSB_EXPORT_rewind(jbsb, 1); // Remove last comma
            BSB_EXPORT_cstr(jbsb, "],");
            break;
        case MOLOCH_FIELD_TYPE_INT_GHASH:
            ghash = session->fields[pos]->ghash;
            if (flags & MOLOCH_FIELD_FLAG_CNT) {
                BSB_EXPORT_sprintf(jbsb, "\"%sCnt\":%u,", config.fields[pos]->dbField, g_hash_table_size(ghash));
            }
            BSB_EXPORT_sprintf(jbsb, "\"%s\":[", config.fields[pos]->dbField);
            g_hash_table_iter_init (&iter, ghash);
            while (g_hash_table_iter_next (&iter, &ikey, NULL)) {
                BSB_EXPORT_sprintf(jbsb, "%u", (unsigned int)(long)ikey);
                BSB_EXPORT_u08(jbsb, ',');
            }

            if (freeField) {
                g_hash_table_destroy(ghash);
            }
            BSB_EXPORT_rewind(jbsb, 1); // Remove last comma
            BSB_EXPORT_cstr(jbsb, "],");
            break;
        case MOLOCH_FIELD_TYPE_FLOAT_ARRAY:
            if (flags & MOLOCH_FIELD_FLAG_CNT) {
                BSB_EXPORT_sprintf(jbsb, "\"%sCnt\":%u,", config.fields[pos]->dbField, session->fields[pos]->farray->len);
            }
            BSB_EXPORT_sprintf(jbsb, "\"%s\":[", config.fields[pos]->dbField);
            for(i = 0; i < session->fields[pos]->farray->len; i++) {
                BSB_EXPORT_sprintf(jbsb, "%f", g_array_index(session->fields[pos]->farray, float, i));
                BSB_EXPORT_u08(jbsb, ',');
            }
            BSB_EXPORT_rewind(jbsb, 1); // Remove last comma
            BSB_EXPORT_cstr(jbsb, "],");
            if (freeField) {
                g_array_free(session->fields[pos]->farray, TRUE);
            }
            break;
        case MOLOCH_FIELD_TYPE_FLOAT_GHASH:
            ghash = session->fields[pos]->ghash;
            if (flags & MOLOCH_FIELD_FLAG_CNT) {
                BSB_EXPORT_sprintf(jbsb, "\"%sCnt\":%u,", config.fields[pos]->dbField, g_hash_table_size(ghash));
            }
            BSB_EXPORT_sprintf(jbsb, "\"%s\":[", config.fields[pos]->dbField);
            g_hash_table_iter_init (&iter, ghash);
            while (g_hash_table_iter_next (&iter, &ikey, NULL)) {
                BSB_EXPORT_sprintf(jbsb, "%f", POINTER_TO_FLOAT(ikey));
                BSB_EXPORT_u08(jbsb, ',');
            }

            if (freeField) {
                g_hash_table_destroy(ghash);
            }
            BSB_EXPORT_rewind(jbsb, 1); // Remove last comma
            BSB_EXPORT_cstr(jbsb, "],");
            break;
        case MOLOCH_FIELD_TYPE_IP: {
            uint32_t              asNum;
            char                 *asStr;
            int                   asLen;
            char                 *g;
            char                 *rir;

            ikey = session->fields[pos]->ip;
            moloch_db_geo_lookup6(session, *(struct in6_addr *)ikey, &g, &asNum, &asStr, &asLen, &rir);
            if (g) {
                BSB_EXPORT_sprintf(jbsb, "\"%.*sGEO\":\"%2.2s\",", config.fields[pos]->dbFieldLen-2, config.fields[pos]->dbField, g);
            }

            if (asStr) {
                BSB_EXPORT_sprintf(jbsb, "\"%.*sASN\":\"AS%u ", config.fields[pos]->dbFieldLen-2, config.fields[pos]->dbField, asNum);
                moloch_db_js0n_str_unquoted(&jbsb, (unsigned char*)asStr, asLen, TRUE);
                BSB_EXPORT_cstr(jbsb, "\",");
            }

            /*if (asStr) {
                BSB_EXPORT_sprintf(jbsb, "\"as\":{\"number\":%u,\"full\":\"AS%u ", asNum, asNum);
                moloch_db_js0n_str_unquoted(&jbsb, (unsigned char*)asStr, asLen, TRUE);
                BSB_EXPORT_cstr(jbsb, "\",\"organization\":{\"name\":\"");
                moloch_db_js0n_str_unquoted(&jbsb, (unsigned char*)asStr, asLen, TRUE);
                BSB_EXPORT_cstr(jbsb, "\"}},");
            }*/

            if (rir) {
                BSB_EXPORT_sprintf(jbsb, "\"%.*sRIR\":\"%s\",", config.fields[pos]->dbFieldLen-2, config.fields[pos]->dbField, rir);
            }

            if (IN6_IS_ADDR_V4MAPPED((struct in6_addr *)ikey)) {
                uint32_t ip = MOLOCH_V6_TO_V4(*(struct in6_addr *)ikey);
                snprintf(ipsrc, sizeof(ipsrc), "%u.%u.%u.%u", ip & 0xff, (ip >> 8) & 0xff, (ip >> 16) & 0xff, (ip >> 24) & 0xff);
            } else {
                inet_ntop(AF_INET6, ikey, ipsrc, sizeof(ipsrc));
            }
            BSB_EXPORT_sprintf(jbsb, "\"%s\":\"%s\",", config.fields[pos]->dbField, ipsrc);

            if (freeField) {
                g_free(session->fields[pos]->ip);
            }
            }
            break;
        case MOLOCH_FIELD_TYPE_IP_GHASH: {
            ghash = session->fields[pos]->ghash;
            if (flags & MOLOCH_FIELD_FLAG_CNT) {
                BSB_EXPORT_sprintf(jbsb, "\"%sCnt\":%u,", config.fields[pos]->dbField, g_hash_table_size(ghash));
            }

            uint32_t              asNum[MAX_IPS];
            char                 *asStr[MAX_IPS];
            int                   asLen[MAX_IPS];
            char                 *g[MAX_IPS];
            char                 *rir[MAX_IPS];
            uint32_t              cnt = 0;

            BSB_EXPORT_sprintf(jbsb, "\"%s\":[", config.fields[pos]->dbField);
            g_hash_table_iter_init (&iter, ghash);
            while (g_hash_table_iter_next (&iter, &ikey, NULL)) {
                moloch_db_geo_lookup6(session, *(struct in6_addr *)ikey, &g[cnt], &asNum[cnt], &asStr[cnt], &asLen[cnt], &rir[cnt]);
                cnt++;
                if (cnt >= MAX_IPS)
                    break;

                if (IN6_IS_ADDR_V4MAPPED((struct in6_addr *)ikey)) {
                    uint32_t ip = MOLOCH_V6_TO_V4(*(struct in6_addr *)ikey);
                    snprintf(ipsrc, sizeof(ipsrc), "%u.%u.%u.%u", ip & 0xff, (ip >> 8) & 0xff, (ip >> 16) & 0xff, (ip >> 24) & 0xff);
                } else {
                    inet_ntop(AF_INET6, ikey, ipsrc, sizeof(ipsrc));
                }

                BSB_EXPORT_sprintf(jbsb, "\"%s\",", ipsrc);
            }
            BSB_EXPORT_rewind(jbsb, 1); // Remove last comma
            BSB_EXPORT_cstr(jbsb, "],");

            BSB_EXPORT_sprintf(jbsb, "\"%.*sGEO\":[", config.fields[pos]->dbFieldLen-2, config.fields[pos]->dbField);
            for (i = 0; i < cnt; i++) {
                if (g[i]) {
                    BSB_EXPORT_sprintf(jbsb, "\"%2.2s\",", g[i]);
                } else {
                    BSB_EXPORT_cstr(jbsb, "\"---\",");
                }
            }
            BSB_EXPORT_rewind(jbsb, 1); // Remove last comma
            BSB_EXPORT_cstr(jbsb, "],");

            BSB_EXPORT_sprintf(jbsb, "\"%.*sASN\":[", config.fields[pos]->dbFieldLen-2, config.fields[pos]->dbField);
            for (i = 0; i < cnt; i++) {
                if (asStr[i]) {
                    BSB_EXPORT_sprintf(jbsb, "\"AS%u ", asNum[i]);
                    moloch_db_js0n_str_unquoted(&jbsb, (unsigned char*)asStr[i], asLen[i], TRUE);
                    BSB_EXPORT_cstr(jbsb, "\",");

                } else {
                    BSB_EXPORT_cstr(jbsb, "\"---\",");
                }
            }
            BSB_EXPORT_rewind(jbsb, 1); // Remove last comma
            BSB_EXPORT_cstr(jbsb, "],");

            BSB_EXPORT_sprintf(jbsb, "\"%.*sRIR\":[", config.fields[pos]->dbFieldLen-2, config.fields[pos]->dbField);
            for (i = 0; i < cnt; i++) {
                if (rir[i]) {
                    BSB_EXPORT_sprintf(jbsb, "\"%s\",", rir[i]);
                } else {
                    BSB_EXPORT_cstr(jbsb, "\"\",");
                }
            }
            BSB_EXPORT_rewind(jbsb, 1); // Remove last comma
            BSB_EXPORT_cstr(jbsb, "],");

            if (freeField) {
                g_hash_table_destroy(ghash);
            }

            break;
        }
        case MOLOCH_FIELD_TYPE_CERTSINFO: {
            MolochCertsInfoHashStd_t *cihash = session->fields[pos]->cihash;

            BSB_EXPORT_sprintf(jbsb, "\"certCnt\":%d,", HASH_COUNT(t_, *cihash));
            BSB_EXPORT_cstr(jbsb, "\"cert\":[");

            MolochCertsInfo_t *certs;
            MolochString_t *string;

            HASH_FORALL_POP_HEAD(t_, *cihash, certs,
                BSB_EXPORT_u08(jbsb, '{');

                BSB_EXPORT_sprintf(jbsb, "\"hash\":\"%s\",", certs->hash);

                if (certs->publicAlgorithm)
                    BSB_EXPORT_sprintf(jbsb, "\"publicAlgorithm\":\"%s\",", certs->publicAlgorithm);
                if (certs->curve)
                    BSB_EXPORT_sprintf(jbsb, "\"curve\":\"%s\",", certs->curve);

                SAVE_STRING_HEAD(certs->issuer.commonName, "issuerCN");
                SAVE_STRING_HEAD(certs->issuer.orgName, "issuerON");
                SAVE_STRING_HEAD(certs->issuer.orgUnit, "issuerOU");
                SAVE_STRING_HEAD(certs->subject.commonName, "subjectCN");
                SAVE_STRING_HEAD(certs->subject.orgName, "subjectON");
                SAVE_STRING_HEAD(certs->subject.orgUnit, "subjectOU");

                if (certs->serialNumber) {
                    int k;
                    BSB_EXPORT_cstr(jbsb, "\"serial\":\"");
                    for (k = 0; k < certs->serialNumberLen; k++) {
                        BSB_EXPORT_sprintf(jbsb, "%02x", certs->serialNumber[k]);
                    }
                    BSB_EXPORT_u08(jbsb, '"');
                    BSB_EXPORT_u08(jbsb, ',');
                }

                SAVE_STRING_HEAD_CNT(certs->alt, "altCnt");
                SAVE_STRING_HEAD(certs->alt, "alt");

                BSB_EXPORT_sprintf(jbsb, "\"notBefore\":%" PRId64 ",", certs->notBefore*1000);
                BSB_EXPORT_sprintf(jbsb, "\"notAfter\":%" PRId64 ",", certs->notAfter*1000);
                if (certs->notAfter >= certs->notBefore) {
                    BSB_EXPORT_sprintf(jbsb, "\"validDays\":%" PRId64 ",", ((int64_t)certs->notAfter - certs->notBefore)/(60*60*24));
                    BSB_EXPORT_sprintf(jbsb, "\"remainingDays\":%" PRId64 ",", ((int64_t)certs->notAfter - currentTime.tv_sec)/(60*60*24));
                }

                BSB_EXPORT_rewind(jbsb, 1); // Remove last comma

                moloch_field_certsinfo_free(certs);
                i++;

                BSB_EXPORT_u08(jbsb, '}');
                BSB_EXPORT_u08(jbsb, ',');
            );
            MOLOCH_TYPE_FREE(MolochCertsInfoHashStd_t, cihash);

            BSB_EXPORT_rewind(jbsb, 1); // Remove last comma
            BSB_EXPORT_cstr(jbsb, "],");
        }
        } /* switch */
        if (freeField) {
            MOLOCH_TYPE_FREE(MolochField_t, session->fields[pos]);
            session->fields[pos] = 0;
        }
    }

    if (inGroupNum) {
        BSB_EXPORT_rewind(jbsb, 1); // Remove last comma
        BSB_EXPORT_cstr(jbsb, "},");
    }

    BSB_EXPORT_rewind(jbsb, 1); // Remove last comma
    BSB_EXPORT_cstr(jbsb, "}\n");

    if (BSB_IS_ERROR(jbsb)) {
        LOG("ERROR - Ran out of memory creating DB record supposed to be %u", jsonSize);
        goto cleanup;
    }

    MOLOCH_THREAD_INCR_NUM(totalSessionBytes, (int)(BSB_WORK_PTR(jbsb)-dataPtr));

    if (config.dryRun) {
        if (config.testsMode) {
            static int outputed;

            MOLOCH_LOCK(outputed);
            outputed++;
            const int hlen = dataPtr - startPtr;
            fprintf(stderr, "  %s{\"header\":%.*s,\n  \"body\":%.*s}\n", (outputed==1 ? "":","), hlen-1, dbInfo[thread].json, (int)(BSB_LENGTH(jbsb)-hlen-1), dbInfo[thread].json+hlen);
            fflush(stderr);
            MOLOCH_UNLOCK(outputed);
        } else if (config.debug) {
            LOG("%.*s\n", (int)BSB_LENGTH(jbsb), dbInfo[thread].json);
        }
        BSB_INIT(jbsb, dbInfo[thread].json, BSB_SIZE(jbsb));
        goto cleanup;
    }

    if (config.noSPI) {
        BSB_INIT(jbsb, dbInfo[thread].json, BSB_SIZE(jbsb));
        goto cleanup;
    }

    if (jsonSize < (uint32_t)(BSB_WORK_PTR(jbsb) - startPtr)) {
        LOG("WARNING - %s BIGGER than expected json %u %d\n", id, jsonSize,  (int)(BSB_WORK_PTR(jbsb) - startPtr));
        if (config.debug)
            LOG("Data:\n%.*s\n", (int)(BSB_WORK_PTR(jbsb) - startPtr), startPtr);
    }
cleanup:
    dbInfo[thread].bsb = jbsb;
    MOLOCH_UNLOCK(dbInfo[thread].lock);
}
/******************************************************************************/
LOCAL uint64_t zero_atoll(char *v) {
    if (v)
        return atoll(v);
    return 0;
}

/******************************************************************************/
#define NUMBER_OF_STATS 4
LOCAL  uint64_t dbVersion;
LOCAL  uint64_t dbTotalPackets[NUMBER_OF_STATS];
LOCAL  uint64_t dbTotalK[NUMBER_OF_STATS];
LOCAL  uint64_t dbTotalSessions[NUMBER_OF_STATS];
LOCAL  uint64_t dbTotalDropped[NUMBER_OF_STATS];


LOCAL void moloch_db_load_stats()
{
    size_t             data_len;
    uint32_t           len;
    uint32_t           source_len;
    unsigned char     *source = 0;

    char     stats_key[200];
    int      stats_key_len = 0;
    stats_key_len = snprintf(stats_key, sizeof(stats_key), "/%sstats/_doc/%s", config.prefix, config.nodeName);

    unsigned char     *data = moloch_http_get(esServer, stats_key, stats_key_len, &data_len);

    uint32_t           version_len;
    unsigned char     *version = moloch_js0n_get(data, data_len, "_version", &version_len);

    if (!version_len || !version) {
        dbVersion = 0;
    } else {
        dbVersion = atol((char *)version);
    }
    source = moloch_js0n_get(data, data_len, "_source", &source_len);
    if (source) {
        dbTotalPackets[0]  = zero_atoll((char*)moloch_js0n_get(source, source_len, "totalPackets", &len));
        dbTotalK[0]        = zero_atoll((char*)moloch_js0n_get(source, source_len, "totalK", &len));
        dbTotalSessions[0] = dbTotalSessions[2] = zero_atoll((char*)moloch_js0n_get(source, source_len, "totalSessions", &len));
        dbTotalDropped[0]  = zero_atoll((char*)moloch_js0n_get(source, source_len, "totalDropped", &len));

        int i;
        for (i = 1; i < NUMBER_OF_STATS; i++) {
            dbTotalPackets[i]  = dbTotalPackets[0];
            dbTotalK[i]        = dbTotalK[0];
            dbTotalSessions[i] = dbTotalSessions[0];
            dbTotalDropped[i]  = dbTotalDropped[0];
        }
    }
    free(data);
}
/******************************************************************************/
#if defined(__APPLE__) && defined(__MACH__)
LOCAL uint64_t moloch_db_memory_size()
{
    struct rusage usage;
    getrusage(RUSAGE_SELF, &usage);
    return usage.ru_maxrss;
}
#elif  defined(__linux__)
LOCAL uint64_t moloch_db_memory_size()
{
    int fd = open("/proc/self/statm", O_RDONLY, 0);
    if (fd == -1)
        return 0;

    char buf[1024];
    int len = read(fd, buf, sizeof(buf));
    close(fd);

    if (len <= 10) {
        LOG("/proc/self/statm file too small - %d '%.*s'", len, len, buf);

        return 0;
    }

    buf[len] = 0;

    uint64_t size;
    sscanf(buf, "%lu", &size);

    if (size == 0) {
        LOG("/proc/self/statm size 0 - %d '%.*s'", len, len, buf);
    }

    return getpagesize() * size;
}
#else
LOCAL uint64_t moloch_db_memory_size()
{
    struct rusage usage;
    getrusage(RUSAGE_SELF, &usage);
    return usage.ru_maxrss * 1024UL;
}
#endif
/******************************************************************************/
LOCAL uint64_t moloch_db_memory_max()
{
    return (uint64_t)sysconf (_SC_PHYS_PAGES) * (uint64_t)sysconf (_SC_PAGESIZE);
}

/******************************************************************************/
LOCAL uint64_t moloch_db_used_space()
{
    if (config.pcapDirTemplate)
        return 0;

    uint64_t   spaceB = 0;
    static int nodeNameLen = 0;

    if (nodeNameLen == 0) {
        nodeNameLen = strlen(config.nodeName);
    }

    int i;
    for (i = 0; config.pcapDir[i]; i++) {
        DIR *dir = opendir(config.pcapDir[i]);
        if (!dir) {
            continue;
        }
        int dfd = dirfd(dir);

        struct dirent *entry;
        while ((entry = readdir(dir))) {
            // Skip hidden files/directories
            if (entry->d_name[0] == '.')
                continue;
            int len = strlen(entry->d_name);
            if (len < nodeNameLen || memcmp(entry->d_name, config.nodeName, nodeNameLen) != 0) {
                continue;
            }

            struct stat sb;
            if (fstatat(dfd, entry->d_name, &sb, 0) == 0) {
                spaceB += sb.st_size;
            }
        }
        closedir(dir);
    }
    return spaceB/(1000*1000);
}
/******************************************************************************/
LOCAL void moloch_db_update_stats(int n, gboolean sync)
{
    static uint64_t       lastPackets[NUMBER_OF_STATS];
    static uint64_t       lastBytes[NUMBER_OF_STATS];
    static uint64_t       lastWrittenBytes[NUMBER_OF_STATS];
    static uint64_t       lastUnwrittenBytes[NUMBER_OF_STATS];
    static uint64_t       lastSessions[NUMBER_OF_STATS];
    static uint64_t       lastSessionBytes[NUMBER_OF_STATS];
    static uint64_t       lastDropped[NUMBER_OF_STATS];
    static uint64_t       lastFragsDropped[NUMBER_OF_STATS];
    static uint64_t       lastOverloadDropped[NUMBER_OF_STATS];
    static uint64_t       lastESDropped[NUMBER_OF_STATS];
    static uint64_t       lastDupDropped[NUMBER_OF_STATS];
    static struct rusage  lastUsage[NUMBER_OF_STATS];
    static struct timeval lastTime[NUMBER_OF_STATS];
    static int            intervals[NUMBER_OF_STATS] = {1, 5, 60, 600};
    static uint64_t       lastUsedSpaceM = 0;
    uint64_t              freeSpaceM = 0;
    uint64_t              totalSpaceM = 0;
    int                   i;

    char *json = moloch_http_get_buffer(MOLOCH_HTTP_BUFFER_SIZE);
    struct timeval currentTime;

    gettimeofday(&currentTime, NULL);

    if (lastPackets[n] == 0) {
        lastTime[n] = startTime;
    }

    if (n == 1 || lastUsedSpaceM == 0) {
        lastUsedSpaceM = moloch_db_used_space();
    }

    uint64_t overloadDropped = moloch_packet_dropped_overload();
    uint64_t totalDropped    = moloch_packet_dropped_packets();
    uint64_t fragsDropped    = moloch_packet_dropped_frags();
    uint64_t dupDropped      = packetStats[MOLOCH_PACKET_DUPLICATE_DROPPED];
    uint64_t esDropped       = moloch_http_dropped_count(esServer);
    uint64_t totalBytes      = moloch_packet_total_bytes();

    // If totalDropped wrapped we pretend no drops this time
    if (totalDropped < lastDropped[n]) {
        lastDropped[n] = totalDropped;
    }

    for (i = 0; config.pcapDir[i]; i++) {
        struct statvfs vfs;
        statvfs(config.pcapDir[i], &vfs);
        freeSpaceM += (uint64_t)(vfs.f_frsize/1000.0*vfs.f_bavail/1000.0);
        totalSpaceM += (uint64_t)(vfs.f_frsize/1000.0*vfs.f_blocks/1000.0);
    }

    if (totalSpaceM == 0) {
        // Prevents some divide by Zero problems later
        totalSpaceM = 1;
    }

    const uint64_t cursec = currentTime.tv_sec;
    uint64_t diffms = (currentTime.tv_sec - lastTime[n].tv_sec)*1000 + (currentTime.tv_usec/1000 - lastTime[n].tv_usec/1000);

    // Prevent FPE
    if (diffms == 0)
        diffms = 1;

    struct rusage usage;
    getrusage(RUSAGE_SELF, &usage);

    uint64_t diffusage = (usage.ru_utime.tv_sec - lastUsage[n].ru_utime.tv_sec)*1000 + (usage.ru_utime.tv_usec/1000 - lastUsage[n].ru_utime.tv_usec/1000) +
                         (usage.ru_stime.tv_sec - lastUsage[n].ru_stime.tv_sec)*1000 + (usage.ru_stime.tv_usec/1000 - lastUsage[n].ru_stime.tv_usec/1000);

    dbTotalPackets[n] += (totalPackets - lastPackets[n]);
    dbTotalSessions[n] += (totalSessions - lastSessions[n]);
    dbTotalDropped[n] += (totalDropped - lastDropped[n]);
    dbTotalK[n] += (totalBytes - lastBytes[n])/1000;

    uint64_t mem = moloch_db_memory_size();
    double   memMax = moloch_db_memory_max();
    float    memUse = mem/memMax*100.0;

#ifndef __SANITIZE_ADDRESS__
    if (config.maxMemPercentage != 100 && memUse > config.maxMemPercentage) {
        LOG("Aborting, max memory percentage reached: %.2f > %u", memUse, config.maxMemPercentage);
        fflush(stdout);
        fflush(stderr);
        kill(getpid(), SIGSEGV);
    }
#endif

    int json_len = snprintf(json, MOLOCH_HTTP_BUFFER_SIZE,
        "{"
        "\"ver\": \"%s\","
        "\"nodeName\": \"%s\","
        "\"hostname\": \"%s\","
        "\"interval\": %d,"
        "\"currentTime\": %" PRIu64 ","
        "\"usedSpaceM\": %" PRIu64 ","
        "\"freeSpaceM\": %" PRIu64 ","
        "\"freeSpaceP\": %.2f,"
        "\"monitoring\": %u,"
        "\"memory\": %" PRIu64 ","
        "\"memoryP\": %.2f,"
        "\"cpu\": %" PRIu64 ","
        "\"diskQueue\": %u,"
        "\"esQueue\": %u,"
        "\"packetQueue\": %u,"
        "\"fragsQueue\": %u,"
        "\"frags\": %u,"
        "\"needSave\": %u,"
        "\"closeQueue\": %u,"
        "\"totalPackets\": %" PRIu64 ","
        "\"totalK\": %" PRIu64 ","
        "\"totalSessions\": %" PRIu64 ","
        "\"totalDropped\": %" PRIu64 ","
        "\"tcpSessions\": %u,"
        "\"udpSessions\": %u,"
        "\"icmpSessions\": %u,"
        "\"sctpSessions\": %u,"
        "\"espSessions\": %u,"
        "\"otherSessions\": %u,"
        "\"deltaPackets\": %" PRIu64 ","
        "\"deltaBytes\": %" PRIu64 ","
        "\"deltaWrittenBytes\": %" PRIu64 ","
        "\"deltaUnwrittenBytes\": %" PRIu64 ","
        "\"deltaSessions\": %" PRIu64 ","
        "\"deltaSessionBytes\": %" PRIu64 ","
        "\"deltaDropped\": %" PRIu64 ","
        "\"deltaFragsDropped\": %" PRIu64 ","
        "\"deltaOverloadDropped\": %" PRIu64 ","
        "\"deltaESDropped\": %" PRIu64 ","
        "\"deltaDupDropped\": %" PRIu64 ","
        "\"esHealthMS\": %" PRIu64 ","
        "\"deltaMS\": %" PRIu64 ","
        "\"startTime\": %" PRIu64
        "}",
        VERSION,
        config.nodeName,
        config.hostName,
        intervals[n],
        cursec,
        lastUsedSpaceM,
        freeSpaceM,
        freeSpaceM*100.0/totalSpaceM,
        moloch_session_monitoring(),
        moloch_db_memory_size(),
        memUse,
        diffusage*10000/diffms,
        moloch_writer_queue_length?moloch_writer_queue_length():0,
        moloch_http_queue_length(esServer),
        moloch_packet_outstanding(),
        moloch_packet_frags_outstanding(),
        moloch_packet_frags_size(),
        moloch_session_need_save_outstanding(),
        moloch_session_close_outstanding(),
        dbTotalPackets[n],
        dbTotalK[n],
        dbTotalSessions[n],
        dbTotalDropped[n],
        moloch_session_watch_count(SESSION_TCP),
        moloch_session_watch_count(SESSION_UDP),
        moloch_session_watch_count(SESSION_ICMP),
        moloch_session_watch_count(SESSION_SCTP),
        moloch_session_watch_count(SESSION_ESP),
        moloch_session_watch_count(SESSION_OTHER),
        (totalPackets - lastPackets[n]),
        (totalBytes - lastBytes[n]),
        (writtenBytes - lastWrittenBytes[n]),
        (unwrittenBytes - lastUnwrittenBytes[n]),
        (totalSessions - lastSessions[n]),
        (totalSessionBytes - lastSessionBytes[n]),
        (totalDropped - lastDropped[n]),
        (fragsDropped - lastFragsDropped[n]),
        (overloadDropped - lastOverloadDropped[n]),
        (esDropped - lastESDropped[n]),
        (dupDropped - lastDupDropped[n]),
        esHealthMS,
        diffms,
        (uint64_t)startTime.tv_sec);

    lastTime[n]            = currentTime;
    lastBytes[n]           = totalBytes;
    lastWrittenBytes[n]    = writtenBytes;
    lastUnwrittenBytes[n]  = unwrittenBytes;
    lastPackets[n]         = totalPackets;
    lastSessions[n]        = totalSessions;
    lastSessionBytes[n]    = totalSessionBytes;
    lastDropped[n]         = totalDropped;
    lastFragsDropped[n]    = fragsDropped;
    lastOverloadDropped[n] = overloadDropped;
    lastESDropped[n]       = esDropped;
    lastDupDropped[n]      = dupDropped;
    lastUsage[n]           = usage;

    if (n == 0) {
        char     stats_key[200];
        int      stats_key_len = 0;
        if (config.pcapReadOffline) {
            stats_key_len = snprintf(stats_key, sizeof(stats_key), "/%sstats/_doc/%s", config.prefix, config.nodeName);
        } else {
            // Prevent out of order stats records when doing live captures
            dbVersion++;
            stats_key_len = snprintf(stats_key, sizeof(stats_key), "/%sstats/_doc/%s?version_type=external&version=%" PRIu64, config.prefix, config.nodeName, dbVersion);
        }
        if (sync) {
            unsigned char *data = moloch_http_send_sync(esServer, "POST", stats_key, stats_key_len, json, json_len, NULL, NULL);
            if (data)
                free(data);
            moloch_http_free_buffer(json);
        } else {
            // Dropable if the current time isn't first 2 seconds of each minute
            if ((cursec % 60) >= 2) {
                moloch_http_schedule(esServer, "POST", stats_key, stats_key_len, json, json_len, NULL, MOLOCH_HTTP_PRIORITY_DROPABLE, NULL, NULL);
            } else {
                moloch_http_schedule(esServer, "POST", stats_key, stats_key_len, json, json_len, NULL, MOLOCH_HTTP_PRIORITY_BEST, NULL, NULL);
            }
        }
    } else {
        char key[200];
        int key_len = snprintf(key, sizeof(key), "/%sdstats/_doc/%s-%d-%d", config.prefix, config.nodeName, (int)(currentTime.tv_sec/intervals[n])%1440, intervals[n]);
        moloch_http_schedule(esServer, "POST", key, key_len, json, json_len, NULL, MOLOCH_HTTP_PRIORITY_DROPABLE, NULL, NULL);
    }
}
/******************************************************************************/
// Runs on main thread
LOCAL gboolean moloch_db_flush_gfunc (gpointer user_data )
{
    int             thread;
    struct timeval  currentTime;

    gettimeofday(&currentTime, NULL);

    for (thread = 0; thread < config.packetThreads; thread++) {
        MOLOCH_LOCK(dbInfo[thread].lock);
        if (dbInfo[thread].json && BSB_LENGTH(dbInfo[thread].bsb) > 0 &&
            ((currentTime.tv_sec - dbInfo[thread].lastSave) >= config.dbFlushTimeout || user_data == (gpointer)1)) {

            char   *json = dbInfo[thread].json;
            int     len = BSB_LENGTH(dbInfo[thread].bsb);

            dbInfo[thread].json = 0;
            dbInfo[thread].lastSave = currentTime.tv_sec;
            MOLOCH_UNLOCK(dbInfo[thread].lock);
            // Unlock and then send buffer
            sendBulkFunc(json, len);
        } else {
            MOLOCH_UNLOCK(dbInfo[thread].lock);
        }
    }

    return G_SOURCE_CONTINUE;
}
/******************************************************************************/
LOCAL void moloch_db_health_check_cb(int UNUSED(code), unsigned char *data, int data_len, gpointer uw)
{
    if (code != 200) {
        LOG("WARNING - Couldn't perform Elasticsearch health check");
        return;
    }

    uint32_t           status_len;
    unsigned char     *status;
    struct timespec    stopHealthCheck;

    clock_gettime(CLOCK_MONOTONIC, &stopHealthCheck);

    esHealthMS = (stopHealthCheck.tv_sec - startHealthCheck.tv_sec)*1000 +
                 (stopHealthCheck.tv_nsec - startHealthCheck.tv_nsec)/1000000L;

    if (*data == '[')
        status = moloch_js0n_get(data+1, data_len-2, "status", &status_len);
    else
        status = moloch_js0n_get(data, data_len, "status", &status_len);

    if (!status) {
        LOG("WARNING - Couldn't find status in '%.*s'", data_len, data);
    } else if ( esHealthMS > 20000) {
        LOG("WARNING - Elasticsearch health check took more then 20 seconds %" PRIu64 "ms", esHealthMS);
    } else if ((status[0] == 'y' && uw == (gpointer)1L) || (status[0] == 'r')) {
        LOG("WARNING - Elasticsearch is %.*s and took %" PRIu64 "ms to query health, this may cause issues.  See FAQ.", status_len, status, esHealthMS);
    }
}
/******************************************************************************/

// Runs on main thread
LOCAL gboolean moloch_db_health_check (gpointer user_data )
{
    moloch_http_schedule(esServer, "GET", "/_cat/health?format=json", -1, NULL, 0, NULL, MOLOCH_HTTP_PRIORITY_DROPABLE, moloch_db_health_check_cb, user_data);
    clock_gettime(CLOCK_MONOTONIC, &startHealthCheck);
    return G_SOURCE_CONTINUE;
}
/******************************************************************************/
typedef struct moloch_seq_request {
    char               *name;
    MolochSeqNum_cb     func;
    gpointer            uw;
} MolochSeqRequest_t;

void moloch_db_get_sequence_number(char *name, MolochSeqNum_cb func, gpointer uw);
LOCAL void moloch_db_get_sequence_number_cb(int UNUSED(code), unsigned char *data, int data_len, gpointer uw)
{
    MolochSeqRequest_t *r = uw;
    uint32_t            version_len;

    unsigned char *version = moloch_js0n_get(data, data_len, "_version", &version_len);

    if (!version_len || !version) {
        LOG("ERROR - Couldn't fetch sequence: %.*s", data_len, data);
        moloch_db_get_sequence_number(r->name, r->func, r->uw);
    } else {
        if (r->func)
            r->func(atoi((char*)version), r->uw);
    }

    g_free(r->name);
    MOLOCH_TYPE_FREE(MolochSeqRequest_t, r);
}
/******************************************************************************/
void moloch_db_get_sequence_number(char *name, MolochSeqNum_cb func, gpointer uw)
{
    char                key[200];
    int                 key_len;
    MolochSeqRequest_t *r = MOLOCH_TYPE_ALLOC(MolochSeqRequest_t);
    char               *json = moloch_http_get_buffer(MOLOCH_HTTP_BUFFER_SIZE);

    r->name = g_strdup(name);
    r->func = func;
    r->uw   = uw;

    key_len = snprintf(key, sizeof(key), "/%ssequence/_doc/%s", config.prefix, name);
    int json_len = snprintf(json, MOLOCH_HTTP_BUFFER_SIZE, "{}");
    moloch_http_schedule(esServer, "POST", key, key_len, json, json_len, NULL, MOLOCH_HTTP_PRIORITY_BEST, moloch_db_get_sequence_number_cb, r);
}
/******************************************************************************/
uint32_t moloch_db_get_sequence_number_sync(char *name)
{

    while (1) {
        char key[200];
        int key_len = snprintf(key, sizeof(key), "/%ssequence/_doc/%s", config.prefix, name);

        size_t data_len;
        uint8_t *data = moloch_http_send_sync(esServer, "POST", key, key_len, "{}", 2, NULL, &data_len);

        uint32_t version_len;
        uint8_t *version = moloch_js0n_get(data, data_len, "_version", &version_len);

        if (!version_len || !version) {
            LOG("ERROR - Couldn't fetch sequence: %d %.*s", (int)data_len, (int)data_len, data);
            if (!data) // No data_len, can't search it or free it
                continue;

            if (strstr((char *)data, "FORBIDDEN") != 0) {
                LOG("You have most likely run out of space on an elasticsearch node, see https://arkime.com/faq#recommended-elasticsearch-settings on setting disk watermarks and how to clear the elasticsearch error");
            }
            free(data);
            continue;
        } else {
            uint32_t v = atoi((char *)version);
            free(data);
            return v;
        }
    }
}
/******************************************************************************/
LOCAL void moloch_db_fn_seq_cb(uint32_t newSeq, gpointer UNUSED(uw))
{
    MOLOCH_LOCK(nextFileNum);
    nextFileNum = newSeq;
    MOLOCH_UNLOCK(nextFileNum);
}
/******************************************************************************/
LOCAL void moloch_db_load_file_num()
{
    char               key[200];
    int                key_len;
    size_t             data_len;
    unsigned char     *data;
    uint32_t           found_len;
    unsigned char     *found = 0;

    /* First see if we have the new style number or not */
    key_len = snprintf(key, sizeof(key), "/%ssequence/_doc/fn-%s", config.prefix, config.nodeName);
    data = moloch_http_get(esServer, key, key_len, &data_len);

    found = moloch_js0n_get(data, data_len, "found", &found_len);
    if (found && memcmp("true", found, 4) != 0) {
        free(data);

        key_len = snprintf(key, sizeof(key), "/%ssequence/_doc/fn-%s?version_type=external&version=100", config.prefix, config.nodeName);
        data = moloch_http_send_sync(esServer, "POST", key, key_len, "{}", 2, NULL, NULL);
    }
    if (data)
        free(data);

    if (!config.pcapReadOffline) {
        /* If doing a live file create a file number now */
        snprintf(key, sizeof(key), "fn-%s", config.nodeName);
        nextFileNum = moloch_db_get_sequence_number_sync(key);
    }
}
/******************************************************************************/
// Modified From https://github.com/phaag/nfdump/blob/master/bin/flist.c
// Copyright (c) 2014, Peter Haag
LOCAL void moloch_db_mkpath(char *path)
{
    struct stat sb;
    char *slash = path;
    int done = 0;

    while (!done) {
        slash += strspn(slash, "/");
        slash += strcspn(slash, "/");

        done = (*slash == '\0');
        *slash = '\0';

        if (stat(path, &sb)) {
            if (config.debug) {
                LOG("mkdir(%s)", path);
            }
            if (errno != ENOENT || (mkdir(path, S_IRUSR | S_IWUSR | S_IXUSR | S_IRGRP | S_IWGRP | S_IXGRP) && errno != EEXIST)) {
                LOGEXIT("ERROR - mkdir() error for '%s': %s\n", path, strerror(errno));
            }
        } else if (!S_ISDIR(sb.st_mode)) {
            LOGEXIT("ERROR - Path '%s': %s ", path, strerror(ENOTDIR));
        }

        if (!done)
            *slash = '/';
    }
}
/******************************************************************************/
char *moloch_db_create_file_full(time_t firstPacket, const char *name, uint64_t size, int locked, uint32_t *id, ...)
{
    static GRegex     *numRegex;
    static GRegex     *numHexRegex;
    char               key[200];
    int                key_len;
    uint32_t           num;
    char               filename[1024];
    char              *json = moloch_http_get_buffer(MOLOCH_HTTP_BUFFER_SIZE);
    BSB                jbsb;
    const uint64_t     fp = firstPacket;

    if (!numRegex) {
        numRegex = g_regex_new("#NUM#", 0, 0, 0);
        numHexRegex = g_regex_new("#NUMHEX#", 0, 0, 0);
    }

    BSB_INIT(jbsb, json, MOLOCH_HTTP_BUFFER_SIZE);

    MOLOCH_LOCK(nextFileNum);
    snprintf(key, sizeof(key), "fn-%s", config.nodeName);
    if (nextFileNum == 0) {
        /* If doing an offline file OR the last async call hasn't returned, just get a sync filenum */
        num = moloch_db_get_sequence_number_sync(key);
    } else {
        /* If doing a live file, use current file num and schedule the next one */
        num = nextFileNum;
        nextFileNum = 0; /* Don't reuse number */
        moloch_db_get_sequence_number(key, moloch_db_fn_seq_cb, 0);
    }


    char numstr[100];
    snprintf(numstr, sizeof(numstr), "%u", num);

    if (name && name[0] != '.') {
        char *name1 = g_regex_replace_literal(numRegex, name, -1, 0, numstr, 0, NULL);
        name = g_regex_replace_literal(numHexRegex, name1, -1, 0, (char *)moloch_char_to_hexstr[num%256], 0, NULL);
        g_free(name1);

        BSB_EXPORT_sprintf(jbsb, "{\"num\":%d, \"name\":\"%s\", \"first\":%" PRIu64 ", \"node\":\"%s\", \"filesize\":%" PRIu64 ", \"locked\":%d", num, name, fp, config.nodeName, size, locked);
        key_len = snprintf(key, sizeof(key), "/%sfiles/_doc/%s-%u?refresh=true", config.prefix, config.nodeName, num);
    } else {

        uint16_t flen = strlen(config.pcapDir[config.pcapDirPos]);
        if (flen >= sizeof(filename)-1) {
            LOGEXIT("ERROR - pcapDir '%s' string length is too large", config.pcapDir[config.pcapDirPos]);
        }

        g_strlcpy(filename, config.pcapDir[config.pcapDirPos], sizeof(filename));

        struct tm tmp;
        localtime_r(&firstPacket, &tmp);

        if (config.pcapDirTemplate) {
            int tlen;

            // pcapDirTemplate must start with /, checked in config.c
            if (filename[flen-1] == '/')
                flen--;

            if ((tlen = strftime(filename+flen, sizeof(filename)-flen-1, config.pcapDirTemplate, &tmp)) == 0) {
                LOGEXIT("ERROR - Couldn't form filename: %s %s", config.pcapDir[config.pcapDirPos], config.pcapDirTemplate);
            }
            flen += tlen;
        }

        if (strcmp(config.pcapDirAlgorithm, "max-free-percent") == 0) {
            // Select the pcapDir with the highest percentage of free space

            double maxFreeSpacePercent = 0;
            int i;
            for (i = 0; config.pcapDir[i]; i++) {
                struct statvfs vfs;
                statvfs(config.pcapDir[i], &vfs);
                if (config.debug)
                    LOG("%s has %0.2f%% free", config.pcapDir[i], 100 * ((double)vfs.f_bavail / (double)vfs.f_blocks));

                if ((double)vfs.f_bavail / (double)vfs.f_blocks >= maxFreeSpacePercent)
                {
                    maxFreeSpacePercent = (double)vfs.f_bavail / (double)vfs.f_blocks;
                    config.pcapDirPos = i;
                }
            }
            if (config.debug)
                LOG("%s has the highest percentage of available disk space", config.pcapDir[config.pcapDirPos]);
        } else if (strcmp(config.pcapDirAlgorithm, "max-free-bytes") == 0) {
            // Select the pcapDir with the most bytes free

            uint64_t maxFreeSpaceBytes   = 0;
            int i;
            for (i = 0; config.pcapDir[i]; i++) {
                struct statvfs vfs;
                statvfs(config.pcapDir[i], &vfs);
                if (config.debug)
                    LOG("%s has %" PRIu64 " megabytes available", config.pcapDir[i], (uint64_t)vfs.f_bavail * (uint64_t)vfs.f_frsize / (1000 * 1000));
                if ((uint64_t)vfs.f_bavail * (uint64_t)vfs.f_frsize >= maxFreeSpaceBytes)
                {
                    maxFreeSpaceBytes = (uint64_t)vfs.f_bavail * (uint64_t)vfs.f_frsize;
                    config.pcapDirPos = i;
                }
            }
            if (config.debug)
                LOG("%s has the most available space", config.pcapDir[config.pcapDirPos]);
        } else {
            // Select pcapDir by round robin
            config.pcapDirPos++;
            if (!config.pcapDir[config.pcapDirPos])
                config.pcapDirPos = 0;
        }

        if (filename[flen-1] == '/') {
            flen--;
        }

        struct stat sb;
        if (stat(filename, &sb)) {
            moloch_db_mkpath(filename);
        }

        if (!name) {
            name = ".pcap";
        }

        snprintf(filename+flen, sizeof(filename) - flen, "/%s-%02d%02d%02d-%08u%s", config.nodeName, tmp.tm_year%100, tmp.tm_mon+1, tmp.tm_mday, num, name);
        name = 0;

        BSB_EXPORT_sprintf(jbsb, "{\"num\":%d, \"name\":\"%s\", \"first\":%" PRIu64 ", \"node\":\"%s\", \"locked\":%d", num, filename, fp, config.nodeName, locked);
        key_len = snprintf(key, sizeof(key), "/%sfiles/_doc/%s-%u?refresh=true", config.prefix, config.nodeName, num);
    }

    va_list  args;
    va_start(args, id);
    while (1) {
        char *field = va_arg(args, char *);
        if (!field)
            break;

        char *value = va_arg(args, char *);
        if (!value)
            break;

        if (value == MOLOCH_VAR_ARG_SKIP)
            continue;


        BSB_EXPORT_sprintf(jbsb, ", \"%s\": ", field);

        // HACK: But need num as we create this
        if (strcmp(field, "indexFilename") == 0) {
            char *value1 = g_regex_replace_literal(numRegex, value, -1, 0, numstr, 0, NULL);
            BSB_EXPORT_sprintf(jbsb, "\"%s\"", value1);
            g_free(value1);
        } else if ((long)value < 32) {
            BSB_EXPORT_sprintf(jbsb, "%ld", (long)value);
        } else if (*value == '{' || *value == '[')
            BSB_EXPORT_sprintf(jbsb, "%s", value);
        else
            BSB_EXPORT_sprintf(jbsb, "\"%s\"", value);
    }
    va_end(args);

    BSB_EXPORT_u08(jbsb, '}');

    moloch_http_schedule(esServer, "POST", key, key_len, json, BSB_LENGTH(jbsb), NULL, MOLOCH_HTTP_PRIORITY_BEST, NULL, NULL);

    MOLOCH_UNLOCK(nextFileNum);

    if (config.logFileCreation)
        LOG("Creating file %u with key >%s< using >%.*s<", num, key, (int)BSB_LENGTH(jbsb), json);

    *id = num;

    if (name)
        return (char *)name;

    return g_strdup(filename);
}
/******************************************************************************/
char *moloch_db_create_file(time_t firstPacket, const char *name, uint64_t size, int locked, uint32_t *id)
{
    return moloch_db_create_file_full(firstPacket, name, size, locked, id, (char *)NULL);
}
/******************************************************************************/
LOCAL void moloch_db_check()
{
    size_t             data_len;
    char               key[1000];
    int                key_len;
    char               tname[100];
    unsigned char     *data;

    snprintf(tname, sizeof(tname), "%ssessions3_template", config.prefix);

    key_len = snprintf(key, sizeof(key), "/_template/%s?filter_path=**._meta", tname);
    data = moloch_http_get(esServer, key, key_len, &data_len);

    if (!data || data_len == 0) {
        LOGEXIT("ERROR - Couldn't load version information, database (%s) might be down or not initialized.", config.elasticsearch);
    }

    uint32_t           template_len;
    unsigned char     *template = 0;

    template = moloch_js0n_get(data, data_len, tname, &template_len);
    if(!template || template_len == 0) {
        LOGEXIT("ERROR - Couldn't load version information, database might be down or out of date.  Run \"db/db.pl host:port upgrade\"");
    }

    uint32_t           mappings_len;
    unsigned char     *mappings = 0;

    mappings = moloch_js0n_get(template, template_len, "mappings", &mappings_len);
    if(!mappings || mappings_len == 0) {
        LOGEXIT("ERROR - Couldn't load version information, database might be down or out of date.  Run \"db/db.pl host:port upgrade\"");
    }

    uint32_t           meta_len;
    unsigned char     *meta = 0;

    meta = moloch_js0n_get(mappings, mappings_len, "_meta", &meta_len);
    if(!meta || meta_len == 0) {
        LOGEXIT("ERROR - Couldn't load version information, database might be down or out of date.  Run \"db/db.pl host:port upgrade\"");
    }

    uint32_t           version_len = 0;
    unsigned char     *version = 0;

    version = moloch_js0n_get(meta, meta_len, "molochDbVersion", &version_len);

    if (!version)
        LOGEXIT("ERROR - Database version couldn't be found, have you run \"db/db.pl host:port init\"");

    if (atoi((char*)version) < MOLOCH_MIN_DB_VERSION) {
        LOGEXIT("ERROR - Database version '%.*s' is too old, needs to be at least (%d), run \"db/db.pl host:port upgrade\"", version_len, version, MOLOCH_MIN_DB_VERSION);
    }
    free(data);
}

/******************************************************************************/
LOCAL void moloch_db_free_mmdb(MMDB_s *geo)
{
    MMDB_close(geo);
    free(geo);
}
/******************************************************************************/
LOCAL void moloch_db_load_geo_country(char *name)
{
    MMDB_s  *country = malloc(sizeof(MMDB_s));
    int status = MMDB_open(name, MMDB_MODE_MMAP, country);
    if (MMDB_SUCCESS != status) {
        CONFIGEXIT("Couldn't initialize Country file %s error %s", name, MMDB_strerror(status));
    }
    if (geoCountry) {
        LOG("Loading new version of country file");
        moloch_free_later(geoCountry, (GDestroyNotify) moloch_db_free_mmdb);
    }
    geoCountry = country;
}
/******************************************************************************/
LOCAL void moloch_db_load_geo_asn(char *name)
{
    MMDB_s  *asn = malloc(sizeof(MMDB_s));
    int status = MMDB_open(name, MMDB_MODE_MMAP, asn);
    if (MMDB_SUCCESS != status) {
        CONFIGEXIT("Couldn't initialize ASN file %s error %s", name, MMDB_strerror(status));
    }
    if (geoASN) {
        LOG("Loading new version of asn file");
        moloch_free_later(geoASN, (GDestroyNotify) moloch_db_free_mmdb);
    }
    geoASN = asn;
}
/******************************************************************************/
LOCAL void moloch_db_load_rir(char *name)
{
    FILE *fp;
    char line[1000];
    if (!(fp = fopen(name, "r"))) {
        CONFIGEXIT("Couldn't open RIR from %s", name);
    }

    while(fgets(line, sizeof(line), fp)) {
        int   cnt = 0, quote = 0, num = 0;
        char *ptr, *start;

        for (start = ptr = line; *ptr != 0; ptr++) {
            if (*ptr == '"') {
                quote = !quote;
                continue;
            }

            if (quote || *ptr != ',')
                continue;

            // We have comma outside of quotes
            *ptr = 0;
            if (cnt == 0) {
                num = atoi(start);
                if (num > 255)
                    break;
            } else if (*start && cnt == 3) {
                gchar **parts = g_strsplit(start, ".", 0);
                if (parts[0] && parts[1] && *parts[1]) {
                    if (rirs[num])
                        moloch_free_later(rirs[num], g_free);
                    rirs[num] = g_ascii_strup(parts[1], -1);
                }
                g_strfreev(parts);

                break;
            }

            cnt++;
            start = ptr+1;
        }
    }
    fclose(fp);
}
/******************************************************************************/
LOCAL void moloch_db_free_oui(patricia_tree_t *oui)
{
    Destroy_Patricia(oui, g_free);
}
/******************************************************************************/
LOCAL void moloch_db_load_oui(char *name)
{
    if (ouiTree)
        LOG("Loading new version of oui file");

    // Load the data
    patricia_tree_t *oui = New_Patricia(48); // 48 - Ethernet Size
    FILE *fp;
    char line[2000];
    if (!(fp = fopen(name, "r"))) {
        printf("Couldn't open OUI from %s", name);
        exit(1);
    }

    while(fgets(line, sizeof(line), fp)) {
        char *hash = strchr(line, '#');
        if (hash)
            *hash = 0;

        // Trim
        int len = strlen(line);
        if (len < 4) continue;
        while (len > 0 && isspace(line[len-1]) )
            len--;
        line[len] = 0;

        // Break into pieces
        gchar **parts = g_strsplit(line, "\t", 0);
        if (!parts[0] || !parts[1]) {
            CONFIGEXIT("OUI file %s bad line '%s'", name, line);
        }

        char *str = NULL;
        if (parts[2]) {
            if (parts[2][0])
                str = parts[2];
            else if (parts[3]) // The file sometimes has 2 tabs in a row :(
                str = parts[3];
        } else {
            str = parts[1];
        }

        // Remove separators and get bitlen
        int i = 0, j = 0, bitlen = 24;
        for (i = 0; parts[0][i]; i++) {
            if (parts[0][i] == ':' || parts[0][i] == '-' || parts[0][i] == '.')
                continue;
            if (parts[0][i] == '/') {
                bitlen = atoi(parts[0] + i + 1);
                break;
            }

            parts[0][j] = parts[0][i];
            j++;
        }
        parts[0][j] = 0;

        // Convert to binary
        unsigned char buf[16];
        len = strlen(parts[0]);
        for (i=0, j=0; i < len && j < 8; i += 2, j++) {
            buf[j] = moloch_hex_to_char[(int)parts[0][i]][(int)parts[0][i+1]];
        }

        // Create node
        prefix_t       *prefix;
        patricia_node_t *node;

        prefix = New_Prefix2(AF_INET6, buf, bitlen, NULL);
        node = patricia_lookup(oui, prefix);
        Deref_Prefix(prefix);
        node->data = g_strdup(str);

        g_strfreev(parts);
    }
    fclose(fp);

    // Save old tree to free later and flip to new tree
    if (ouiTree)
        moloch_free_later(ouiTree, (GDestroyNotify) moloch_db_free_oui);
    ouiTree = oui;
}
/******************************************************************************/
void moloch_db_oui_lookup(int field, MolochSession_t *session, const uint8_t *mac)
{
    patricia_node_t *node;

    if (!ouiTree)
        return;

    if ((node = patricia_search_best3 (ouiTree, mac, 48)) == NULL)
        return;

    moloch_field_string_add(field, session, node->data, -1, TRUE);
}
/******************************************************************************/
LOCAL void moloch_db_load_fields()
{
    size_t                 data_len;
    char                   key[100];
    int                    key_len;

    key_len = snprintf(key, sizeof(key), "/%sfields/_search?size=3000", config.prefix);
    unsigned char     *data = moloch_http_get(esServer, key, key_len, &data_len);

    if (!data) {
        LOGEXIT("ERROR - Couldn't download %sfields, database (%s) might be down or not initialized.", config.prefix, config.elasticsearch);
        return;
    }

    uint32_t           hits_len;
    unsigned char     *hits = 0;
    hits = moloch_js0n_get(data, data_len, "hits", &hits_len);
    if (!hits) {
        LOGEXIT("ERROR - Couldn't download %sfields, database (%s) might be down or not initialized.", config.prefix, config.elasticsearch);
        free(data);
        return;
    }

    uint32_t           ahits_len;
    unsigned char     *ahits = 0;
    ahits = moloch_js0n_get(hits, hits_len, "hits", &ahits_len);

    if (!ahits) {
        LOGEXIT("ERROR - Couldn't download %sfields, database (%s) might be down or not initialized.", config.prefix, config.elasticsearch);
        free(data);
        return;
    }

    uint32_t out[2*8000];
    memset(out, 0, sizeof(out));
    js0n(ahits, ahits_len, out, sizeof(out));
    int i;
    for (i = 0; out[i]; i+= 2) {
        uint32_t           id_len;
        unsigned char     *id = 0;
        id = moloch_js0n_get(ahits+out[i], out[i+1], "_id", &id_len);

        uint32_t           source_len;
        unsigned char     *source = 0;
        source = moloch_js0n_get(ahits+out[i], out[i+1], "_source", &source_len);
        if (!source) {
            continue;
        }

        moloch_field_define_json(id, id_len, source, source_len);
    }
    free(data);
}
/******************************************************************************/
LOCAL BSB   fieldBSB;
LOCAL int   fieldBSBTimeout;
LOCAL gboolean moloch_db_fieldsbsb_timeout(gpointer user_data)
{
    if (fieldBSB.buf && BSB_LENGTH(fieldBSB) > 0) {
        if (user_data == 0)
            moloch_http_schedule(esServer, "POST", "/_bulk", 6, (char *)fieldBSB.buf, BSB_LENGTH(fieldBSB), NULL, MOLOCH_HTTP_PRIORITY_BEST, NULL, NULL);
        else {
            unsigned char *data = moloch_http_send_sync(esServer, "POST", "/_bulk", 6, (char *)fieldBSB.buf, BSB_LENGTH(fieldBSB), NULL, NULL);
            moloch_http_free_buffer(fieldBSB.buf);
            if (data)
                free(data);
        }
        BSB_INIT(fieldBSB, moloch_http_get_buffer(config.dbBulkSize), config.dbBulkSize);
    }
    fieldBSBTimeout = 0;
    return G_SOURCE_REMOVE;
}
/******************************************************************************/
LOCAL void moloch_db_fieldbsb_make()
{
    if (!fieldBSB.buf) {
        BSB_INIT(fieldBSB, moloch_http_get_buffer(config.dbBulkSize), config.dbBulkSize);
        fieldBSBTimeout = g_timeout_add_seconds(1, moloch_db_fieldsbsb_timeout, 0);
    } else if (BSB_REMAINING(fieldBSB) < 1000) {
        g_source_remove(fieldBSBTimeout);
        moloch_db_fieldsbsb_timeout(0);
        fieldBSBTimeout = g_timeout_add_seconds(1, moloch_db_fieldsbsb_timeout, 0);
    }
}
/******************************************************************************/
void moloch_db_add_field(char *group, char *kind, char *expression, char *friendlyName, char *dbField, char *help, int haveap, va_list ap)
{
<<<<<<< HEAD
    char                   key[100];
    int                    key_len;
    BSB                    bsb;

    if (config.dryRun || config.agentMode)
=======
    if (config.dryRun)
>>>>>>> ade93886
        return;

    moloch_db_fieldbsb_make();

    BSB_EXPORT_sprintf(fieldBSB, "{\"index\": {\"_index\": \"%sfields\", \"_id\": \"%s\"}}\n", config.prefix, expression);
    BSB_EXPORT_sprintf(fieldBSB, "{\"friendlyName\": \"%s\", \"group\": \"%s\", \"help\": \"%s\", \"dbField2\": \"%s\", \"type\": \"%s\"",
             friendlyName,
             group,
             help,
             dbField,
             kind);

    if (haveap) {
        while (1) {
            char *field = va_arg(ap, char *);
            if (!field)
                break;

            char *value = va_arg(ap, char *);
            if (!value)
                break;

            BSB_EXPORT_sprintf(fieldBSB, ", \"%s\": ", field);
            if (*value == '{' || *value == '[')
                BSB_EXPORT_sprintf(fieldBSB, "%s", value);
            else
                BSB_EXPORT_sprintf(fieldBSB, "\"%s\"", value);
        }
    }

    BSB_EXPORT_cstr(fieldBSB, "}\n");
}
/******************************************************************************/
void moloch_db_update_field(char *expression, char *name, char *value)
{
<<<<<<< HEAD
    char                   key[1000];
    int                    key_len;
    BSB                    bsb;

    if (config.dryRun || config.agentMode)
=======
    if (config.dryRun)
>>>>>>> ade93886
        return;

    moloch_db_fieldbsb_make();

    BSB_EXPORT_sprintf(fieldBSB, "{\"update\": {\"_index\": \"%sfields\", \"_id\": \"%s\"}}\n", config.prefix, expression);

    BSB_EXPORT_sprintf(fieldBSB, "{\"doc\": {\"%s\":", name);
    if (*value == '[') {
        BSB_EXPORT_sprintf(fieldBSB, "%s", value);
    } else {
        moloch_db_js0n_str(&fieldBSB, (unsigned char*)value, TRUE);
    }
    BSB_EXPORT_cstr(fieldBSB, "}}\n");
}
/******************************************************************************/
void moloch_db_update_filesize(uint32_t fileid, uint64_t filesize, uint64_t packetsSize, uint32_t packets)
{
    char                   key[1000];
    int                    key_len;
    int                    json_len;

    if (config.dryRun || config.agentMode)
        return;

    char                  *json = moloch_http_get_buffer(2000);

    key_len = snprintf(key, sizeof(key), "/%sfiles/_update/%s-%u", config.prefix, config.nodeName, fileid);

    json_len = snprintf(json, 2000, "{\"doc\": {\"filesize\": %" PRIu64 ", \"packetsSize\": %" PRIu64 ", \"packets\": %u}}", filesize, packetsSize, packets);
    if (config.debug)
        LOG("Updated %s-%u with %s", config.nodeName, fileid, json);

    moloch_http_schedule(esServer, "POST", key, key_len, json, json_len, NULL, MOLOCH_HTTP_PRIORITY_DROPABLE, NULL, NULL);
}
/******************************************************************************/
gboolean moloch_db_file_exists(const char *filename, uint32_t *outputId)
{
    size_t                 data_len;
    char                   key[2000];
    int                    key_len;

    key_len = snprintf(key, sizeof(key), "/%sfiles/_search?rest_total_hits_as_int&size=1&sort=num:desc&q=node:%s+AND+name:\"%s\"", config.prefix, config.nodeName, filename);

    unsigned char *data = moloch_http_get(esServer, key, key_len, &data_len);

    uint32_t           hits_len;
    unsigned char     *hits = moloch_js0n_get(data, data_len, "hits", &hits_len);

    if (!hits_len || !hits) {
        free(data);
        return FALSE;
    }

    uint32_t           total_len;
    unsigned char     *total = moloch_js0n_get(hits, hits_len, "total", &total_len);

    if (!total_len || !total) {
        free(data);
        return FALSE;
    }

    if (*total == '0') {
        free(data);
        return FALSE;
    }

    if (outputId) {
        hits = moloch_js0n_get(data, data_len, "hits", &hits_len);

        uint32_t           hit_len;
        unsigned char     *hit = moloch_js0n_get(hits, hits_len, "hits", &hit_len);

        uint32_t           source_len;
        unsigned char     *source = 0;

        /* Remove array wrapper */
        source = moloch_js0n_get(hit+1, hit_len-2, "_source", &source_len);

        uint32_t           len;
        unsigned char     *value;

        if ((value = moloch_js0n_get(source, source_len, "num", &len))) {
            *outputId = atoi((char*)value);
        } else {
            LOGEXIT("ERROR - Files check has no num field in %.*s", source_len, source);
        }
    }

    free(data);
    return TRUE;
}
/******************************************************************************/
int moloch_db_can_quit()
{
    int thread;
    for (thread = 0; thread < config.packetThreads; thread++) {
        // Make sure we can lock, that means a save isn't in progress
        MOLOCH_LOCK(dbInfo[thread].lock);
        if (dbInfo[thread].json && BSB_LENGTH(dbInfo[thread].bsb) > 0) {
            MOLOCH_UNLOCK(dbInfo[thread].lock);

            moloch_db_flush_gfunc((gpointer)1);
            if (config.debug)
                LOG ("Can't quit, sJson[%d] %u", thread, (uint32_t)BSB_LENGTH(dbInfo[thread].bsb));
            return 1;
        }
        MOLOCH_UNLOCK(dbInfo[thread].lock);
    }

    if (moloch_http_queue_length(esServer) > 0) {
        if (config.debug)
            LOG ("Can't quit, moloch_http_queue_length(esServer) %d", moloch_http_queue_length(esServer));
        return 1;
    }

    return 0;
}
/******************************************************************************/
/* Use a thread for sending the stats instead of main thread so that if http is
 * being slow we still try and send event
 */
LOCAL void *moloch_db_stats_thread(void *UNUSED(threadp))
{
    uint64_t       lastTime[4] = {0, 0, 0, 0};
    struct timeval currentTime;
    const uint64_t times[4] = {2, 5, 60, 600};

    while (1) {
        usleep(500000);
        gettimeofday(&currentTime, NULL);

        if (dbExit)
            break;

        for (int i = 0; i < 4; i++) {
            if (currentTime.tv_sec - lastTime[i] >= times[i]) {
                moloch_db_update_stats(i, 0);
                lastTime[i] = currentTime.tv_sec;
            }
        }
    }
    return NULL;
}
/******************************************************************************/
LOCAL  guint timers[10];
void moloch_db_init()
{
    if (config.testsMode) {
        MOLOCH_LOCK(outputed);
        fprintf(stderr, "{\"sessions3\": [\n");
        fflush(stderr);
        MOLOCH_UNLOCK(outputed);
    }
    if (!(config.dryRun || config.agentMode)) {
        esServer = moloch_http_create_server(config.elasticsearch, config.maxESConns, config.maxESRequests, config.compressES);

        static char *headers[4] = {"Content-Type: application/json", "Expect:", NULL, NULL};

        char* elasticsearchAPIKey = moloch_config_str(NULL, "elasticsearchAPIKey", NULL);
        char* elasticsearchBasicAuth = moloch_config_str(NULL, "elasticsearchBasicAuth", NULL);
        if (elasticsearchAPIKey) {
            static char auth[1024];
            snprintf(auth, sizeof(auth), "Authorization: ApiKey %s", elasticsearchAPIKey);
            headers[2] = auth;
        } else if (elasticsearchBasicAuth) {
            static char auth[1024];
            if (strchr(elasticsearchBasicAuth, ':') != NULL) {
                gchar *b64 = g_base64_encode((uint8_t *)elasticsearchBasicAuth, strlen(elasticsearchBasicAuth));
                snprintf(auth, sizeof(auth), "Authorization: Basic %s", b64);
                g_free(b64);
            } else {
                snprintf(auth, sizeof(auth), "Authorization: Basic %s", elasticsearchBasicAuth);
            }
            headers[2] = auth;
        }

        moloch_http_set_headers(esServer, headers);
        moloch_http_set_print_errors(esServer);

        int maxRetries = moloch_config_int(NULL, "esMaxRetries", 2, 0, 10);
        moloch_http_set_retries(esServer, maxRetries);

        char* clientCert = moloch_config_str(NULL, "esClientCert", NULL);
        char* clientKey = moloch_config_str(NULL, "esClientKey", NULL);
        char* clientKeyPass = moloch_config_str(NULL, "esClientKeyPass", NULL);
        moloch_http_set_client_cert(esServer, clientCert, clientKey, clientKeyPass);

        esBulkQuery = moloch_config_str(NULL, "esBulkQuery", "/_bulk");
        esBulkQueryLen = strlen(esBulkQuery);

        moloch_db_health_check((gpointer)1L);
    }
    myPid = getpid() & 0xffff;
    gettimeofday(&startTime, NULL);
    if (!(config.dryRun || config.agentMode)) {
        moloch_db_check();
        moloch_db_load_file_num();
        moloch_db_load_stats();
        moloch_db_load_fields();
    }

    moloch_add_can_quit(moloch_db_can_quit, "DB");

    // Find the first geo file that exists in our list and use that one.
    // If none could be loaded, and setting not blank, print out warning
    struct stat     sb;
    int             i;
    if (config.geoLite2Country && config.geoLite2Country[0]) {
        for (i = 0; config.geoLite2Country[i]; i++) {
            if (stat(config.geoLite2Country[i], &sb) == 0) {
                moloch_config_monitor_file("country file", config.geoLite2Country[i], moloch_db_load_geo_country);
                break;
            }
        }
        if (!config.geoLite2Country[i]) {
            LOG("WARNING - No Geo Country file could be loaded, see https://arkime.com/settings#geolite2country");
        }
    }
    if (config.geoLite2ASN && config.geoLite2ASN[0]) {
        for (i = 0; config.geoLite2ASN[i]; i++) {
            if (stat(config.geoLite2ASN[i], &sb) == 0) {
                moloch_config_monitor_file("asn file", config.geoLite2ASN[i], moloch_db_load_geo_asn);
                break;
            }
        }
        if (!config.geoLite2ASN[i]) {
            LOG("WARNING - No Geo ASN file could be loaded, see https://arkime.com/settings#geolite2asn");
        }
    }
    if (config.ouiFile)
        moloch_config_monitor_file_msg("oui file", config.ouiFile, moloch_db_load_oui, "- Maybe try running " CONFIG_PREFIX "/bin/" PACKAGE "_update_geo.sh");
    if (config.rirFile)
        moloch_config_monitor_file_msg("rir file", config.rirFile, moloch_db_load_rir, "- Maybe try running " CONFIG_PREFIX "/bin/" PACKAGE "_update_geo.sh");

    if (config.agentMode) {
        timers[0] = g_timeout_add_seconds(  1, moloch_db_flush_gfunc, 0);
    } else if (!config.dryRun) {
        int t = 0;
        if (!config.noStats) {
            g_thread_unref(g_thread_new("moloch-stats", &moloch_db_stats_thread, NULL));
        }
        timers[t++] = g_timeout_add_seconds(  1, moloch_db_flush_gfunc, 0);
        if (moloch_config_boolean(NULL, "dbEsHealthCheck", TRUE)) {
            timers[t++] = g_timeout_add_seconds( 30, moloch_db_health_check, 0);
        }
    }

    ecsEventProvider = moloch_config_str(NULL, "ecsEventProvider", NULL);
    ecsEventDataset = moloch_config_str(NULL, "ecsEventDataset", NULL);

    if (constantItemsLen == 0) {
        snprintf(constantItems, sizeof(constantItems), "\"node\":\"%s\",", config.nodeName);
        constantItemsLen = strlen(constantItems);
    }

    int thread;
    for (thread = 0; thread < config.packetThreads; thread++) {
        MOLOCH_LOCK_INIT(dbInfo[thread].lock);
        dbInfo[thread].prefixTime = -1;
    }
}
/******************************************************************************/
void moloch_db_exit()
{
    if (!config.dryRun) {
        if (fieldBSBTimeout)
            g_source_remove(fieldBSBTimeout);

        if (fieldBSB.buf && BSB_LENGTH(fieldBSB) > 0) {
            moloch_db_fieldsbsb_timeout((gpointer)1);
        } 

        if (fieldBSB.buf) {
            moloch_http_free_buffer(fieldBSB.buf);
            fieldBSB.buf = 0;
        }

        for (int i = 0; timers[i]; i++) {
            g_source_remove(timers[i]);
        }

        moloch_db_flush_gfunc((gpointer)1);
        dbExit = 1;
    }

    if (!(config.dryRun || config.agentMode)) {
        if (!config.noStats) {
            moloch_db_update_stats(0, 1);
        }
        unsigned char *data = moloch_http_get(esServer, "/_refresh", 9, NULL);
        if (data)
            free(data);
        moloch_http_free_server(esServer);
    }

    if (config.testsMode) {
        usleep(10000);
        MOLOCH_LOCK(outputed);
        fprintf(stderr, "]}\n");
        fflush(stderr);
        MOLOCH_UNLOCK(outputed);
    }

    if (ipTree4) {
        Destroy_Patricia(ipTree4, moloch_db_free_local_ip);
        Destroy_Patricia(ipTree6, moloch_db_free_local_ip);
        ipTree4 = 0;
        ipTree6 = 0;
    }

    if (config.debug) {
        LOG("totalPackets: %" PRId64 " totalSessions: %" PRId64 " writtenBytes: %" PRId64 " unwrittenBytes: %" PRId64,
             totalPackets, totalSessions, writtenBytes, unwrittenBytes);
    }
}<|MERGE_RESOLUTION|>--- conflicted
+++ resolved
@@ -2418,15 +2418,7 @@
 /******************************************************************************/
 void moloch_db_add_field(char *group, char *kind, char *expression, char *friendlyName, char *dbField, char *help, int haveap, va_list ap)
 {
-<<<<<<< HEAD
-    char                   key[100];
-    int                    key_len;
-    BSB                    bsb;
-
     if (config.dryRun || config.agentMode)
-=======
-    if (config.dryRun)
->>>>>>> ade93886
         return;
 
     moloch_db_fieldbsb_make();
@@ -2462,15 +2454,7 @@
 /******************************************************************************/
 void moloch_db_update_field(char *expression, char *name, char *value)
 {
-<<<<<<< HEAD
-    char                   key[1000];
-    int                    key_len;
-    BSB                    bsb;
-
     if (config.dryRun || config.agentMode)
-=======
-    if (config.dryRun)
->>>>>>> ade93886
         return;
 
     moloch_db_fieldbsb_make();
