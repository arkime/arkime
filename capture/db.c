--- conflicted
+++ resolved
@@ -95,24 +95,8 @@
         if ((node = patricia_search_best3 (ipTree4, ((u_char *)ip->s6_addr) + 12, 32)) == NULL)
             return 0;
     } else {
-<<<<<<< HEAD
-        prefix.family = AF_INET6;
-        prefix.bitlen = 128;
-        memcpy(&prefix.add.sin6.s6_addr, ip, 16);
-    }
-
-    if ((node = patricia_search_best2 (ipTree, &prefix, 1)) == NULL)
-        return 0;
-
-    MolochIpInfo_t *ii = node->data;
-    int t;
-
-    for (t = 0; t < ii->numtags; t++) {
-        moloch_field_string_add(config.tagsStringField, session, ii->tagsStr[t], -1, TRUE);
-=======
         if ((node = patricia_search_best3 (ipTree6, (u_char *)ip->s6_addr, 128)) == NULL)
             return 0;
->>>>>>> e7d1ea6c
     }
 
 
@@ -600,11 +584,7 @@
             break;
         case MOLOCH_FIELD_TYPE_STR_ARRAY:
             if (flags & MOLOCH_FIELD_FLAG_CNT) {
-<<<<<<< HEAD
-                BSB_EXPORT_sprintf(jbsb, "\"%scnt\":%d,", config.fields[pos]->dbField, session->fields[pos]->sarray->len);
-=======
                 BSB_EXPORT_sprintf(jbsb, "\"%sCnt\":%d,", config.fields[pos]->dbField, session->fields[pos]->sarray->len);
->>>>>>> e7d1ea6c
             }
             BSB_EXPORT_sprintf(jbsb, "\"%s\":[", config.fields[pos]->dbField);
             for(i = 0; i < session->fields[pos]->sarray->len; i++) {
@@ -1596,16 +1576,10 @@
 
     uint32_t           template_len;
     unsigned char     *template = 0;
-<<<<<<< HEAD
 
     template = moloch_js0n_get(data, data_len, tname, &template_len);
     if(!template || template_len == 0) {
         LOGEXIT("ERROR - Couldn't load version information, database might be down or out of date.  Run \"db/db.pl host:port upgrade\"");
-=======
-
-    template = moloch_js0n_get(data, data_len, tname, &template_len);
-    if(!template || template_len == 0) {
-        LOGEXIT("ERROR - Couldn't load version information, database might be down or out of date.  Run \"db/db.pl host:port upgrade\"");
     }
 
     uint32_t           mappings_len;
@@ -1639,46 +1613,10 @@
 
     if (!version || atoi((char*)version) < MOLOCH_MIN_DB_VERSION) {
         LOGEXIT("ERROR - Database version '%.*s' is too old, needs to be at least (%d), run \"db/db.pl host:port upgrade\"", version_len, version, MOLOCH_MIN_DB_VERSION);
->>>>>>> e7d1ea6c
-    }
-
-<<<<<<< HEAD
-    uint32_t           mappings_len;
-    unsigned char     *mappings = 0;
-
-    mappings = moloch_js0n_get(template, template_len, "mappings", &mappings_len);
-    if(!mappings || mappings_len == 0) {
-        LOGEXIT("ERROR - Couldn't load version information, database might be down or out of date.  Run \"db/db.pl host:port upgrade\"");
-    }
-
-    uint32_t           session_len;
-    unsigned char     *session = 0;
-
-    session = moloch_js0n_get(mappings, mappings_len, "session", &session_len);
-    if(!session || session_len == 0) {
-        LOGEXIT("ERROR - Couldn't load version information, database might be down or out of date.  Run \"db/db.pl host:port upgrade\"");
-    }
-
-    uint32_t           meta_len;
-    unsigned char     *meta = 0;
-
-    meta = moloch_js0n_get(session, session_len, "_meta", &meta_len);
-    if(!meta || meta_len == 0) {
-        LOGEXIT("ERROR - Couldn't load version information, database might be down or out of date.  Run \"db/db.pl host:port upgrade\"");
-    }
-
-    uint32_t           version_len;
-    unsigned char     *version = 0;
-
-    version = moloch_js0n_get(meta, meta_len, "molochDbVersion", &version_len);
-
-    if (!version || atoi((char*)version) < MOLOCH_MIN_DB_VERSION) {
-        LOGEXIT("ERROR - Database version '%.*s' is too old, needs to be at least (%d), run \"db/db.pl host:port upgrade\"", version_len, version, MOLOCH_MIN_DB_VERSION);
     }
     free(data);
 }
 
-=======
 /******************************************************************************/
 void moloch_db_load_rir()
 {
@@ -1801,7 +1739,6 @@
     }
     fclose(fp);
 }
->>>>>>> e7d1ea6c
 /******************************************************************************/
 void moloch_db_oui_lookup(int field, MolochSession_t *session, const uint8_t *mac)
 {
