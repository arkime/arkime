/******************************************************************************/
/* writer-simple.c  -- Simple Writer
 *
 * This writer just creates a file per packet thread and queues buffers
 * to be written to disk in a single output thread.
 *
 * Copyright 2012-2017 AOL Inc. All rights reserved.
 *
 * SPDX-License-Identifier: Apache-2.0
 */
#define _FILE_OFFSET_BITS 64
#include "arkime.h"
#include "arkimeconfig.h"
#include <fcntl.h>
#include <errno.h>
#include <sys/mman.h>
#include <sys/stat.h>
#include <zlib.h>
#ifdef HAVE_ZSTD
#include <zstd.h>
#endif
#include <math.h>
#include "openssl/rand.h"
#include "openssl/evp.h"

#ifndef O_NOATIME
#define O_NOATIME 0
#endif

typedef enum {
    ARKIME_COMPRESSION_NONE,
    ARKIME_COMPRESSION_GZIP,
    ARKIME_COMPRESSION_ZSTD
} ArkimeCompressionMode;

extern ArkimeConfig_t        config;
extern ArkimePcapFileHdr_t   pcapFileHeader;
LOCAL  gboolean              localPcapIndex;
LOCAL  ArkimeCompressionMode compressionMode = ARKIME_COMPRESSION_NONE;
LOCAL  gboolean              simpleShortHeader;
LOCAL  int                   simpleGzipLevel;
LOCAL  int                   simpleZstdLevel;
LOCAL  int                   simpleFreeOutputBuffers;

// Information about the current file being written to, all items that are constant per file should be here
typedef struct {
    EVP_CIPHER_CTX      *cipher_ctx;
    uint64_t             pos;
    uint64_t             blockStart;
    uint64_t             packetBytesWritten;
    uint32_t             packets;
    uint32_t             posInBlock;
    uint32_t             id;
    int                  fd;
    uint8_t              dek[256];
    z_stream             z_strm;
    uint8_t              thread;
#ifdef HAVE_ZSTD
    ZSTD_CStream        *zstd_strm;
    ZSTD_outBuffer       zstd_out;
    ZSTD_inBuffer        zstd_in;
    uint64_t             zstd_completedBlockStart;
#endif
} ArkimeSimpleFile_t;

// Information about the current buffer being written to, there can be multiple buffers per file
// NOTE this points to the file structure, kind of backwards
typedef struct arkimesimple {
    struct arkimesimple *simple_next, *simple_prev;
    uint8_t             *buf;     // mmap buffer, config.pcapWriteSize + ARKIME_PACKET_MAX_LEN
    ArkimeSimpleFile_t  *file;
    uint32_t             bufpos;  // Where in buf we are writing to
    uint8_t              closing; // This is the last block, close file when done
} ArkimeSimple_t;

typedef struct {
    struct arkimesimple *simple_next, *simple_prev;
    int                  simple_count;
    ARKIME_LOCK_EXTERN(lock);
} ArkimeSimpleHead_t;

LOCAL  ArkimeSimpleHead_t simpleQ;
LOCAL  ARKIME_LOCK_DEFINE(simpleQ);
LOCAL  ARKIME_COND_DEFINE(simpleQ);

enum ArkimeSimpleMode { ARKIME_SIMPLE_NORMAL, ARKIME_SIMPLE_XOR2048, ARKIME_SIMPLE_AES256CTR};

LOCAL ArkimeSimple_t        *currentInfo[ARKIME_MAX_PACKET_THREADS];
LOCAL ArkimeSimpleHead_t     freeList[ARKIME_MAX_PACKET_THREADS];
LOCAL uint32_t               pageSize;
LOCAL enum ArkimeSimpleMode  simpleMode;
LOCAL int                    simpleMaxQ;
LOCAL const EVP_CIPHER      *cipher;
LOCAL int                    openOptions;
LOCAL struct timeval         lastSave[ARKIME_MAX_PACKET_THREADS];
LOCAL struct timeval         fileAge[ARKIME_MAX_PACKET_THREADS];
LOCAL uint32_t               firstPacket[ARKIME_MAX_PACKET_THREADS];

#define INDEX_FILES_CACHE_SIZE (ARKIME_MAX_PACKET_THREADS-1)
struct {
    int64_t  fileNum;
    FILE    *fp;
} indexFiles[ARKIME_MAX_PACKET_THREADS][INDEX_FILES_CACHE_SIZE];

/*
 * Compression design inspired by Philip Gladstone and others.
 * A compressed file is made up of compressed blocks.
 * You can only start reading a compressed file at the beginning of a block.
 * Blocks are variable sized, with the max UNCOMPRESED data per block
 * controlled by simpleCompressionBlockSize.
 * uncompressedBits is calculated so it can hold simpleCompressionBlockSize.
 * The file pos for each packet is made of two parts
 *   X the location in the file of the start of the compress block, which
 *   is shifted uncompressedBits
 *   Y the location inside the uncompressed block of the packet start
 * A larger simpleCompressionBlockSize leads to better compression but slower read time.
 */
LOCAL int      uncompressedBits;    // Number of bits used in filepos to store location in block
LOCAL uint32_t simpleCompressionBlockSize; // Max data that we try and compress, can be represented by uncompressedBits

/******************************************************************************/
LOCAL uint32_t writer_simple_queue_length()
{
    return DLL_COUNT(simple_, &simpleQ);
}
/******************************************************************************/
/*
 * Get a new buffer structure, and copy the old file pointer if needed
 */
LOCAL ArkimeSimple_t *writer_simple_alloc(int thread, ArkimeSimple_t *previous)
{
    ArkimeSimple_t *info;

    ARKIME_LOCK(freeList[thread].lock);
    DLL_POP_HEAD(simple_, &freeList[thread], info);
    ARKIME_UNLOCK(freeList[thread].lock);

    if (!info) {
        info = ARKIME_TYPE_ALLOC0(ArkimeSimple_t);
        info->buf = mmap (0, config.pcapWriteSize + ARKIME_PACKET_MAX_LEN, PROT_READ | PROT_WRITE, MAP_ANON | MAP_PRIVATE, -1, 0);
        if (unlikely(info->buf == MAP_FAILED)) {
            LOGEXIT("ERROR - MMap failure in writer_simple_alloc, %d: %s", errno, strerror(errno));
        }
    } else {
        info->bufpos = 0;
        info->closing = 0;
    }

    if (previous) {
        info->file = previous->file;
    }
    return info;
}
/******************************************************************************/
LOCAL void writer_simple_free(ArkimeSimple_t *info)
{
    int thread = info->file->thread;

    if (info->closing) {
        switch(simpleMode) {
        case ARKIME_SIMPLE_NORMAL:
            break;
        case ARKIME_SIMPLE_XOR2048:
            break;
        case ARKIME_SIMPLE_AES256CTR:
            EVP_CIPHER_CTX_free(info->file->cipher_ctx);
            break;
        }
        switch(compressionMode) {
        case ARKIME_COMPRESSION_GZIP:
            deflateEnd(&info->file->z_strm);
            break;
#ifdef HAVE_ZSTD
        case ARKIME_COMPRESSION_ZSTD:
            ZSTD_freeCStream(info->file->zstd_strm);
            break;
#endif
        default:
            break;
        }
        ARKIME_TYPE_FREE(ArkimeSimpleFile_t, info->file);
    }
    info->file = 0;

    if (DLL_COUNT(simple_, &freeList[thread]) < simpleFreeOutputBuffers) {
        ARKIME_LOCK(freeList[thread].lock);
        DLL_PUSH_TAIL(simple_, &freeList[thread], info);
        ARKIME_UNLOCK(freeList[thread].lock);
    } else {
        munmap(info->buf, config.pcapWriteSize + ARKIME_PACKET_MAX_LEN);
        ARKIME_TYPE_FREE(ArkimeSimple_t, info);
    }
}

/******************************************************************************/
LOCAL MolochSimple_t *writer_simple_process_buf(int thread, int closing)
{
    ArkimeSimple_t *info = currentInfo[thread];
    static uint32_t lastError;

    info->closing = closing;
    if (!closing) {
        // Round down to nearest pagesize
        int writeSize = (info->bufpos / pageSize) * pageSize;

        // Create next buffer
        ArkimeSimple_t *ninfo = currentInfo[thread] = writer_simple_alloc(thread, info);

        // Copy what we aren't going to write to next buffer
        memcpy(ninfo->buf, info->buf + writeSize, info->bufpos - writeSize);
        ninfo->bufpos = info->bufpos - writeSize;

        switch(compressionMode) {
        case ARKIME_COMPRESSION_GZIP:
            // Start the gzip buffer after what we copied from previous buffer.
            ninfo->file->z_strm.next_out = (Bytef *) ninfo->buf + ninfo->bufpos;
            ninfo->file->z_strm.avail_out = config.pcapWriteSize + ARKIME_PACKET_MAX_LEN - ninfo->bufpos;
            break;
#ifdef HAVE_ZSTD
        case ARKIME_COMPRESSION_ZSTD:
            info->file->zstd_completedBlockStart += writeSize;
            ninfo->file->zstd_out.dst = ninfo->buf;
            ninfo->file->zstd_out.pos = ninfo->bufpos;
#endif
        default:
            break;
        }

        // Set what we are going to write
        info->bufpos = writeSize;

        switch(compressionMode) {
        case ARKIME_COMPRESSION_GZIP:
            info->file->pos += info->bufpos;
            break;
#ifdef HAVE_ZSTD
        case ARKIME_COMPRESSION_ZSTD:
            info->file->pos += info->bufpos;
            break;
#endif
        default:
            break;
        }

    } else {
        switch(compressionMode) {
        case ARKIME_COMPRESSION_GZIP:
            deflate(&info->file->z_strm, Z_FINISH);
            info->bufpos = (uint8_t *)info->file->z_strm.next_out - info->buf;
            info->file->pos += info->bufpos;
            break;
#ifdef HAVE_ZSTD
        case ARKIME_COMPRESSION_ZSTD:
            ZSTD_endStream(info->file->zstd_strm, &info->file->zstd_out);
            info->bufpos = (uint8_t *)info->file->zstd_out.dst + info->file->zstd_out.pos - info->buf;
            info->file->pos += info->bufpos;
            break;
#endif
        default:
            break;
        }
        currentInfo[thread] = NULL; // This will cause a new file to be allocated on next packet
    }

    // Send to write q to actually write to disk
    ARKIME_LOCK(simpleQ);
    gettimeofday(&lastSave[thread], NULL);
    DLL_PUSH_TAIL(simple_, &simpleQ, info);
    if (DLL_COUNT(simple_, &simpleQ) > 100 && lastSave[thread].tv_sec > lastError + 60) {
        lastError = lastSave[thread].tv_sec;
        LOG("WARNING - Disk Q of %d is too large, check the Arkime FAQ about (https://arkime.com/faq#why-am-i-dropping-packets) testing disk speed", DLL_COUNT(simple_, &simpleQ));
    }
<<<<<<< HEAD
    ARKIME_COND_SIGNAL(simpleQ);
    ARKIME_UNLOCK(simpleQ);
=======
    MOLOCH_COND_SIGNAL(simpleQ);
    MOLOCH_UNLOCK(simpleQ);

    return currentInfo[thread];
>>>>>>> 7b2bd387
}
/******************************************************************************/
LOCAL void writer_simple_encrypt_key(char *kekId, uint8_t *dek, int deklen, char *outkeyhex)
{

    uint8_t ciphertext[1024];
    int     len, ciphertext_len;
    uint8_t kek[EVP_MAX_KEY_LENGTH];
    uint8_t kekiv[EVP_MAX_IV_LENGTH];

    if (!kekId)
        CONFIGEXIT("simpleKEKId must be set");

    char *kekstr = arkime_config_section_str(NULL, "keks", kekId, NULL);
    if (!kekstr)
        CONFIGEXIT("No kek with id '%s' found in keks config section", kekId);

    EVP_BytesToKey(EVP_aes_192_cbc(), EVP_md5(), NULL, (uint8_t *)kekstr, strlen(kekstr), 1, kek, kekiv);
    g_free(kekstr);

    EVP_CIPHER_CTX *ctx = EVP_CIPHER_CTX_new();
    EVP_EncryptInit_ex(ctx, EVP_aes_192_cbc(), NULL, kek, kekiv);
    if (!EVP_EncryptUpdate(ctx, ciphertext, &len, dek, deklen))
        LOGEXIT("ERROR - Encrypting key failed");
    ciphertext_len = len;
    EVP_EncryptFinal_ex(ctx, ciphertext + len, &len);
    ciphertext_len += len;
    EVP_CIPHER_CTX_free(ctx);

    arkime_sprint_hex_string(outkeyhex, ciphertext, ciphertext_len);
}
/******************************************************************************/
LOCAL char *writer_simple_get_kekId ()
{
    char *kek = arkime_config_str(NULL, "simpleKEKId", NULL);

    if(!kek) {
        return NULL;
    }

    if (!kek[0]) {
        g_free(kek);
        return NULL;
    }

    if (strchr(kek, '%') == 0) {
        return kek;
    }

    struct timeval now;
    gettimeofday(&now, NULL);
    struct tm tmp;
    gmtime_r(&now.tv_sec, &tmp);

    char okek[2000];
    int i, j;

    for (i = j = 0; kek[i] && j + 2 < 1999; i++) {
        if (kek[i] != '%') {
            okek[j] = kek[i];
            j++;
            continue;
        }
        i++;
        switch(kek[i]) {
        case 'y':
            okek[j] = '0' + (tmp.tm_year % 100) / 10;
            okek[j + 1] = '0' + tmp.tm_year % 10;
            j += 2;
            break;
        case 'm':
            okek[j] = '0' + (tmp.tm_mon + 1) / 10;
            okek[j + 1] = '0' + (tmp.tm_mon + 1) % 10;
            j += 2;
            break;
        case 'd':
            okek[j] = '0' + tmp.tm_mday / 10;
            okek[j + 1] = '0' + tmp.tm_mday % 10;
            j += 2;
            break;
        case 'H':
            okek[j] = '0' + tmp.tm_hour / 10;
            okek[j + 1] = '0' + tmp.tm_hour % 10;
            j += 2;
            break;
        case 'N':
        {
            int namelen = strlen(config.nodeName);
            int bufboundary = j + namelen;

            if(bufboundary >= (int) sizeof(okek)) {
                LOGEXIT("ERROR - node name '%s' is too long", config.nodeName);
            }
            memcpy(okek + j, config.nodeName, namelen);
            j = bufboundary;
            break;
        }
        }
    }
    g_free(kek);
    return g_strndup(okek, j);
}
/******************************************************************************/
<<<<<<< HEAD
LOCAL void writer_simple_write_output(int thread, ArkimeSimple_t *info, const uint8_t *data, int len)
=======
LOCAL void writer_simple_write_output(int thread, const unsigned char *data, int len)
>>>>>>> 7b2bd387
{
    MolochSimple_t *info = currentInfo[thread];

    switch(compressionMode) {
    case ARKIME_COMPRESSION_NONE:
        memcpy(info->buf + info->bufpos, data, len);
        info->bufpos += len;
        info->file->pos += len;
        break;

    case ARKIME_COMPRESSION_GZIP:
        info->file->z_strm.next_in = (Bytef *)data;
        info->file->z_strm.avail_in = len;

        while (info->file->z_strm.avail_in != 0) {
            // The current zlib buffer is full
            if (info->file->z_strm.avail_out == 0) {
                info->bufpos = (char *)info->file->z_strm.next_out - info->buf;
                info = writer_simple_process_buf(info->file->thread, 0);
            }
            deflate(&info->file->z_strm, Z_NO_FLUSH);
        }
        info->file->posInBlock += len;
        info->bufpos = (uint8_t *)info->file->z_strm.next_out - info->buf;
        break;
#ifdef HAVE_ZSTD
    case ARKIME_COMPRESSION_ZSTD:
        info->file->zstd_in.src = (Bytef *)data;
        info->file->zstd_in.size = len;
        info->file->zstd_in.pos = 0;

        while (ZSTD_compressStream2(info->file->zstd_strm, &info->file->zstd_out, &info->file->zstd_in, ZSTD_e_continue) != 0) {
            // The current zstd buffer is full
            if (info->file->zstd_out.pos == info->file->zstd_out.size) {
                info->bufpos = info->file->zstd_out.pos;
                info = writer_simple_process_buf(info->file->thread, 0);
            }
        }
        info->file->posInBlock += len;
        info->bufpos = info->file->zstd_out.pos;
        break;
#endif
    default:
        break;
    }

    info->file->packetBytesWritten += len;
}
/******************************************************************************/
<<<<<<< HEAD
LOCAL void writer_simple_gzip_make_new_block(ArkimeSimple_t *info)
=======
LOCAL void writer_simple_gzip_make_new_block(int thread)
>>>>>>> 7b2bd387
{
    MolochSimple_t *info = currentInfo[thread];

    deflate(&info->file->z_strm, Z_FULL_FLUSH);
    info->bufpos = (uint8_t *)info->file->z_strm.next_out - info->buf;
    info->file->blockStart = info->file->z_strm.total_out;
    info->file->posInBlock = 0;
}
/******************************************************************************/
<<<<<<< HEAD
LOCAL void writer_simple_zstd_make_new_block(ArkimeSimple_t *info)
=======
LOCAL void writer_simple_zstd_make_new_block(int thread)
>>>>>>> 7b2bd387
{
    MolochSimple_t *info = currentInfo[thread];
#ifdef HAVE_ZSTD
    while (ZSTD_compressStream2(info->file->zstd_strm, &info->file->zstd_out, &info->file->zstd_in, ZSTD_e_end) != 0) {
        // The current zstd buffer is full
        if (info->file->zstd_out.pos == info->file->zstd_out.size) {
            info->bufpos = info->file->zstd_out.pos;
            info = writer_simple_process_buf(info->file->thread, 0);
        }
    }
    info->bufpos = info->file->zstd_out.pos;
    info->file->blockStart = info->file->zstd_completedBlockStart + info->file->zstd_out.pos;
    info->file->posInBlock = 0;
#endif
}
/******************************************************************************/
LOCAL void writer_simple_write(const ArkimeSession_t *const session, ArkimePacket_t *const packet)
{
<<<<<<< HEAD
    ArkimeSimple_t *info;

=======
>>>>>>> 7b2bd387
    if (DLL_COUNT(simple_, &simpleQ) > simpleMaxQ) {
        static uint32_t lastError;
        static uint32_t notSaved;
        packet->writerFilePos = 0;
        notSaved++;
        if (packet->ts.tv_sec > lastError + 60) {
            lastError = packet->ts.tv_sec;
            LOG("WARNING - Disk Q of %d is too large and exceed simpleMaxQ setting so not saving %u packets. Check the Arkime FAQ about (https://arkime.com/faq#why-am-i-dropping-packets) testing disk speed", DLL_COUNT(simple_, &simpleQ), notSaved);
        }
        return;
    }

    int thread = session->thread;

    // Need to open a new file
    if (!currentInfo[thread]) {
        char  dekhex[1024];
        char *name = 0;
        char *kekId;
        char *packetPosEncoding = ARKIME_VAR_ARG_STR_SKIP;
        char *uncompressedBitsArg = ARKIME_VAR_ARG_INT_SKIP;
        char *compressionArg = ARKIME_VAR_ARG_STR_SKIP;
        char  indexFilename[1024];

        indexFilename[0] = 0;
        if (localPcapIndex) {
            packetPosEncoding = "localIndex";
            snprintf(indexFilename, sizeof(indexFilename), "%s/%s-#NUM#.index", config.pcapDir[0], config.nodeName);
        } else if (config.gapPacketPos) {
            packetPosEncoding = "gap0";
        }

        MolochSimple_t *info;
        info = currentInfo[thread] = writer_simple_alloc(thread, NULL);
        info->file = ARKIME_TYPE_ALLOC0(ArkimeSimpleFile_t);
        info->file->thread = thread;

        switch(compressionMode) {
        case ARKIME_COMPRESSION_GZIP:
            uncompressedBitsArg = (gpointer)(long)uncompressedBits;
            compressionArg = "gzip";

            info->file->z_strm.next_out = (Bytef *) info->buf;
            info->file->z_strm.avail_out = config.pcapWriteSize + ARKIME_PACKET_MAX_LEN;
            deflateInit2(&info->file->z_strm, simpleGzipLevel, Z_DEFLATED, 16 + 15, 9, Z_DEFAULT_STRATEGY);
            break;
#ifdef HAVE_ZSTD
        case ARKIME_COMPRESSION_ZSTD:
            info->file->zstd_strm = ZSTD_createCStream();
            ZSTD_CCtx_setParameter(info->file->zstd_strm, ZSTD_c_compressionLevel, simpleZstdLevel);
            uncompressedBitsArg = (gpointer)(long)uncompressedBits;
            compressionArg = "zstd";

            info->file->zstd_out.dst = info->buf;
            info->file->zstd_out.size = config.pcapWriteSize + ARKIME_PACKET_MAX_LEN;
            info->file->zstd_out.pos = 0;
            info->file->zstd_completedBlockStart = 0;
            break;
#endif
        default:
            break;
        }

        switch(simpleMode) {
        case ARKIME_SIMPLE_NORMAL:
            if (simpleShortHeader)
                name = ".arkime";
            else if (compressionMode == ARKIME_COMPRESSION_GZIP)
                name = ".pcap.gz";
            else if (compressionMode == ARKIME_COMPRESSION_ZSTD)
                name = ".pcap.zst";
            else
                name = ".pcap";
            name = arkime_db_create_file_full(packet->ts.tv_sec, name, 0, 0, &info->file->id,
                                              "packetPosEncoding", packetPosEncoding,
                                              "#uncompressedBits", uncompressedBitsArg,
                                              "compression", compressionArg,
                                              "indexFilename", indexFilename[0] ? indexFilename : ARKIME_VAR_ARG_STR_SKIP,
                                              (char *)NULL);
            break;
        case ARKIME_SIMPLE_XOR2048:
            name = ".arkime";
            kekId = writer_simple_get_kekId();
            RAND_bytes(info->file->dek, 256);
            writer_simple_encrypt_key(kekId, info->file->dek, 256, dekhex);
            name = arkime_db_create_file_full(packet->ts.tv_sec, name, 0, 0, &info->file->id,
                                              "encoding", "xor-2048",
                                              "dek", dekhex,
                                              "kekId", kekId,
                                              "packetPosEncoding", packetPosEncoding,
                                              "#uncompressedBits", uncompressedBitsArg,
                                              "compression", compressionArg,
                                              "indexFilename", indexFilename[0] ? indexFilename : ARKIME_VAR_ARG_STR_SKIP,
                                              (char *)NULL);
            g_free(kekId);
            break;
        case ARKIME_SIMPLE_AES256CTR: {
            info->file->cipher_ctx = EVP_CIPHER_CTX_new();
            name = ".arkime";
            uint8_t dek[32];
            uint8_t iv[16];
            char    ivhex[33];
            RAND_bytes(iv, 12);
            RAND_bytes(dek, 32);
            memset(iv + 12, 0, 4);
            kekId = writer_simple_get_kekId();
            writer_simple_encrypt_key(kekId, dek, 32, dekhex);
            arkime_sprint_hex_string(ivhex, iv, 12);
            EVP_EncryptInit(info->file->cipher_ctx, cipher, dek, iv);
            name = arkime_db_create_file_full(packet->ts.tv_sec, name, 0, 0, &info->file->id,
                                              "encoding", "aes-256-ctr",
                                              "iv", ivhex,
                                              "dek", dekhex,
                                              "kekId", kekId,
                                              "packetPosEncoding", packetPosEncoding,
                                              "#uncompressedBits", uncompressedBitsArg,
                                              "compression", compressionArg,
                                              "indexFilename", indexFilename[0] ? indexFilename : ARKIME_VAR_ARG_STR_SKIP,
                                              (char *)NULL);
            g_free(kekId);
            break;
        }
        default:
            CONFIGEXIT("Unknown simpleMode %d", simpleMode);
        }

        /* If offline pcap honor umask, otherwise disable other RW */
        if (config.pcapReadOffline) {
            currentInfo[thread]->file->fd = open(name,  openOptions, S_IRUSR | S_IWUSR | S_IRGRP | S_IWGRP | S_IROTH | S_IWOTH);
        } else {
            currentInfo[thread]->file->fd = open(name,  openOptions, S_IRUSR | S_IWUSR | S_IRGRP | S_IWGRP);
        }
        if (currentInfo[thread]->file->fd < 0) {
            LOGEXIT("ERROR - pcap open failed - Couldn't open file: '%s' with %s  (%d) -- You may need to check directory permissions or set pcapWriteMethod=simple-nodirect in config.ini file.  See https://arkime.com/settings#pcapwritemethod", name, strerror(errno), errno);
        }

        if (simpleShortHeader) {
            firstPacket[thread] = packet->ts.tv_sec - 60; // Allow slightly out of sync clocks
            ArkimePcapFileHdr_t   pcapFileHeader2;
            memcpy(&pcapFileHeader2, &pcapFileHeader, 24);
            pcapFileHeader2.magic = 0xa1b2c3d5;
            pcapFileHeader2.thiszone = firstPacket[thread];
<<<<<<< HEAD
            writer_simple_write_output(thread, info, (uint8_t *)&pcapFileHeader2, 20);
        } else {
            writer_simple_write_output(thread, info, (uint8_t *)&pcapFileHeader, 20);
        }

        uint32_t linktype = arkime_packet_dlt_to_linktype(pcapFileHeader.dlt);
        writer_simple_write_output(thread, info, (uint8_t *)&linktype, 4);
=======
            writer_simple_write_output(thread, (unsigned char *)&pcapFileHeader2, 20);
        } else {
            writer_simple_write_output(thread, (unsigned char *)&pcapFileHeader, 20);
        }

        uint32_t linktype = moloch_packet_dlt_to_linktype(pcapFileHeader.dlt);
        writer_simple_write_output(thread, (unsigned char *)&linktype, 4);
>>>>>>> 7b2bd387
        if (config.debug)
            LOG("opened %d %s %d", thread, name, info->file->fd);
        g_free(name);

        // Make a new block for start of packets
<<<<<<< HEAD
        if (compressionMode == ARKIME_COMPRESSION_GZIP)
            writer_simple_gzip_make_new_block(info);
        else if (compressionMode == ARKIME_COMPRESSION_ZSTD)
            writer_simple_zstd_make_new_block(info);
=======
        if (compressionMode == MOLOCH_COMPRESSION_GZIP)
            writer_simple_gzip_make_new_block(thread);
        else if (compressionMode == MOLOCH_COMPRESSION_ZSTD)
            writer_simple_zstd_make_new_block(thread);
>>>>>>> 7b2bd387
        gettimeofday(&fileAge[thread], NULL);
    }

    packet->writerFileNum = currentInfo[thread]->file->id;

<<<<<<< HEAD
    if (compressionMode == ARKIME_COMPRESSION_GZIP) {
        if (info->file->posInBlock >= simpleCompressionBlockSize) {
            writer_simple_gzip_make_new_block(info);
        }

        packet->writerFilePos = (info->file->blockStart << uncompressedBits) + info->file->posInBlock;
    } else if (compressionMode == ARKIME_COMPRESSION_ZSTD) {
        if (info->file->posInBlock >= simpleCompressionBlockSize) {
            writer_simple_zstd_make_new_block(info);
=======
    if (compressionMode == MOLOCH_COMPRESSION_GZIP) {
        if (currentInfo[thread]->file->posInBlock >= simpleCompressionBlockSize) {
            writer_simple_gzip_make_new_block(thread);
        }

        packet->writerFilePos = (currentInfo[thread]->file->blockStart << uncompressedBits) + currentInfo[thread]->file->posInBlock;
    } else if (compressionMode == MOLOCH_COMPRESSION_ZSTD) {
        if (currentInfo[thread]->file->posInBlock >= simpleCompressionBlockSize) {
            writer_simple_zstd_make_new_block(thread);
>>>>>>> 7b2bd387
        }

        packet->writerFilePos = (currentInfo[thread]->file->blockStart << uncompressedBits) + currentInfo[thread]->file->posInBlock;
    } else {
        packet->writerFilePos = currentInfo[thread]->file->pos;
    }

    currentInfo[thread]->file->packets++;
    if (simpleShortHeader) {
        char header[6];
        // LLLL LLLL LLLL LLLL
        memcpy(header, &packet->pktlen, 2);

        // SSSS SSSS SSSS MMMM MMMM MMMM MMMM MMMM
        uint32_t t;
        if (firstPacket[thread] > packet->ts.tv_sec) {
            LOG("WARNING - timing moving backwards, simpleShortHeader should be disabled");
            // Time stamp is too early, just prented its at firstPacket time
            t = packet->ts.tv_usec;
        } else {
            t = ((packet->ts.tv_sec - firstPacket[thread]) << 20) | packet->ts.tv_usec;
        }

        memcpy(header + 2, &t, 4);

<<<<<<< HEAD
        writer_simple_write_output(thread, info, (uint8_t *)&header, 6);
=======
        writer_simple_write_output(thread, (unsigned char *)&header, 6);
>>>>>>> 7b2bd387
    } else {
        struct arkime_pcap_sf_pkthdr hdr;

        hdr.ts.tv_sec  = packet->ts.tv_sec;
        hdr.ts.tv_usec = packet->ts.tv_usec;
        hdr.caplen     = packet->pktlen;
        hdr.pktlen     = packet->pktlen;
<<<<<<< HEAD
        writer_simple_write_output(thread, info, (uint8_t *)&hdr, 16);
=======
        writer_simple_write_output(thread, (unsigned char *)&hdr, 16);
>>>>>>> 7b2bd387
    }
    writer_simple_write_output(thread, packet->pkt, packet->pktlen);

    if (currentInfo[thread]->bufpos > config.pcapWriteSize) {
        writer_simple_process_buf(thread, 0);
    } else if (currentInfo[thread]->file->packetBytesWritten >= config.maxFileSizeB) {
        writer_simple_process_buf(thread, 1);
    }
}
/******************************************************************************/
LOCAL void *writer_simple_thread(void *UNUSED(arg))
{
    ArkimeSimple_t *info;

    if (config.debug)
        LOG("THREAD %p", (gpointer)pthread_self());

    while (1) {
        ARKIME_LOCK(simpleQ);
        while (DLL_COUNT(simple_, &simpleQ) == 0) {
            ARKIME_COND_WAIT(simpleQ);
        }
        DLL_POP_HEAD(simple_, &simpleQ, info);
        ARKIME_UNLOCK(simpleQ);

        uint32_t pos = 0;
        uint32_t total = info->bufpos;
        if (info->closing) {
            // Round up to next page size
            if (total % pageSize != 0)
                total = ((total / pageSize) + 1) * pageSize;
        }

        switch(simpleMode) {
        case ARKIME_SIMPLE_NORMAL:
            break;
        case ARKIME_SIMPLE_XOR2048: {
            uint32_t i;
            for (i = 0; i < total; i++)
                info->buf[i] ^= info->file->dek[i % 256];
            break;
        }
        case ARKIME_SIMPLE_AES256CTR: {
            int outl;
            if (!EVP_EncryptUpdate(info->file->cipher_ctx, (uint8_t *)info->buf, &outl, (uint8_t *)info->buf, total))
                LOGEXIT("ERROR - Encrypting data failed");
            if ((int)total != outl)
                LOGEXIT("ERROR - Encryption in (%u) and out (%d) didn't match", total, outl);
            break;
        }
        }

        while (pos < total) {
            int len = write(info->file->fd, info->buf + pos, total - pos);
            if (len >= 0) {
                pos += len;
            } else {
                LOGEXIT("ERROR - writing %d %s", len, strerror(errno));
            }
        }
        if (info->closing) {
            if (ftruncate(info->file->fd, info->file->pos) < 0 && config.debug)
                LOG("Truncate failed");
            close(info->file->fd);
            arkime_db_update_filesize(info->file->id, info->file->pos, info->file->packetBytesWritten, info->file->packets);
        }

        writer_simple_free(info);
    }
    return NULL;
}
/******************************************************************************/
LOCAL void writer_simple_exit()
{
    int thread;

    for (thread = 0; thread < config.packetThreads; thread++) {
        if (currentInfo[thread]) {
            writer_simple_process_buf(thread, 1);
        }
    }

    // Pause the main thread until our thread finishes
    while (writer_simple_queue_length() > 0) {
        usleep(10000);
    }

    for (thread = 0; thread < config.packetThreads; thread++) {
        for (int p = 0; p < INDEX_FILES_CACHE_SIZE; p++) {
            if (indexFiles[thread][p].fp) {
                fclose(indexFiles[thread][p].fp);
                indexFiles[thread][p].fp = 0;
            }
        }
    }
}
/******************************************************************************/
// Called inside each packet thread
LOCAL void writer_simple_check(ArkimeSession_t *session, void *UNUSED(uw1), void *UNUSED(uw2))
{
    struct timeval now;
    gettimeofday(&now, NULL);

    // No data or not enough bytes, reset the time
    if (!currentInfo[session->thread] || currentInfo[session->thread]->bufpos < (uint32_t)pageSize) {
        lastSave[session->thread] = now;
        return;
    }

    if (config.maxFileTimeM > 0 && now.tv_sec - fileAge[session->thread].tv_sec >= config.maxFileTimeM * 60) {
        writer_simple_process_buf(session->thread, 1);
        return;
    }

    // Last add must be 10 seconds ago and have more then pageSize bytes
    if (now.tv_sec - lastSave[session->thread].tv_sec < 10)
        return;

    // Don't force writes for gzip for now
    if (compressionMode != ARKIME_COMPRESSION_GZIP) {
        writer_simple_process_buf(session->thread, 0);
    }
}
/******************************************************************************/
/* Called in the main thread.  Check all the timestamps, and if out of date
 * schedule something in each writer thread to do the partial write since there
 * is no locks around buffering.
 */
LOCAL gboolean writer_simple_check_gfunc (gpointer UNUSED(user_data))
{
    struct timeval now;
    gettimeofday(&now, NULL);

    ARKIME_LOCK(simpleQ);
    int thread;
    for (thread = 0; thread < config.packetThreads; thread++) {
        if (now.tv_sec - lastSave[thread].tv_sec >= 10) {
            arkime_session_add_cmd_thread(thread, NULL, NULL, writer_simple_check);
        }
    }
    ARKIME_UNLOCK(simpleQ);

    return G_SOURCE_CONTINUE;
}
/******************************************************************************/
FILE *writer_simple_get_index(int thread, int64_t fileNum)
{
    const int p = fileNum % INDEX_FILES_CACHE_SIZE;

    if (indexFiles[thread][p].fp) {
        // This is the fileNum we are looking for
        if (indexFiles[thread][p].fileNum == fileNum) {
            return indexFiles[thread][p].fp;
        }

        // This isn't it, close the old one
        fclose(indexFiles[thread][p].fp);
    }

    char     filename[1024];
    snprintf(filename, sizeof(filename), "%s/%s-%" PRId64 ".index", config.pcapDir[0], config.nodeName, fileNum);

    if ((indexFiles[thread][p].fp = fopen(filename, "a")) == NULL) {
        LOGEXIT("ERROR - Couldn't open file %s", filename);
    }

    if (!config.pcapReadOffline) {
        fchmod(fileno(indexFiles[thread][p].fp), S_IRUSR | S_IWUSR | S_IRGRP | S_IWGRP);
    }

    return indexFiles[thread][p].fp;
}
/******************************************************************************/
void writer_simple_index (ArkimeSession_t *session)
{
    uint8_t  buf[0xffff * 5];
    BSB      bsb;
    int      files = 0;
    int64_t  filePos[1024];

    BSB_INIT(bsb, buf, sizeof(buf));

    FILE *fp = 0;
    uint64_t last = 0;
    uint64_t lastgap = 0;
    for(guint i = 0; i < session->filePosArray->len; i++) {
        int64_t packetPos = (int64_t)g_array_index(session->filePosArray, int64_t, i);
        if (packetPos < 0) {
            if (fp) {
                filePos[(files - 1) * 3 + 2] = BSB_LENGTH(bsb);
                fwrite(buf, BSB_LENGTH(bsb), 1, fp);
                last = 0;
                lastgap = 0;
            }
            fp = writer_simple_get_index(session->thread, -packetPos);

            filePos[files * 3] = packetPos;      // Which file
            filePos[files * 3 + 1] = ftell(fp);  // Where in index file
            files++;

            BSB_INIT(bsb, buf, sizeof(buf));
        } else {
            uint64_t val = packetPos - last;
            if (val == lastgap) {
                val = 0;
            } else {
                lastgap = val;
            }
            last = packetPos;

            if (val <= 0x7f) {
                BSB_EXPORT_u08(bsb, 0x80 | val);
                continue;
            }
            BSB_EXPORT_u08(bsb, (val & 0x7f));

            if (val <= 0x3fff) {
                BSB_EXPORT_u08(bsb, 0x80 | ((val >> 7) & 0x7f));
                continue;
            }
            BSB_EXPORT_u08(bsb, ((val >> 7) & 0x7f));

            if (val <= 0x1fffff) {
                BSB_EXPORT_u08(bsb, 0x80 | ((val >> 14) & 0x7f));
                continue;
            }
            BSB_EXPORT_u08(bsb, ((val >> 14) & 0x7f));

            if (val <= 0x0fffffff) {
                BSB_EXPORT_u08(bsb, 0x80 | ((val >> 21) & 0x7f));
                continue;
            }
            BSB_EXPORT_u08(bsb, ((val >> 21) & 0x7f));

            if (val <= 0x07ffffffff) {
                BSB_EXPORT_u08(bsb, 0x80 | ((val >> 28) & 0x7f));
                continue;
            }
            BSB_EXPORT_u08(bsb, ((val >> 28) & 0x7f));

            if (val <= 0x03ffffffffff) {
                BSB_EXPORT_u08(bsb, 0x80 | ((val >> 35) & 0x7f));
                continue;
            }
            BSB_EXPORT_u08(bsb, ((val >> 35) & 0x7f));

            if (val <= 0x01ffffffffffff) {
                BSB_EXPORT_u08(bsb, 0x80 | ((val >> 42) & 0x7f));
                continue;
            }
            BSB_EXPORT_u08(bsb, ((val >> 42) & 0x7f));

            // support up to 0xffffffffffffffUL (2^56 - 1)
            BSB_EXPORT_u08(bsb, 0x80 | ((val >> 49) & 0x7f));
        }
    }

    if (fp) {
        filePos[(files - 1) * 3 + 2] = BSB_LENGTH(bsb);
        fwrite(buf, BSB_LENGTH(bsb), 1, fp);
    }

    g_array_set_size(session->filePosArray, 0);
    g_array_append_vals(session->filePosArray, filePos, files * 3);
}
/******************************************************************************/
void writer_simple_init(char *name)
{
    arkime_writer_queue_length = writer_simple_queue_length;
    arkime_writer_exit         = writer_simple_exit;
    arkime_writer_write        = writer_simple_write;

    simpleMaxQ = arkime_config_int(NULL, "simpleMaxQ", 2000, 50, 0xffff);
    char *mode = arkime_config_str(NULL, "simpleEncoding", NULL);
    char *compression = arkime_config_str(NULL, "simpleCompression", "zstd");

    if (!compression || compression[0] == 0 || strcmp(compression, "none") == 0) {
        compressionMode = ARKIME_COMPRESSION_NONE;
    } else if (strcmp(compression, "gzip") == 0) {
        compressionMode = ARKIME_COMPRESSION_GZIP;
    } else if (strcmp(compression, "zstd") == 0) {
#ifdef HAVE_ZSTD
        compressionMode = ARKIME_COMPRESSION_ZSTD;
#else
        CONFIGEXIT("Arkime capture was not compiled with zstd support");
#endif
    } else {
        CONFIGEXIT("Unknown simpleCompression value %s", compression);
    }
    g_free(compression);

    if (compressionMode != ARKIME_COMPRESSION_NONE) {
        simpleGzipLevel = arkime_config_int(NULL, "simpleGzipLevel", 3, 1, 9);
#ifdef HAVE_ZSTD
        simpleZstdLevel = arkime_config_int(NULL, "simpleZstdLevel", 0, 0, ZSTD_maxCLevel());
#endif
        simpleCompressionBlockSize = arkime_config_int(NULL, "simpleCompressionBlockSize", 32000, 8191, 0xfffff);
        uncompressedBits = ceil(log2(simpleCompressionBlockSize));

        // simpleCompressionBlockSize can't be a power of 2
        if ((uint32_t)pow(2, uncompressedBits) == simpleCompressionBlockSize)
            simpleCompressionBlockSize--;

        if (simpleCompressionBlockSize > config.pcapWriteSize) {
            config.pcapWriteSize = simpleCompressionBlockSize + 1;
            LOG ("INFO: Reseting pcapWriteSize to %u, so it is larger than simpleCompressionBlockSize", config.pcapWriteSize);
        }

        if (config.debug)
            LOG("Will compress - blocksize: %u bits: %d", simpleCompressionBlockSize, uncompressedBits);
    }

    if (mode == NULL || !mode[0]) {
    } else if (strcmp(mode, "aes-256-ctr") == 0) {
        simpleMode = ARKIME_SIMPLE_AES256CTR;
        cipher = EVP_aes_256_ctr();
        if (config.maxFileSizeB > 64 * 1024LL * 1024LL * 1024LL) {
            LOG ("INFO: Reseting maxFileSizeG since %lf is greater then the max 64G in aes-256-ctr mode", config.maxFileSizeG);
            config.maxFileSizeG = 64.0;
            config.maxFileSizeB = 64LL * 1024LL * 1024LL * 1024LL;
        }
    } else if (strcmp(mode, "xor-2048") == 0) {
        LOG("WARNING - simpleEncoding of xor-2048 is NOT actually secure");
        simpleMode = ARKIME_SIMPLE_XOR2048;
    } else {
        CONFIGEXIT("Unknown simpleEncoding '%s'", mode);
    }

    if (mode) {
        g_free(mode);
    }

    // Since we are doing direct IO must be a multiple of pagesize;
    pageSize = getpagesize();
    if (config.pcapWriteSize % pageSize != 0) {
        config.pcapWriteSize = ((config.pcapWriteSize + pageSize - 1) / pageSize) * pageSize;
        LOG ("INFO: Reseting pcapWriteSize to %u since it must be a multiple of %u", config.pcapWriteSize, pageSize);
    }

    openOptions = O_NOATIME | O_WRONLY | O_CREAT | O_TRUNC;
    if (strcmp(name, "simple") == 0) {
#ifdef O_DIRECT
        openOptions |= O_DIRECT;
#else
        LOG("No O_DIRECT defined, skipping");
#endif
    } else {
        LOG("Not using O_DIRECT by config");
    }

    config.gapPacketPos = arkime_config_boolean(NULL, "gapPacketPos", TRUE);

    simpleShortHeader = arkime_config_boolean(NULL, "simpleShortHeader", FALSE);
    if (simpleShortHeader && config.maxFileTimeM > 60) {
        config.maxFileTimeM = 60;
        LOG ("INFO: Reseting maxFileTimeM to 60 since using simpleShortHeader");
    }

    localPcapIndex = arkime_config_boolean(NULL, "localPcapIndex", FALSE);
    if (localPcapIndex) {
        if (config.pcapDir[1]) {
            LOG("WARNING - Will always use first pcap directory for local index");
        }

        if (compressionMode == ARKIME_COMPRESSION_GZIP || compressionMode == ARKIME_COMPRESSION_ZSTD) {
            config.maxFileSizeB = MIN(config.maxFileSizeB, 0xffffffffffffffUL >> (uncompressedBits + 1));
        }

        config.gapPacketPos = FALSE;
        arkime_writer_index = writer_simple_index;
    }

    simpleFreeOutputBuffers  = arkime_config_int(NULL, "simpleFreeOutputBuffers", 16, 0, 0xffff);

    DLL_INIT(simple_, &simpleQ);

    struct timeval now;
    gettimeofday(&now, NULL);

    int thread;
    for (thread = 0; thread < config.packetThreads; thread++) {
        lastSave[thread] = now;
        fileAge[thread] = now;
        DLL_INIT(simple_, &freeList[thread]);
        ARKIME_LOCK_INIT(freeList[thread].lock);
    }

    g_thread_unref(g_thread_new("arkime-simple", &writer_simple_thread, NULL));

    g_timeout_add_seconds(1, writer_simple_check_gfunc, 0);
}<|MERGE_RESOLUTION|>--- conflicted
+++ resolved
@@ -193,7 +193,7 @@
 }
 
 /******************************************************************************/
-LOCAL MolochSimple_t *writer_simple_process_buf(int thread, int closing)
+LOCAL ArkimeSimple_t *writer_simple_process_buf(int thread, int closing)
 {
     ArkimeSimple_t *info = currentInfo[thread];
     static uint32_t lastError;
@@ -270,15 +270,10 @@
         lastError = lastSave[thread].tv_sec;
         LOG("WARNING - Disk Q of %d is too large, check the Arkime FAQ about (https://arkime.com/faq#why-am-i-dropping-packets) testing disk speed", DLL_COUNT(simple_, &simpleQ));
     }
-<<<<<<< HEAD
     ARKIME_COND_SIGNAL(simpleQ);
     ARKIME_UNLOCK(simpleQ);
-=======
-    MOLOCH_COND_SIGNAL(simpleQ);
-    MOLOCH_UNLOCK(simpleQ);
 
     return currentInfo[thread];
->>>>>>> 7b2bd387
 }
 /******************************************************************************/
 LOCAL void writer_simple_encrypt_key(char *kekId, uint8_t *dek, int deklen, char *outkeyhex)
@@ -382,13 +377,9 @@
     return g_strndup(okek, j);
 }
 /******************************************************************************/
-<<<<<<< HEAD
-LOCAL void writer_simple_write_output(int thread, ArkimeSimple_t *info, const uint8_t *data, int len)
-=======
-LOCAL void writer_simple_write_output(int thread, const unsigned char *data, int len)
->>>>>>> 7b2bd387
-{
-    MolochSimple_t *info = currentInfo[thread];
+LOCAL void writer_simple_write_output(int thread, const uint8_t *data, int len)
+{
+    ArkimeSimple_t *info = currentInfo[thread];
 
     switch(compressionMode) {
     case ARKIME_COMPRESSION_NONE:
@@ -404,7 +395,7 @@
         while (info->file->z_strm.avail_in != 0) {
             // The current zlib buffer is full
             if (info->file->z_strm.avail_out == 0) {
-                info->bufpos = (char *)info->file->z_strm.next_out - info->buf;
+                info->bufpos = info->file->z_strm.next_out - info->buf;
                 info = writer_simple_process_buf(info->file->thread, 0);
             }
             deflate(&info->file->z_strm, Z_NO_FLUSH);
@@ -436,13 +427,9 @@
     info->file->packetBytesWritten += len;
 }
 /******************************************************************************/
-<<<<<<< HEAD
-LOCAL void writer_simple_gzip_make_new_block(ArkimeSimple_t *info)
-=======
 LOCAL void writer_simple_gzip_make_new_block(int thread)
->>>>>>> 7b2bd387
-{
-    MolochSimple_t *info = currentInfo[thread];
+{
+    ArkimeSimple_t *info = currentInfo[thread];
 
     deflate(&info->file->z_strm, Z_FULL_FLUSH);
     info->bufpos = (uint8_t *)info->file->z_strm.next_out - info->buf;
@@ -450,13 +437,9 @@
     info->file->posInBlock = 0;
 }
 /******************************************************************************/
-<<<<<<< HEAD
-LOCAL void writer_simple_zstd_make_new_block(ArkimeSimple_t *info)
-=======
 LOCAL void writer_simple_zstd_make_new_block(int thread)
->>>>>>> 7b2bd387
-{
-    MolochSimple_t *info = currentInfo[thread];
+{
+    ArkimeSimple_t *info = currentInfo[thread];
 #ifdef HAVE_ZSTD
     while (ZSTD_compressStream2(info->file->zstd_strm, &info->file->zstd_out, &info->file->zstd_in, ZSTD_e_end) != 0) {
         // The current zstd buffer is full
@@ -473,11 +456,6 @@
 /******************************************************************************/
 LOCAL void writer_simple_write(const ArkimeSession_t *const session, ArkimePacket_t *const packet)
 {
-<<<<<<< HEAD
-    ArkimeSimple_t *info;
-
-=======
->>>>>>> 7b2bd387
     if (DLL_COUNT(simple_, &simpleQ) > simpleMaxQ) {
         static uint32_t lastError;
         static uint32_t notSaved;
@@ -510,7 +488,7 @@
             packetPosEncoding = "gap0";
         }
 
-        MolochSimple_t *info;
+        ArkimeSimple_t *info;
         info = currentInfo[thread] = writer_simple_alloc(thread, NULL);
         info->file = ARKIME_TYPE_ALLOC0(ArkimeSimpleFile_t);
         info->file->thread = thread;
@@ -620,65 +598,36 @@
             memcpy(&pcapFileHeader2, &pcapFileHeader, 24);
             pcapFileHeader2.magic = 0xa1b2c3d5;
             pcapFileHeader2.thiszone = firstPacket[thread];
-<<<<<<< HEAD
-            writer_simple_write_output(thread, info, (uint8_t *)&pcapFileHeader2, 20);
+            writer_simple_write_output(thread, (uint8_t *)&pcapFileHeader2, 20);
         } else {
-            writer_simple_write_output(thread, info, (uint8_t *)&pcapFileHeader, 20);
+            writer_simple_write_output(thread, (uint8_t *)&pcapFileHeader, 20);
         }
 
         uint32_t linktype = arkime_packet_dlt_to_linktype(pcapFileHeader.dlt);
-        writer_simple_write_output(thread, info, (uint8_t *)&linktype, 4);
-=======
-            writer_simple_write_output(thread, (unsigned char *)&pcapFileHeader2, 20);
-        } else {
-            writer_simple_write_output(thread, (unsigned char *)&pcapFileHeader, 20);
-        }
-
-        uint32_t linktype = moloch_packet_dlt_to_linktype(pcapFileHeader.dlt);
-        writer_simple_write_output(thread, (unsigned char *)&linktype, 4);
->>>>>>> 7b2bd387
+        writer_simple_write_output(thread, (uint8_t *)&linktype, 4);
         if (config.debug)
             LOG("opened %d %s %d", thread, name, info->file->fd);
         g_free(name);
 
         // Make a new block for start of packets
-<<<<<<< HEAD
         if (compressionMode == ARKIME_COMPRESSION_GZIP)
-            writer_simple_gzip_make_new_block(info);
+            writer_simple_gzip_make_new_block(thread);
         else if (compressionMode == ARKIME_COMPRESSION_ZSTD)
-            writer_simple_zstd_make_new_block(info);
-=======
-        if (compressionMode == MOLOCH_COMPRESSION_GZIP)
-            writer_simple_gzip_make_new_block(thread);
-        else if (compressionMode == MOLOCH_COMPRESSION_ZSTD)
             writer_simple_zstd_make_new_block(thread);
->>>>>>> 7b2bd387
         gettimeofday(&fileAge[thread], NULL);
     }
 
     packet->writerFileNum = currentInfo[thread]->file->id;
 
-<<<<<<< HEAD
     if (compressionMode == ARKIME_COMPRESSION_GZIP) {
-        if (info->file->posInBlock >= simpleCompressionBlockSize) {
-            writer_simple_gzip_make_new_block(info);
-        }
-
-        packet->writerFilePos = (info->file->blockStart << uncompressedBits) + info->file->posInBlock;
-    } else if (compressionMode == ARKIME_COMPRESSION_ZSTD) {
-        if (info->file->posInBlock >= simpleCompressionBlockSize) {
-            writer_simple_zstd_make_new_block(info);
-=======
-    if (compressionMode == MOLOCH_COMPRESSION_GZIP) {
         if (currentInfo[thread]->file->posInBlock >= simpleCompressionBlockSize) {
             writer_simple_gzip_make_new_block(thread);
         }
 
         packet->writerFilePos = (currentInfo[thread]->file->blockStart << uncompressedBits) + currentInfo[thread]->file->posInBlock;
-    } else if (compressionMode == MOLOCH_COMPRESSION_ZSTD) {
+    } else if (compressionMode == ARKIME_COMPRESSION_ZSTD) {
         if (currentInfo[thread]->file->posInBlock >= simpleCompressionBlockSize) {
             writer_simple_zstd_make_new_block(thread);
->>>>>>> 7b2bd387
         }
 
         packet->writerFilePos = (currentInfo[thread]->file->blockStart << uncompressedBits) + currentInfo[thread]->file->posInBlock;
@@ -704,11 +653,7 @@
 
         memcpy(header + 2, &t, 4);
 
-<<<<<<< HEAD
-        writer_simple_write_output(thread, info, (uint8_t *)&header, 6);
-=======
-        writer_simple_write_output(thread, (unsigned char *)&header, 6);
->>>>>>> 7b2bd387
+        writer_simple_write_output(thread, (uint8_t *)&header, 6);
     } else {
         struct arkime_pcap_sf_pkthdr hdr;
 
@@ -716,11 +661,7 @@
         hdr.ts.tv_usec = packet->ts.tv_usec;
         hdr.caplen     = packet->pktlen;
         hdr.pktlen     = packet->pktlen;
-<<<<<<< HEAD
-        writer_simple_write_output(thread, info, (uint8_t *)&hdr, 16);
-=======
-        writer_simple_write_output(thread, (unsigned char *)&hdr, 16);
->>>>>>> 7b2bd387
+        writer_simple_write_output(thread, (uint8_t *)&hdr, 16);
     }
     writer_simple_write_output(thread, packet->pkt, packet->pktlen);
 
