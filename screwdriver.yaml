shared:
    settings:
        slack:
            channels:
                - moloch
            statuses:
                - FAILURE
                - ABORTED
<<<<<<< HEAD
                - RUNNING
=======
#    annotations:
#        beta.screwdriver.cd/cpu: HIGH
#        beta.screwdriver.cd/ram: HIGH

>>>>>>> e7d1ea6c
    environment:
        MOLOCH_COPY_BRANCH: "origin/1.0.0"
        MOLOCH_FILE_NAME: 1

jobs:
    centos-6:
        requires: [~pr, ~commit]
        image: andywick/moloch-build-6:0.50.1
        steps:
            - ln -s /thirdparty .
            - build: scl enable devtoolset-3 "./easybutton-build.sh"
            - export PATH=/data/moloch/bin:$PATH
            - installing: scl enable devtoolset-3 "make install"
            - cp -r capture/plugins/lua/samples /data/moloch/lua
            - test-capture: (cd tests ; ./tests.pl)
            - build-package: |
                export MOLOCH_VERSION=`sed 's/.*"\(.*\)\".*$/\1/' /data/moloch/viewer/version.js | tr "-" "_"`
                if [ "$GIT_BRANCH" = "$MOLOCH_COPY_BRANCH" ]; then
                  scl enable ruby193 "/opt/rh/ruby193/root/usr/local/bin/fpm -s dir -t rpm -n moloch -v $MOLOCH_VERSION --iteration $SD_BUILD_ID --template-scripts --after-install 'release/afterinstall.sh' --url "http://molo.ch" --description 'Moloch Full Packet System' -d perl-libwww-perl -d perl-JSON -d ethtool -d libyaml-devel /data/moloch"
                  scl enable python27 "aws s3 cp --quiet moloch*.x86_64.rpm s3://files.molo.ch/moloch-${MOLOCH_FILE_NAME}.centos6.x86_64.rpm --acl public-read"
                  scl enable python27 "aws s3api put-object-acl --bucket files.molo.ch --key moloch-${MOLOCH_FILE_NAME}.centos6.x86_64.rpm --acl public-read"
                fi
        secrets:
            - AWS_ACCESS_KEY_ID
            - AWS_SECRET_ACCESS_KEY

# Centos 7 is the only build to have test-ui because installing chrome dependancies sucks
    centos-7:
        requires: [~pr, ~commit]
        image: andywick/moloch-build-7:0.50.1
        steps:
            - ln -s /thirdparty .
            - build: ./easybutton-build.sh
            - export PATH=/data/moloch/bin:$PATH
            - installing: make install
            - cp -r capture/plugins/lua/samples /data/moloch/lua
            - test-capture: (cd tests ; ./tests.pl)
            - export TZ=US/Eastern
            - test-ui: (cd viewer; npm install ; npm test)
            - build-package: |
                export MOLOCH_VERSION=`sed 's/.*"\(.*\)\".*$/\1/' /data/moloch/viewer/version.js | tr "-" "_"`
                if [ "$GIT_BRANCH" = "$MOLOCH_COPY_BRANCH" ]; then
                  fpm -s dir -t rpm -n moloch -v $MOLOCH_VERSION --iteration $SD_BUILD_ID --template-scripts --after-install "release/afterinstall.sh" --url "http://molo.ch" --description "Moloch Full Packet System" -d perl-libwww-perl -d perl-JSON -d ethtool -d libyaml-devel /data/moloch
                  aws s3 cp --quiet moloch*.x86_64.rpm s3://files.molo.ch/moloch-${MOLOCH_FILE_NAME}.centos7.x86_64.rpm --acl public-read
                  aws s3api put-object-acl --bucket files.molo.ch --key moloch-${MOLOCH_FILE_NAME}.centos7.x86_64.rpm --acl public-read
                fi
        secrets:
            - AWS_ACCESS_KEY_ID
            - AWS_SECRET_ACCESS_KEY

    ubuntu-14:
        requires: [~pr, ~commit]
        image: andywick/moloch-build-14:0.50.1
        steps:
            - ln -s /thirdparty .
            - build: ./easybutton-build.sh
            - export PATH=/data/moloch/bin:$PATH
            - installing: make install
            - cp -r capture/plugins/lua/samples /data/moloch/lua
            - test-capture: (cd tests ; ./tests.pl)
            - build-package: |
                export MOLOCH_VERSION=`sed 's/.*"\(.*\)\".*$/\1/' /data/moloch/viewer/version.js | tr "-" "_"`
                if [ "$GIT_BRANCH" = "$MOLOCH_COPY_BRANCH" ]; then
                  fpm -s dir -t deb -n moloch -v $MOLOCH_VERSION --iteration $SD_BUILD_ID --template-scripts --after-install "release/afterinstall.sh" --url "http://molo.ch" --description "Moloch Full Packet System" -d libwww-perl -d libjson-perl -d ethtool -d libyaml-dev /data/moloch
                  aws s3 cp --quiet moloch*amd64.deb s3://files.molo.ch/moloch_${MOLOCH_FILE_NAME}_ubuntu14_amd64.deb --acl public-read
                  aws s3api put-object-acl --bucket files.molo.ch --key moloch_${MOLOCH_FILE_NAME}_ubuntu14_amd64.deb --acl public-read
                fi
        secrets:
            - AWS_ACCESS_KEY_ID
            - AWS_SECRET_ACCESS_KEY

    ubuntu-16:
        requires: [~pr, ~commit]
        image: andywick/moloch-build-16:0.50.1
        steps:
            - ln -s /thirdparty .
            - apt-get update
#            - docker: |
#                apt-get install -y docker.io
#                service docker start
#                sleep 1
#                docker run -p 9200:9200 -p 9300:9300 -e "discovery.type=single-node" docker.elastic.co/elasticsearch/elasticsearch:5.5.3 &
#                sleep 1
            - build: ./easybutton-build.sh
            - export PATH=/data/moloch/bin:$PATH
            - installing: make install
            - cp -r capture/plugins/lua/samples /data/moloch/lua
            - test-capture: (cd tests ; ./tests.pl)
            - export TZ=US/Eastern
#            - test-viewer: (cd tests ; ./tests.pl --viewer)
            - build-package: |
                export MOLOCH_VERSION=`sed 's/.*"\(.*\)\".*$/\1/' /data/moloch/viewer/version.js | tr "-" "_"`
                if [ "$GIT_BRANCH" = "$MOLOCH_COPY_BRANCH" ]; then
                  fpm -s dir -t deb -n moloch -v $MOLOCH_VERSION --iteration $SD_BUILD_ID --template-scripts --after-install "release/afterinstall.sh" --url "http://molo.ch" --description "Moloch Full Packet System" -d libwww-perl -d libjson-perl -d ethtool -d libyaml-dev /data/moloch
                  aws s3 cp --quiet moloch*amd64.deb s3://files.molo.ch/moloch-${MOLOCH_FILE_NAME}_ubuntu16_amd64.deb --acl public-read
                  aws s3api put-object-acl --bucket files.molo.ch --key moloch-${MOLOCH_FILE_NAME}_ubuntu16_amd64.deb --acl public-read
                fi
        secrets:
            - AWS_ACCESS_KEY_ID
            - AWS_SECRET_ACCESS_KEY

#    ubuntu-18:
#        requires: [~pr, ~commit]
#        image: andywick/moloch-build-18:0.50.1
#        steps:
#            - apt-get update
#            - ln -s /thirdparty .
#            - build: ./easybutton-build.sh
#            - export PATH=/data/moloch/bin:$PATH
#            - installing: make install
#            - cp -r capture/plugins/lua/samples /data/moloch/lua
## Doesn't seem to work on ubuntu-18 currently
##            - test-capture: (cd tests ; ./tests.pl)
#            - build-package: |
#                export MOLOCH_VERSION=`sed 's/.*"\(.*\)\".*$/\1/' /data/moloch/viewer/version.js | tr "-" "_"`
#                if [ "$GIT_BRANCH" = "$MOLOCH_COPY_BRANCH" ]; then
#                  fpm -s dir -t deb -n moloch -v $MOLOCH_VERSION --iteration $SD_BUILD_ID --template-scripts --after-install "release/afterinstall.sh" --url "http://molo.ch" --description "Moloch Full Packet System" -d libwww-perl -d libjson-perl -d ethtool -d libyaml-dev /data/moloch
#                  aws s3 cp --quiet moloch*amd64.deb s3://files.molo.ch/moloch-${MOLOCH_FILE_NAME}_ubuntu18_amd64.deb --acl public-read
#                  aws s3api put-object-acl --bucket files.molo.ch --key moloch-${MOLOCH_FILE_NAME}_ubuntu18_amd64.deb --acl public-read
#                fi
#        secrets:
#            - AWS_ACCESS_KEY_ID
#            - AWS_SECRET_ACCESS_KEY



    slack:
        requires: [centos-6, centos-7, ubuntu-14, ubuntu-16]
        image: andywick/moloch-build-7:6
        steps:
            - slack-success: |
                export MOLOCH_VERSION=`grep PACKAGE_VERSION= configure | sed "s/.*'\(.*\)'.*$/\1/"`
                echo MOLOCH_VERSION: $MOLOCH_VERSION
                if [ "$GIT_BRANCH" = "$MOLOCH_COPY_BRANCH" ]; then
                  MSG=`git log -1 --format=%s`
                  BODY="{\"icon_emoji\": \":sushi:\", \"username\": \"MolochBuild\", \"text\":\"It worked: $GIT_BRANCH - moloch-$MOLOCH_VERSION-$SD_BUILD_ID - $MSG\"}"
                  curl -XPOST -H "Content-type: application/json" --data "$BODY" $SLACK
                fi
        secrets:
            - SLACK<|MERGE_RESOLUTION|>--- conflicted
+++ resolved
@@ -6,14 +6,10 @@
             statuses:
                 - FAILURE
                 - ABORTED
-<<<<<<< HEAD
-                - RUNNING
-=======
 #    annotations:
 #        beta.screwdriver.cd/cpu: HIGH
 #        beta.screwdriver.cd/ram: HIGH
 
->>>>>>> e7d1ea6c
     environment:
         MOLOCH_COPY_BRANCH: "origin/1.0.0"
         MOLOCH_FILE_NAME: 1
