--- conflicted
+++ resolved
@@ -88,7 +88,6 @@
               :hot-key-enabled="true">
             <span class="fa fa-eye" />
           </ViewSelector>
-<<<<<<< HEAD
           <!-- action dropdown -->
           <action-dropdown
             v-model="actionDropdownOpen"
@@ -98,43 +97,6 @@
             color="info"
           />
           <!-- /action dropdown -->
-=======
-          <b-dropdown
-              class="ml-1"
-              tabindex="-1"
-              variant="info"
-              ref="actionDropdown">
-            <b-dropdown-item
-                :active="skipCache"
-                @click="skipCache = !skipCache"
-                v-b-tooltip.hover.left="skipCache ? 'Ignorning cache - click to use cache (shift + c)' : 'Using cache - click to ignore cache (shift + c)'">
-              <span class="fa fa-database fa-fw mr-1" />
-              Skip Cache
-            </b-dropdown-item>
-            <b-dropdown-item
-                :active="skipChildren"
-                @click="toggleSkipChildren"
-                v-b-tooltip.hover.left="skipChildren ? 'Ignorning child queries - select to enable child queries' : 'Including child queries - select to disable child queries'">
-              <span class="fa fa-child fa-fw mr-1" />
-              Skip Children
-            </b-dropdown-item>
-            <b-dropdown-item
-                @click="generateReport"
-                :disabled="!searchComplete"
-                v-b-tooltip.hover.left="'Download a report of this result (shift + r)'">
-              <span class="fa fa-file-text fa-fw mr-1" />
-              Download Report
-            </b-dropdown-item>
-            <b-dropdown-item
-                @click="shareLink"
-                :active="activeShareLink"
-                v-b-tooltip.hover.left="'Copy share link to clipboard (shift + l)'">
-              <span class="fa fa-share-alt fa-fw mr-1" />
-              Copy Share Link
-            </b-dropdown-item>
-          </b-dropdown>
-
->>>>>>> fca477fd
         </div>
       </div> <!-- /search -->
 
@@ -526,7 +488,7 @@
           text: 'Skip Children',
           tooltip: computed(() => this.skipChildren ? 'Ignorning child queries - select to enable child queries' : 'Including child queries - select to disable child queries'),
           active: computed(() => this.skipChildren),
-          action: () => { this.skipChildren = !this.skipChildren; }
+          action: this.toggleSkipChildren
         },
         {
           icon: 'fa-file-text',
