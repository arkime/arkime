<!--
Copyright Yahoo Inc.
SPDX-License-Identifier: Apache-2.0
-->
<template>
  <textarea
      rows="20"
      size="sm"
      v-if="rawEditMode"
      :value="rawEditText"
      :disabled="noEdit"
      @input="e => debounceRawEdit(e)"
      class="form-control form-control-sm"
  />
  <v-form v-else>
    <v-text-field
      class="mb-3"
      label="Card Name"
      trim
      required
      autofocus
      v-model="localOverview.name"
      :state="!!localOverview.name"
      @input="updateOverview"
    >
      <template #append-inner>
        <span class="fa fa-info-circle cursor-help">
          <html-tooltip :html="nameTip"/>
        </span>
      </template>
    </v-text-field>

    <v-text-field
      class="mb-3"
      label="Card Title"
      trim
      required
      autofocus
      v-model="localOverview.title"
      :state="!!localOverview.title"
      @input="updateOverview"
    >
      <template #append-inner>
        <span class="fa fa-info-circle cursor-help">
          <html-tooltip :html="titleTip"/>
        </span>
      </template>
    </v-text-field>

    <v-select
        class="mb-2"
        v-model="localOverview.iType"
        :items="iTypes"
        :rules="[isDefaultOverview ? true : iTypes.includes(localOverview.iType)]"
        :disabled="isDefaultOverview"
        @update:model-value="updateOverview"
        label="iType"
    >
      <template #append-inner>
        <span class="fa fa-info-circle cursor-help">
          <html-tooltip :html="iTypeTip"/>
        </span>
      </template>
    </v-select>

    <!-- overview roles -->
    <RoleDropdown
        :roles="getRoles"
        display-text="Who Can View"
        class="mr-1"
        :selected-roles="localOverview.viewRoles"
        @selected-roles-updated="updateViewRoles"
        :disabled="isDefaultOverview"
    />
    <RoleDropdown
        :roles="getRoles"
        display-text="Who Can Edit"
        :selected-roles="localOverview.editRoles"
        @selected-roles-updated="updateEditRoles"
    />
    <span
        class="fa fa-info-circle fa-lg cursor-help ml-2 mr-1"
        v-tooltip="'Creators will always be able to view and edit their overviews regardless of the roles selected here.'"
    />
    <span v-if="!localOverview.creator || (getUser && localOverview.creator === getUser.userId)">
      As the creator, you can always view and edit your overviews.
    </span>
    <div
        class="mt-2"
        v-if="localOverview.creator">
      Created by
      <span class="text-info">
        {{ localOverview.creator }}
      </span>
    </div>
    <!-- /overview roles -->

<<<<<<< HEAD
    <drag-update-list
      class="d-flex flex-column ga-3 mt-3"
      :value="localOverview.fields"
      @update="updateOverviewFieldsList"
    >
      <div
=======
    <b-button
        v-if="localOverview.fields.length"
        variant="outline-primary"
        class="mt-4 w-100"
        @click="prependFieldRef"
    >
      Add Field
    </b-button>
    <reorder-list
>>>>>>> fca477fd
        v-for="(fieldRef, i) in localOverview.fields"
        :key="i"
        class="position-relative"
      >
        <div class="fa fa-bars d-inline link-handle drag-handle" />
        <v-card
          :key="i"
          class="d-flex flex-column pa-2"
          variant="tonal"
        >
          <v-form class="w-100 d-flex flex-row align-center">
            <ToggleBtn
              class="overview-toggle-btn mr-2"
              @toggle="toggleExpanded(fieldRef)"
              :opened="fieldRef.expanded"
              :class="{expanded: fieldRef.expanded, invisible: !isCustom(fieldRef)}"
            />
            <v-select
              label="Source"
              trim
              :value="fieldRef.from"
              :dirty="!!fieldRef.from"
              @update:model-value="e => setFrom(fieldRef, e)"
              :items="sourceOptions"
              :rules="[validateFieldRefFrom(fieldRef)]"
            >
              <template #append-inner>
                <span class="fa fa-info-circle cursor-help">
                  <html-tooltip :html="fieldRefFromTip"/>
                </span>
              </template>
            </v-select>
            <v-select
              class="ml-2 flex-grow-1"
              label="Field"
              trim
              no-data-text="For field options, select a valid source"
              :value="getField(fieldRef)"
              :dirty="!!getField(fieldRef)"
              :disabled="!fieldRef.from"
              @update:model-value="e => setField(fieldRef, e)"
              :items="fieldOptionsFor(fieldRef)"
              :rules="[validateFieldRef(fieldRef)]"
            >
              <template #append-inner>
                <span class="fa fa-info-circle cursor-help">
                  <html-tooltip :html="fieldRefFieldTip"/>
                </span>
              </template>
            </v-select>
            <v-text-field
              v-if="!isCustom(fieldRef)"
              class="ml-2"
              label="Label"
              trim
              v-model="fieldRef.alias"
              @input="updateOverview"
            >
              <template #append-inner>
                <span class="fa fa-info-circle cursor-help">
                  <html-tooltip :html="fieldRefAliasTip"/>
                </span>
              </template>
            </v-text-field>
            <action-dropdown
              :actions="createFieldActions(i)"
              color="primary"
              size="small"
              class="ml-2 square-btn-sm"
              v-tooltip="'Actions'"
            />
          </v-form>
          <template v-if="fieldRef.expanded">
            <textarea
                rows="5"
                size="sm"
                :value="getOrInitCustomText(fieldRef)"
                @input="e => debounceCustomRawEdit(fieldRef, e)"
                class="form-control form-control-sm mt-2"
            />
            <v-alert
                color="warning"
                v-if="!!fieldRef._error"
                class="alert-sm mt-2 mb-0">
              <span class="fa fa-exclamation-triangle fa-fw pr-2" />
              {{ fieldRef._error }}
            </v-alert>
          </template>
        </v-card>
      </div>
    </drag-update-list>
    <v-btn
        variant="outlined"
        color="primary"
        class="mt-4 w-100"
        @click="appendFieldRef"
    >
      Add Field
    </v-btn>
  </v-form>
</template>

<script>
import ActionDropdown from '@/utils/ActionDropdown.vue';
import DragUpdateList from '@/utils/DragUpdateList.vue';
import { mapGetters } from 'vuex';
import RoleDropdown from '@common/RoleDropdown.vue';
import { iTypes } from '@/utils/iTypes';
import ToggleBtn from '@common/ToggleBtn.vue';
import HtmlTooltip from '@common/HtmlTooltip.vue';

let timeout;

export default {
  name: 'OverviewForm',
  components: {
    ToggleBtn,
    DragUpdateList,
    RoleDropdown,
    HtmlTooltip,
    ActionDropdown
  },
  emits: ['update-modified-overview'],
  props: {
    modifiedOverview: {
      type: Object,
      required: true
    },
    rawEditMode: {
      type: Boolean,
      required: true
    },
    isDefaultOverview: {
      type: Boolean,
      default: false
    },
    noEdit: { // for use of disabled raw edit (for view-only privileged users)
      type: Boolean,
      default: false
    }
  },
  data () {
    return {
      localOverview: JSON.parse(JSON.stringify(this.modifiedOverview)),
      confirmDelete: false,
      rawEditText: undefined,
      nameTip: {
        title: 'This name will be used to identify this overview in the Overview Selector and will be viewable by those you share this with.'
      },
      titleTip: {
        title: 'Set the title to display for this card. <code>%{query}</code> will be replaced by the queried indicator.'
      },
      iTypeTip: {
        title: 'The indicator type to display this overview for... Can be either: <code>domain</code>, <code>ip</code>, <code>url</code>, <code>email</code>, <code>phone</code>, <code>hash</code>, or <code>text</code>.'
      },
      fieldRefFromTip: {
        title: 'Select the <code>name</code> of the Integration you would like to show a field from.'
      },
      fieldRefFieldTip: {
        title: 'Select the <code>label</code> of the field you would like to show from the given Integration, or <code>Custom</code> to make your own.'
      },
      fieldRefAliasTip: {
        title: 'Optionally, change the label that will be displayed with this field.'
      },
      iTypes
    };
  },
  computed: {
    ...mapGetters(['getIntegrations', 'getRoles', 'getUser']),
    sourceOptions () {
      const sources = Object.keys(this.getIntegrations);
      sources.sort();
      return sources;
    }
  },
  watch: {
    modifiedOverview () {
      if (this.modifiedOverview) { // sync with parent (important for change cancellation)
        this.localOverview = JSON.parse(JSON.stringify(this.modifiedOverview));
      }
    },
    rawEditMode: {
      handler (newVal) {
        if (!newVal) {
          this.rawEditText = undefined;
          return;
        }

        // remove un-editable fields
        const clone = JSON.parse(JSON.stringify(this.localOverview));
        delete clone._id;
        delete clone.creator;
        delete clone._editable;
        delete clone._viewable;

        clone.fields ??= [];
        for (const fieldRef of clone.fields) {
          if (!this.isCustom(fieldRef) || !fieldRef.expanded) {
            // expanded is only necessary to keep open currently expanded custom fields
            delete fieldRef.expanded;
          }
          delete fieldRef._customRawEdit;
          // type can be inferred from other fields (field vs custom existence)
          //     so we don't need it for raw edit to avoid verbosity
          delete fieldRef.type;
        }
        this.rawEditText = JSON.stringify(clone, null, 2);
      },
      immediate: true
    }
  },
  methods: {
    createFieldActions (i) {
      return [
        {
          text: 'Push to the TOP',
          icon: 'fa-arrow-circle-up',
          action: () => this.sendToTop(i)
        },
        {
          text: 'Push to the BOTTOM',
          icon: 'fa-arrow-circle-down',
          action: () => this.sendToBottom(i)
        },
        {
          text: 'Add a field after this one',
          icon: 'fa-plus-circle',
          action: () => this.insertFieldRef(i + 1)
        },
        {
          text: 'Remove this field',
          icon: 'fa-times-circle',
          action: () => this.deleteFieldRef(i)
        }
      ];
    },
    updateViewRoles (roles) {
      this.localOverview.viewRoles = roles;
      this.updateOverview();
    },
    updateEditRoles (roles) {
      this.localOverview.editRoles = roles;
      this.updateOverview();
    },
    updateOverview () {
      this.$emit('update-modified-overview', JSON.parse(JSON.stringify(this.localOverview)));
    },
    insertFieldRef (index) {
      this.localOverview.fields.splice(index, 0, {
        type: 'linked', from: '', field: ''
      });
      this.updateOverview();
    },
    deleteFieldRef (index) {
      this.localOverview.fields.splice(index, 1);
      this.updateOverview();
    },
    prependFieldRef () {
      this.insertFieldRef(0);
    },
    appendFieldRef () {
      this.insertFieldRef(this.localOverview.fields.length);
    },
    moveFieldRef (fromIndex, toIndex) {
      const fieldRef = this.localOverview.fields[fromIndex];
      this.localOverview.fields.splice(fromIndex, 1);
      this.localOverview.fields.splice(toIndex, 0, fieldRef);
      this.updateOverview();
    },
    sendToTop (fromIndex) {
      this.moveFieldRef(fromIndex, 0);
    },
    sendToBottom (fromIndex) {
      this.moveFieldRef(fromIndex, this.localOverview.fields.length - 1);
    },
    fieldOptionsFor (fieldRef) {
      if (!this.validateFieldRefFrom(fieldRef)) { return []; }

      const integrationFields = this.getIntegrations[fieldRef.from]?.card?.fields?.map(field => field.label) ?? [];
      integrationFields.sort();

      return integrationFields.concat(['Custom']);
    },
    isCustom (fieldRef) {
      return fieldRef.type === 'custom';
    },
    getOrInitCustomText (fieldRef) {
      if (fieldRef._customRawEdit == null) {
        fieldRef._customRawEdit = JSON.stringify(fieldRef.custom ?? {}, null, 2);
      }
      return fieldRef._customRawEdit;
    },
    debounceCustomRawEdit (fieldRef, e) {
      fieldRef._customRawEdit = e.target.value;
      if (timeout) { clearTimeout(timeout); }
      // debounce the textarea so that it only updates the overview after keyups cease for 400ms
      timeout = setTimeout(() => {
        timeout = null;
        this.updateCustomRawEdit(fieldRef);
      }, 400);
    },
    updateCustomRawEdit (fieldRef) {
      try {
        fieldRef.custom = JSON.parse(fieldRef._customRawEdit);
        delete fieldRef._error;
      } catch (err) {
        fieldRef._error = 'ERROR: Invalid JSON';
      }
      this.updateOverview();
    },
    validateFieldRefFrom (fieldRef) {
      return this.sourceOptions.includes(fieldRef.from);
    },
    validateFieldRef (fieldRef) {
      return this.validateFieldRefFrom(fieldRef) &&
          (this.fieldOptionsFor(fieldRef)?.includes(fieldRef.field) || this.isCustom(fieldRef));
    },
    setFrom (fieldRef, from) {
      fieldRef.from = from;
      this.updateOverview();
    },
    getField (fieldRef) {
      return this.isCustom(fieldRef) ? 'Custom' : fieldRef.field;
    },
    setField (fieldRef, field) {
      if (field === 'Custom') {
        fieldRef.type = 'custom';
        fieldRef.custom = { field: '', label: fieldRef.alias ?? '' };
        fieldRef.expanded = true;
        delete fieldRef.field;
      } else {
        fieldRef.type = 'linked';
        fieldRef.field = field;
        delete fieldRef.custom;
        delete fieldRef._customRawEdit;
        delete fieldRef.expanded;
      }
      this.updateOverview();
    },
    toggleExpanded (fieldRef) {
      fieldRef.expanded = !fieldRef.expanded;
      this.updateOverview();
    },
    updateOverviewFieldsList ({ newList }) {
      this.localOverview.fields = newList;
      this.updateOverview();
    },
    debounceRawEdit (e) {
      this.rawEditText = e.target.value;
      if (timeout) { clearTimeout(timeout); }
      // debounce the textarea so that it only updates the overview after keyups cease for 400ms
      timeout = setTimeout(() => {
        timeout = null;
        this.updateRawOverview();
      }, 400);
    },
    updateRawOverview () {
      try {
        const overviewFromRaw = JSON.parse(this.rawEditText);
        overviewFromRaw.fields ??= [];
        for (const fieldRef of overviewFromRaw.fields) {
          fieldRef.type = (fieldRef.custom == null) ? 'linked' : 'custom';
        }

        this.localOverview = {
          ...this.localOverview,
          name: overviewFromRaw.name,
          title: overviewFromRaw.title,
          iType: overviewFromRaw.iType,
          fields: overviewFromRaw.fields,
          viewRoles: overviewFromRaw.viewRoles,
          editRoles: overviewFromRaw.editRoles
        };
        this.updateOverview();
      } catch (err) {
        console.warn('Invalid JSON for raw overview', err);
        this.$store.commit('SET_OVERVIEWS_ERROR', 'Invalid JSON');
      }
    }
  }
};
</script>

<style scoped>
.overview-toggle-btn {
  font-size: 1rem;
  padding: 0.1rem 0.5rem;
}
</style><|MERGE_RESOLUTION|>--- conflicted
+++ resolved
@@ -95,24 +95,21 @@
     </div>
     <!-- /overview roles -->
 
-<<<<<<< HEAD
+    <v-btn
+        v-if="localOverview.fields.length"
+        variant="outlined"
+        color="primary"
+        class="mt-4 w-100"
+        @click="prependFieldRef"
+    >
+      Add Field
+    </v-btn>
     <drag-update-list
       class="d-flex flex-column ga-3 mt-3"
       :value="localOverview.fields"
       @update="updateOverviewFieldsList"
     >
       <div
-=======
-    <b-button
-        v-if="localOverview.fields.length"
-        variant="outline-primary"
-        class="mt-4 w-100"
-        @click="prependFieldRef"
-    >
-      Add Field
-    </b-button>
-    <reorder-list
->>>>>>> fca477fd
         v-for="(fieldRef, i) in localOverview.fields"
         :key="i"
         class="position-relative"
