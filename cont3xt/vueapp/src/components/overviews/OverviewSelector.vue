--- conflicted
+++ resolved
@@ -1,21 +1,14 @@
 <template>
-<<<<<<< HEAD
-  <b-dropdown size="sm" class="overview-dropdown" right no-caret v-b-tooltip.hover.top="'Select overview'">
-    <template #button-content>
-      <div class="no-wrap d-inline-flex align-items-center">
-        <span class="fa fa-fw fa-file-o mr-1" />
-=======
   <b-dropdown
       ref="overviewsDropdown"
       @shown="dropdownVisible = true"
       @hidden="dropdownVisible = false"
-      size="sm" class="ml-1 overview-dropdown"
+      size="sm" class="overview-dropdown" right
       no-caret v-b-tooltip.hover.top="'Select overview'">
     <template #button-content>
       <div class="no-wrap d-inline-flex align-items-center">
         <span v-if="getShiftKeyHold" class="text-warning overview-hotkey-o">O</span>
         <span v-else class="fa fa-fw fa-file-o" />
->>>>>>> c1bcba1d
         <div class="overview-name-shorten">{{ selectedOverview.name }}</div>
       </div>
     </template>
