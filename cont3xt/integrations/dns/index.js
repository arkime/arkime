--- conflicted
+++ resolved
@@ -127,14 +127,11 @@
         });
       }
 
-<<<<<<< HEAD
-=======
       const anySuccessful = Object.values(result ?? {}).some((v) => v?.Status === 0);
       if (!anySuccessful) {
         return Integration.NoResult;
       }
 
->>>>>>> fca477fd
       let count = 0;
       for (const [resultVariation, resultData] of Object.entries(result ?? {})) {
         // do not show A/AAAA since these are not shown in the card (and are shown below indicator in result tree instead)
