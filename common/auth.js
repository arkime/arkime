--- conflicted
+++ resolved
@@ -80,11 +80,8 @@
             if (!user) { console.log('User', userid, "doesn't exist"); return done(null, false); }
             if (!user.enabled) { console.log('User', userid, 'not enabled'); return done('Not enabled'); }
 
-<<<<<<< HEAD
             await user.expandRoles();
-=======
             user.setLastUsed();
->>>>>>> 87872024
             return done(null, user, { ha1: Auth.store2ha1(user.passStore) });
           });
         },
