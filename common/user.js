/******************************************************************************/
/* userDB.js  -- User Database interface
 *
 * Copyright Yahoo Inc.
 *
 * Licensed under the Apache License, Version 2.0 (the "License");
 * you may not use this Software except in compliance with the License.
 * You may obtain a copy of the License at
 *
 *     http://www.apache.org/licenses/LICENSE-2.0
 *
 * Unless required by applicable law or agreed to in writing, software
 * distributed under the License is distributed on an "AS IS" BASIS,
 * WITHOUT WARRANTIES OR CONDITIONS OF ANY KIND, either express or implied.
 * See the License for the specific language governing permissions and
 * limitations under the License.
 */
'use strict';
const { Client } = require('@elastic/elasticsearch');
const fs = require('fs');
const ArkimeUtil = require('../common/arkimeUtil');

const systemRolesMapping = {
  superAdmin: ['usersAdmin', 'arkimeAdmin', 'arkimeUser', 'parliamentAdmin', 'parliamentUser', 'wiseAdmin', 'wiseUser', 'cont3xtAdmin', 'cont3xtUser'],
  usersAdmin: [],
  arkimeAdmin: ['arkimeUser'],
  arkimeUser: [],
  parliamentAdmin: ['parliamentUser'],
  parliamentUser: [],
  wiseAdmin: ['wiseUser'],
  wiseUser: [],
  cont3xtAdmin: ['cont3xtUser'],
  cont3xtUser: []
};

<<<<<<< HEAD
=======
const usersMissing = {
  userId: '',
  userName: '',
  expression: '',
  enabled: 0,
  createEnabled: 0,
  webEnabled: 0,
  headerAuthEnabled: 0,
  emailSearch: 0,
  removeEnabled: 0,
  lastUsed: 0
};

const searchColumns = [
  'userId', 'userName', 'expression', 'enabled', 'createEnabled',
  'webEnabled', 'headerAuthEnabled', 'emailSearch', 'removeEnabled', 'packetSearch',
  'hideStats', 'hideFiles', 'hidePcap', 'disablePcapDownload', 'welcomeMsgNum',
  'lastUsed', 'timeLimit', 'roles'
];

let readOnly = false;

/******************************************************************************/
// User class
/******************************************************************************/
>>>>>>> 057c2c71
class User {
  static lastUsedMinInterval = 60 * 1000;
  static userCacheTimeout = 5 * 1000;
  static usersCache = {};
  static rolesCache = { _timeStamp: 0 };
<<<<<<< HEAD
=======
  static debug = false;
>>>>>>> 057c2c71

  /**
   * Initialize the User subsystem
   */
  static initialize (options) {
    User.debug = options.debug ?? 0;
    readOnly = options.readOnly ?? false;

    // options.url = 'lmdb://./lmdb-users';
    // options.url = 'redis://localhost:6379/1';
    if (!options.url) {
      User.implementation = new UserESImplementation(options);
    } else if (options.url.startsWith('lmdb')) {
      User.implementation = new UserLMDBImplementation(options);
    } else if (options.url.startsWith('redis')) {
      User.implementation = new UserRedisImplementation(options);
    } else {
      User.implementation = new UserESImplementation(options);
    }
  }

  /**
   * Flush any in memory data
   */
  static flushCache () {
    User.usersCache = {};
    User.rolesCache = { _timeStamp: 0 };
  }

  // Get the ES client for viewer, will remove someday
  static getClient () {
    if (User.implementation.getClient()) {
      return User.implementation.getClient();
    }
    return null;
  }

  /**
   * Return a user checking cache first or go to DB, callback only
   */
  static getUserCache (userId, cb) {
    if (User.usersCache[userId] && User.usersCache[userId]._timeStamp > Date.now() - User.userCacheTimeout) {
      return cb(null, User.usersCache[userId].user);
    }

    User.getUser(userId, (err, user) => {
      if (err || !user) {
        return cb(err, user);
      }

      User.usersCache[userId] = {
        _timeStamp: Date.now(),
        user: user
      };
      cb(null, user);
    });
  };

  /******************************************************************************/
  // Static methods the Implmentation must have
  /******************************************************************************/

  /**
   * Flush anything to disk and refresh any index
   */
  static flush () {
    if (User.implementation.flush) {
      return User.implementation.flush();
    }
  }

  /**
   * Close the DB if needed
   */
  static close () {
    if (User.implementation.close) {
      return User.implementation.close();
    }
  }

  /**
   * search against user index, promise only
   * @param query.from first index
   * @param query.size number of items
   * @param query.filter search userId userName for
   * @param query.sortField the field to sort on, default userId
   * @param query.sortDescending sort descending, default false
   * @returns {total: number matching, users: the users in the from-size section}
   */
  static searchUsers (query) {
    if (query.size > 10000) {
      return { error: 'Max of 10000 users' };
    }
    return User.implementation.searchUsers(query);
  }

  /**
   * Return a user from DB, callback only
   */
  static getUser (userId, cb) {
    User.implementation.getUser(userId, async (err, data) => {
      if (err || !data) { return cb(err, null); }

      const user = Object.assign(new User(), data);
      cleanUser(user);
      user.settings = user.settings ?? {};
      if (readOnly) {
        user.createEnabled = false;
      } else {
        try {
          const now = Date.now();
          if (!user.lastUsed || (now - user.lastUsed) > User.lastUsedMinInterval) {
            user.lastUsed = now;
            await User.implementation.setLastUsed(user.userId, now);
          }
        } catch (err) {
          if (User.debug) {
            console.log('DEBUG - user lastUsed update error', err);
          }
        }
      }
      return cb(null, user);
    });
  }

  /**
   * Number of users we know about
   */
  static numberOfUsers () {
    return User.implementation.numberOfUsers();
  };

  /**
   * Delete user
   */
  static deleteUser (userId) {
    delete User.usersCache[userId];
    return User.implementation.deleteUser(userId);
  };

  /**
   * Set user, callback only
   */
  static setUser (userId, doc, cb) {
    delete doc._allRoles;
    delete User.usersCache[userId];
    User.implementation.setUser(userId, doc, (err, boo) => {
      cb(err, boo);
    });
  };

  /**
   * Return all available roles using cache
   */
  static allRolesCache () {
    if (User.rolesCache._timeStamp > Date.now() - User.userCacheTimeout) {
      return User.rolesCache.roles;
    }

    User.rolesCache._timeStamp = Date.now();
    User.rolesCache.roles = new Set([...Object.keys(systemRolesMapping), ...User.implementation.allRoles()]);
    return User.rolesCache.roles;
  }

  /**
   * Api for listing available roles
   */
  static async apiRoles (req, res, next) {
    const roles = await User.allRolesCache();
    return res.send({ success: true, roles: [...roles].sort() });
  }

  /******************************************************************************/
  // Regression Tests APIs
  /******************************************************************************/

  /**
   * Delete all the users
   */
  static apiDeleteAllUsers (req, res, next) {
    User.implementation.deleteAllUsers();
    User.flushCache();
    return res.send({ success: true });
  }

  /******************************************************************************/
  // Per User Methods
  /******************************************************************************/

  /**
   * Generate set of all the roles this user has
   */
  expandRoles () {
    const roles = new Set(this.roles ?? []);
    for (const r of this.roles ?? []) {
      if (systemRolesMapping[r]) {
        systemRolesMapping[r].forEach(roles.add, roles);
      }
    }
    this._allRoles = roles;
  }

  /**
   * Check if user has role. The check can be against a single role or array of roles.
   */
  hasRole (role) {
    if (this._allRoles === undefined) {
      this.expandRoles();
    }

    if (!Array.isArray(role)) {
      return this._allRoles.has(role);
    }

    for (const r of role) {
      if (this._allRoles.has(r)) {
        return true;
      }
    }
    return false;
  }

  /**
   * Return set of all roles for ourself
   */
  getRoles () {
    if (this._allRoles === undefined) {
      this.expandRoles();
    }

    return this._allRoles;
  }
}

/******************************************************************************/
// Clean User
/******************************************************************************/
function cleanUser (user) {
  user.expression = user.expression || '';
  user.headerAuthEnabled = user.headerAuthEnabled || false;
  user.emailSearch = user.emailSearch || false;
  user.removeEnabled = user.removeEnabled || false;
  user.userName = ArkimeUtil.safeStr(user.userName || '');
  user.packetSearch = user.packetSearch || false;
  user.timeLimit = user.timeLimit || undefined;
  user.lastUsed = user.lastUsed || 0;
}

/******************************************************************************/
// Clean Search User
/******************************************************************************/
function cleanSearchUser (iuser) {
  const ouser = {};
  for (const col of searchColumns) {
    ouser[col] = iuser[col];
  }
  cleanUser(ouser);
  return ouser;
}

/******************************************************************************/
// Sort Users
/******************************************************************************/
function sortUsers (users, sortField, sortDescending) {
  if (users.length <= 1) { return; }

  if (typeof users[0][sortField] === 'string') {
    if (sortDescending) {
      users.sort((b, a) => { return a[sortField].localeCompare(b[sortField]); });
    } else {
      users.sort((a, b) => { return a[sortField].localeCompare(b[sortField]); });
    }
  } else {
    if (sortDescending) {
      users.sort((b, a) => { return a[sortField] - b[sortField]; });
    } else {
      users.sort((a, b) => { return a[sortField] - b[sortField]; });
    }
  }
}
/******************************************************************************/
// Filter Users
/******************************************************************************/
function filterUsers (users, filter) {
  const results = [];
  const re = ArkimeUtil.wildcardToRegexp(`*${filter}*`);
  for (let i = 0; i < users.length; i++) {
    if (users[i].userId.match(re) || users[i].userName.match(re)) {
      results.push(users[i]);
    }
  }
  return results;
}

/******************************************************************************/
// ES Implementation of Users DB
/******************************************************************************/
class UserESImplementation {
  prefix;
  client;

  constructor (options) {
    if (options.prefix === undefined || options.prefix === '') {
      this.prefix = '';
    } else if (options.prefix.endsWith('_')) {
      this.prefix = options.prefix;
    } else {
      this.prefix = options.prefix + '_';
    }

    const esSSLOptions = { rejectUnauthorized: !options.insecure, ca: options.ca };
    if (options.clientKey) {
      esSSLOptions.key = fs.readFileSync(options.clientKey);
      esSSLOptions.cert = fs.readFileSync(options.clientCert);
      if (options.clientKeyPass) {
        esSSLOptions.passphrase = options.clientKeyPass;
      }
    }

    const esOptions = {
      node: options.node,
      maxRetries: 2,
      requestTimeout: (parseInt(options.requestTimeout) + 30) * 1000 || 330000,
      ssl: esSSLOptions
    };

    if (options.apiKey) {
      esOptions.auth = {
        apiKey: options.apiKey
      };
    } else if (options.basicAuth) {
      let basicAuth = options.basicAuth;
      if (!basicAuth.includes(':')) {
        basicAuth = Buffer.from(basicAuth, 'base64').toString();
      }
      basicAuth = basicAuth.split(':');
      esOptions.auth = {
        username: basicAuth[0],
        password: basicAuth[1]
      };
    }

    this.client = new Client(esOptions);
  }

  getClient () {
    return this.client;
  }

  async flush () {
    this.client.indices.flush({ index: this.prefix + 'users' });
    this.client.indices.refresh({ index: this.prefix + 'users' });
  }

  // search against user index, promise only
  async searchUsers (query) {
    const esQuery = {
      _source: searchColumns,
      from: query.from ?? 0,
      size: query.size ?? 10000,
      query: {
        bool: {
          must_not: [
            { term: { userId: '_moloch_shared' } }, // exclude shared ues
            { prefix: { userId: 'role:' } } // exclude roles
          ]
        }
      }
    };

    if (query.filter) {
      esQuery.query.bool.should = [
        { wildcard: { userName: '*' + query.filter + '*' } },
        { wildcard: { userId: '*' + query.filter + '*' } }
      ];
    }

    if (query.sortField) {
      esQuery.sort = {};
      esQuery.sort[query.sortField] = { order: query.sortDescending === true ? 'desc' : 'asc' };
      esQuery.sort[query.sortField].missing = usersMissing[query.sortField];
    }

    const { body: users } = await this.client.search({
      index: this.prefix + 'users',
      body: esQuery,
      rest_total_hits_as_int: true
    });

    if (users.error) {
      return { error: users.error };
    }

    const hits = [];
    for (const user of users.hits.hits) {
      const fields = user._source || user.fields;
      fields.id = user._id;
      cleanUser(fields);
      hits.push(Object.assign(new User(), fields));
    }
    return { users: hits, total: users.hits.total };
  }

  // Return a user from DB, callback only
  getUser (userId, cb) {
    this.client.get({ index: this.prefix + 'users', id: userId }, (err, result) => {
      if (result?.body?.found === false) {
        return cb(null, null);
      } else if (err) {
        return cb(err, null);
      }
      return cb(null, result.body._source);
    });
  }

  async numberOfUsers () {
    const { body: count } = await this.client.count({
      index: this.prefix + 'users',
      ignoreUnavailable: true,
      body: {
        query: { // exclude the shared user from results
          bool: { must_not: { term: { userId: '_moloch_shared' } } }
        }
      }
    });
    return count.count;
  };

  // Delete user, promise only
  async deleteUser (userId) {
    await this.client.delete({
      index: this.prefix + 'users',
      id: userId,
      refresh: true
    });
    delete User.usersCache[userId]; // Delete again after db says its done refreshing
  };

  // Set user, callback only
  setUser (userId, doc, cb) {
    const createOnly = !!doc._createOnly;
    delete doc._createOnly;
<<<<<<< HEAD
    delete doc._allRoles;
    User.client.index({
      index: User.prefix + 'users',
=======
    this.client.index({
      index: this.prefix + 'users',
>>>>>>> 057c2c71
      body: doc,
      id: userId,
      refresh: true,
      timeout: '10m',
      op_type: createOnly ? 'create' : 'index'
    }, (err) => {
      delete User.usersCache[userId]; // Delete again after db says its done refreshing
      cb(err);
    });
  };

  setLastUsed (userId, now) {
    const params = {
      index: this.prefix + 'users',
      body: { doc: { lastUsed: now } },
      id: userId,
      retry_on_conflict: 3
    };

    return this.client.update(params);
  };

  async allRoles () {
    const response = await this.client.search({
      index: this.prefix + 'users',
      body: { query: { prefix: { userId: 'role:' } } },
      rest_total_hits_as_int: true
    });

    return response.body.hits.hits.map(h => h._source.userId);
  }

  async deleteAllUsers () {
    await this.client.delete_by_query({
      index: this.prefix + 'users',
      body: { query: { match_all: { } } }
    });
  }
}

/******************************************************************************/
// LMDB Implementation of Users DB
/******************************************************************************/
class UserLMDBImplementation {
  store;

  constructor (options) {
    this.store = ArkimeUtil.createLMDBStore(options.url, 'User');
  }

  // search against user index, promise only
  async searchUsers (query) {
    let hits = [];
    this.store.getRange({})
      .filter(({ key, value }) => key !== '_moloch_shared' && !key.startsWith('role:'))
      .forEach(({ key, value }) => {
        value = cleanSearchUser(value);
        value.id = key;
        hits.push(Object.assign(new User(), value));
      });

    if (query.filter) {
      hits = filterUsers(hits, query.filter);
    }
    sortUsers(hits, query.sortField, query.sortDescending);

    return {
      total: hits.length,
      users: hits.slice(query.from, query.from + query.size)
    };
  }

  // Return a user from DB, callback only
  getUser (userId, cb) {
    try {
      return cb(null, this.store.get(userId));
    } catch (err) {
      return cb(err);
    }
  }

  async numberOfUsers () {
    return await new Promise((resolve, reject) => {
      try {
        let count = 0;
        for (const key of this.store.getKeys({})) {
          if (key !== '_moloch_shared' && !key.startsWith('role:')) {
            count++;
          }
        }
        resolve(count);
      } catch (err) {
        reject(err);
      }
    });
  };

  // Delete user, promise only
  async deleteUser (userId) {
    await this.store.remove(userId);
    delete User.usersCache[userId]; // Delete again after db says its done refreshing
  };

  // Set user, callback only
  async setUser (userId, doc, cb) {
    const createOnly = !!doc._createOnly;
    delete doc._createOnly;
    try {
      if (createOnly) {
        const user = this.store.get(userId);
        if (!user) {
          await this.store.put(userId, doc);
          cb(null);
        } else {
          cb({ meta: { body: { error: { type: 'version_conflict_engine_exception' } } } });
        }
      } else {
        await this.store.put(userId, doc);
        cb(null);
      }
    } catch (err) {
      cb(err);
    }
  };

  async setLastUsed (userId, now) {
    const user = this.store.get(userId);
    user.lastUsed = now;
    await this.store.put(userId, user);
  };

  async allRoles () {
    const hits = [];
    this.store.getKeys({})
      .filter(key => { return key.startsWith('role:'); })
      .forEach(key => {
        hits.push(key);
      });

    return hits;
  }

  async deleteAllUsers () {
    this.store.getKeys({})
      .forEach(key => {
        this.store.remove(key);
      });
  }
}

/******************************************************************************/
// Redis Implementation of Users DB
/******************************************************************************/
class UserRedisImplementation {
  client;

  constructor (options) {
    this.client = ArkimeUtil.createRedisClient(options.url, 'User');
  }

  // search against user index, promise only
  async searchUsers (query) {
    const keys = (await this.client.keys('*')).filter(key => key !== '_moloch_shared' && !key.startsWith('role:'));
    let hits = [];
    for (const key of keys) {
      const data = await this.client.get(key);
      if (!data) { continue; }
      let user = JSON.parse(data);
      user = cleanSearchUser(user);
      user.id = key;
      hits.push(Object.assign(new User(), user));
    }

    if (query.filter) {
      hits = filterUsers(hits, query.filter);
    }
    sortUsers(hits, query.sortField, query.sortDescending);

    return {
      total: hits.length,
      users: hits.slice(query.from, query.from + query.size)
    };
  }

  // Return a user from DB, callback only
  getUser (userId, cb) {
    this.client.get(userId, (err, user) => {
      if (err || !user) { return cb(err, user); }
      user = JSON.parse(user);
      return cb(err, user);
    });
  }

  async numberOfUsers () {
    const keys = (await this.client.keys('*')).filter(key => key !== '_moloch_shared' && !key.startsWith('role:'));
    return keys.length;
  };

  // Delete user, promise only
  async deleteUser (userId) {
    await this.client.del(userId);
    delete User.usersCache[userId]; // Delete again after db says its done refreshing
  };

  // Set user, callback only
  async setUser (userId, doc, cb) {
    const createOnly = !!doc._createOnly;
    delete doc._createOnly;
    doc = JSON.stringify(doc);
    try {
      if (createOnly) {
        this.client.setnx(userId, doc, cb);
        // cb({ meta: { body: { error: { type: 'version_conflict_engine_exception' } } } });
      } else {
        this.client.set(userId, doc, cb);
        delete User.usersCache[userId];
      }
    } catch (err) {
      cb(err);
    }
  };

<<<<<<< HEAD
  /**
   * Generate set of all the roles this user has
   */
  expandRoles () {
    const roles = new Set(this.roles ?? []);
    for (const r of this.roles ?? []) {
      if (systemRolesMapping[r]) {
        systemRolesMapping[r].forEach(roles.add, roles);
      }
    }
    this._allRoles = roles;
  }

  /**
   * Check if user has role. The check can be against a single role or array of roles.
   */
  hasRole (role) {
    console.log('hasRole:', role);
    if (this._allRoles === undefined) {
      this.expandRoles();
    }

    if (!Array.isArray(role)) {
      return this._allRoles.has(role);
    }

    for (const r of role) {
      if (this._allRoles.has(r)) {
        return true;
      }
    }
    return false;
  }

  /**
   * Return set of all roles
   */
  getRoles () {
    if (this._allRoles === undefined) {
      this.expandRoles();
    }

    return this._allRoles;
  }

  /**
   * Api for listing available roles
   */
  static async allRoles () {
    if (User.rolesCache._timeStamp > Date.now() - User.userCacheTimeout) {
      return User.rolesCache.roles;
    }

    const response = await User.client.search({
      index: User.prefix + 'users',
      body: { query: { prefix: { userId: 'role:' } } },
      rest_total_hits_as_int: true
    });

    User.rolesCache._timeStamp = Date.now();
    User.rolesCache.roles = new Set([...Object.keys(systemRolesMapping), ...response.body.hits.hits.map(h => h._source.userId)]);
    return User.rolesCache.roles;
  }

  /**
   * Api for listing available roles
   */
  static async apiRoles (req, res, next) {
    const roles = await User.allRoles();
    return res.send({ success: true, roles: [...roles].sort() });
=======
  async setLastUsed (userId, now) {
    let user = await this.client.get(userId);
    if (!user) { return; }
    user = JSON.parse(user);
    user.lastUsed = now;
    user = JSON.stringify(user);
    await this.client.set(userId, user);
  };

  async allRoles () {
    const keys = await this.client.keys('role:*');
    return keys;
  }

  async deleteAllUsers () {
    await this.client.flushdb();
  }

  async close () {
    this.client.disconnect();
>>>>>>> 057c2c71
  }
}

module.exports = User;<|MERGE_RESOLUTION|>--- conflicted
+++ resolved
@@ -33,8 +33,6 @@
   cont3xtUser: []
 };
 
-<<<<<<< HEAD
-=======
 const usersMissing = {
   userId: '',
   userName: '',
@@ -60,16 +58,12 @@
 /******************************************************************************/
 // User class
 /******************************************************************************/
->>>>>>> 057c2c71
 class User {
   static lastUsedMinInterval = 60 * 1000;
   static userCacheTimeout = 5 * 1000;
   static usersCache = {};
   static rolesCache = { _timeStamp: 0 };
-<<<<<<< HEAD
-=======
   static debug = false;
->>>>>>> 057c2c71
 
   /**
    * Initialize the User subsystem
@@ -512,14 +506,8 @@
   setUser (userId, doc, cb) {
     const createOnly = !!doc._createOnly;
     delete doc._createOnly;
-<<<<<<< HEAD
-    delete doc._allRoles;
-    User.client.index({
-      index: User.prefix + 'users',
-=======
     this.client.index({
       index: this.prefix + 'users',
->>>>>>> 057c2c71
       body: doc,
       id: userId,
       refresh: true,
@@ -742,78 +730,6 @@
     }
   };
 
-<<<<<<< HEAD
-  /**
-   * Generate set of all the roles this user has
-   */
-  expandRoles () {
-    const roles = new Set(this.roles ?? []);
-    for (const r of this.roles ?? []) {
-      if (systemRolesMapping[r]) {
-        systemRolesMapping[r].forEach(roles.add, roles);
-      }
-    }
-    this._allRoles = roles;
-  }
-
-  /**
-   * Check if user has role. The check can be against a single role or array of roles.
-   */
-  hasRole (role) {
-    console.log('hasRole:', role);
-    if (this._allRoles === undefined) {
-      this.expandRoles();
-    }
-
-    if (!Array.isArray(role)) {
-      return this._allRoles.has(role);
-    }
-
-    for (const r of role) {
-      if (this._allRoles.has(r)) {
-        return true;
-      }
-    }
-    return false;
-  }
-
-  /**
-   * Return set of all roles
-   */
-  getRoles () {
-    if (this._allRoles === undefined) {
-      this.expandRoles();
-    }
-
-    return this._allRoles;
-  }
-
-  /**
-   * Api for listing available roles
-   */
-  static async allRoles () {
-    if (User.rolesCache._timeStamp > Date.now() - User.userCacheTimeout) {
-      return User.rolesCache.roles;
-    }
-
-    const response = await User.client.search({
-      index: User.prefix + 'users',
-      body: { query: { prefix: { userId: 'role:' } } },
-      rest_total_hits_as_int: true
-    });
-
-    User.rolesCache._timeStamp = Date.now();
-    User.rolesCache.roles = new Set([...Object.keys(systemRolesMapping), ...response.body.hits.hits.map(h => h._source.userId)]);
-    return User.rolesCache.roles;
-  }
-
-  /**
-   * Api for listing available roles
-   */
-  static async apiRoles (req, res, next) {
-    const roles = await User.allRoles();
-    return res.send({ success: true, roles: [...roles].sort() });
-=======
   async setLastUsed (userId, now) {
     let user = await this.client.get(userId);
     if (!user) { return; }
@@ -834,7 +750,6 @@
 
   async close () {
     this.client.disconnect();
->>>>>>> 057c2c71
   }
 }
 
