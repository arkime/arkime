import Vue from 'vue';
import store from '../../store';

// default settings also in internals.js
const defaultSettings = {
  connDstField: 'ip.dst:port',
  connSrcField: 'source.ip',
  detailFormat: 'last',
  numPackets: 'last',
  showTimestamps: 'last',
  sortColumn: 'firstPacket',
  sortDirection: 'desc',
  spiGraph: 'node',
  theme: 'arkime-light-theme',
  timezone: 'local',
  manualQuery: false,
  timelineDataFilters: ['totPackets', 'totBytes', 'totDataBytes'] // dbField2 values from fields
};

export default {

  /* returns the default user settings */
  getDefaultSettings () {
    return defaultSettings;
  },

  /**
   * Gets current user from the server and caches it
   * @returns {Promise} Promise A promise object that signals the completion
   *                            or rejection of the request.
   */
  getCurrent () {
    return new Promise((resolve, reject) => {
      Vue.axios.get('api/user')
        .then((response) => {
          store.commit('setUser', response.data);
          resolve(response.data);
        }, (error) => {
          reject(error);
        });
    });
  },

  /**
   * Determines whether a user has permission to perform a specific task
   * @param {string} priv The privilege in question. Values include:
   *                      'emailSearch', 'enabled', 'packetSearch',
   *                      'headerAuthEnabled', 'removeEnabled', 'webEnabled',
   *                      '!hideStats', '!hideFiles', '!hidePcap', '!disablePcapDownload'
   * @returns {boolean}   true if all permissions are included.
   */
  hasPermission (priv) {
    const user = store.state.user;
    if (!user) { return false; }
    const privs = priv.split(',');
    for (let p of privs) {
      let reverse = false;
      if (p.startsWith('!')) {
        reverse = true;
        p = p.substr(1);
      }
      if ((!reverse && !user[p]) ||
        (reverse && user[p])) {
        return false;
      }
    }
    return true;
  },

  /**
   * Determines whether a user has role to perform a specific task
   * @param {string} role The role in question.
   * @returns {boolean} true if all roles are included
   */
  hasRole (role) {
    const user = store.state.user;
    if (!user) { return false; }
    const roles = role.split(',');
    for (let r of roles) {
      let reverse = false;
      if (r.startsWith('!')) {
        reverse = true;
        r = r.substr(1);
      }
      if ((!reverse && !user.roles.includes(r)) ||
        (reverse && user.roles.includes(r))) {
        return false;
      }
    }
    return true;
  },

  /**
   * Gets a user's settings
   * @param {string} userId     The unique identifier for a user
   *                            (only required if not the current user)
   * @returns {Promise} Promise A promise object that signals the completion
   *                            or rejection of the request.
   */
  getSettings (userId) {
    return new Promise((resolve, reject) => {
      const options = {
        url: 'api/user/settings',
        method: 'GET',
        params: { userId }
      };

      Vue.axios(options)
        .then((response) => {
          let settings = response.data;
          // if the settings are empty, set smart default
          if (Object.keys(settings).length === 0) {
            settings = defaultSettings;
          }
          resolve(settings);
        }, (error) => {
          reject(error);
        });
    });
  },

  /**
   * Updates a user's settings
   * @param {object} settings   The object containing user settings
   * @param {string} userId     The unique identifier for a user
   *                            (only required if not the current user)
   * @returns {Promise} Promise A promise object that signals the completion
   *                            or rejection of the request.
   */
  saveSettings (settings, userId) {
    return new Promise((resolve, reject) => {
      const options = {
        url: 'api/user/settings',
        method: 'POST',
        data: settings,
        params: { userId }
      };

      // update user settings
      if (!userId || store.state.user.userId === userId) {
        store.commit('setUserSettings', settings);
      }

      Vue.axios(options)
        .then((response) => {
          resolve(response.data);
        }, (error) => {
          reject(error);
        });
    });
  },

  /**
   * Resets a user's settings
   * @param {string} userId     The unique identifier for a user
   *                            (only required if not the current user)
   * @param {string} theme      Current theme identifier.
   *                            Avoid resetting the current theme if it exists
   * @returns {Promise} Promise A promise object that signals the completion
   *                            or rejection of the request.
   */
  resetSettings (userId, theme) {
    const settings = JSON.parse(JSON.stringify(defaultSettings));

    if (theme) {
      settings.theme = theme;
    }

    return this.saveSettings(settings, userId);
  },

  /**
<<<<<<< HEAD
=======
   * Gets a user's views
   * @param {string} userId     The unique identifier for a user
   *                            (only required if not the current user)
   * @returns {Promise} Promise A promise object that signals the completion
   *                            or rejection of the request.
   */
  getViews (userId) {
    return new Promise((resolve, reject) => {
      const options = {
        url: 'api/user/views',
        method: 'GET',
        params: { userId }
      };

      Vue.axios(options)
        .then((response) => {
          response.data = this.parseViews(response.data);
          resolve(response.data);
        }, (error) => {
          reject(error.data);
        });
    });
  },

  /**
   * Creates a specified view for a user
   * @param {Object} data       The new view data to the server
   *                            { name: 'specialview', expression: 'something == somethingelse'}
   * @param {string} userId     The unique identifier for a user
   *                            (only required if not the current user)
   * @returns {Promise} Promise A promise object that signals the completion
   *                            or rejection of the request.
   */
  createView (data, userId) {
    return new Promise((resolve, reject) => {
      const options = {
        url: 'api/user/view',
        method: 'POST',
        data,
        params: { userId }
      };

      Vue.axios(options)
        .then((response) => {
          resolve(response.data);
        }, (error) => {
          reject(error);
        });
    });
  },

  /**
   * Deletes a user's specified view
   * @param {Object} view       The view object to be deleted
   * @param {string} viewName   The name of the view to delete
   * @param {string} userId     The unique identifier for a user
   *                            (only required if not the current user)
   * @returns {Promise} Promise A promise object that signals the completion
   *                            or rejection of the request.
   */
  deleteView (view, viewName, userId) {
    return new Promise((resolve, reject) => {
      const options = {
        url: `api/user/view/${viewName}`,
        method: 'DELETE',
        data: view,
        params: { userId }
      };

      Vue.axios(options)
        .then((response) => {
          resolve(response.data);
        }, (error) => {
          reject(error);
        });
    });
  },

  /**
   * Updates a specified view for a user
   * @param {Object} data       The view data to pass to the server
   * @param {string} userId     The unique identifier for a user
   *                            (only required if not the current user)
   * @returns {Promise} Promise A promise object that signals the completion
   *                            or rejection of the request.
   */
  updateView (data, userId) {
    return new Promise((resolve, reject) => {
      const options = {
        url: `api/user/view/${data.key}`,
        method: 'PUT',
        data,
        params: { userId }
      };

      Vue.axios(options)
        .then((response) => {
          response.data.views = this.parseViews(response.data.views);
          resolve(response.data);
        }, (error) => {
          reject(error);
        });
    });
  },

  /**
   * Shares/unshares a specified view for a user
   * @param {Object} data       The view data to pass to the server
   * @param {string} userId     The unique identifier for a user
   *                            (only required if not the current user)
   * @returns {Promise} Promise A promise object that signals the completion
   *                            or rejection of the request.
   */
  toggleShareView (data, userId) {
    return new Promise((resolve, reject) => {
      const options = {
        url: `api/user/view/${data.name}/toggleshare`,
        method: 'POST',
        data,
        params: { userId }
      };

      Vue.axios(options)
        .then((response) => {
          resolve(response.data);
        }, (error) => {
          reject(error);
        });
    });
  },

  /**
>>>>>>> 4c4ae2c6
   * Gets a user's cron queries
   * @param {string} userId     The unique identifier for a user
   *                            (only required if not the current user)
   * @returns {Promise} Promise A promise object that signals the completion
   *                            or rejection of the request.
   */
  getCronQueries (userId) {
    return new Promise((resolve, reject) => {
      const options = {
        url: 'api/user/crons',
        method: 'GET',
        params: { userId }
      };

      Vue.axios(options)
        .then((response) => {
          resolve(response.data);
        }, (error) => {
          reject(error.data);
        });
    });
  },

  /**
   * Creates a specified cron query for a user
   * @param {Object} data       The cron query data to pass to the server
   * @param {string} userId     The unique identifier for a user
   *                            (only required if not the current user)
   * @returns {Promise} Promise A promise object that signals the completion
   *                            or rejection of the request.
   */
  createCronQuery (data, userId) {
    return new Promise((resolve, reject) => {
      const options = {
        url: 'api/user/cron',
        method: 'POST',
        data,
        params: { userId }
      };

      Vue.axios(options)
        .then((response) => {
          resolve(response.data);
        }, (error) => {
          reject(error.data);
        });
    });
  },

  /**
   * Deletes a user's specified cron query
   * @param {string} key        The key of the cron query to be removed
   * @param {string} userId     The unique identifier for a user
   *                            (only required if not the current user)
   * @returns {Promise} Promise A promise object that signals the completion
   *                            or rejection of the request.
   */
  deleteCronQuery (key, userId) {
    return new Promise((resolve, reject) => {
      const options = {
        url: `api/user/cron/${key}`,
        method: 'DELETE',
        params: { userId }
      };

      Vue.axios(options)
        .then((response) => {
          resolve(response.data);
        }, (error) => {
          reject(error.data);
        });
    });
  },

  /**
   * Updates a specified cron query for a user
   * @param {Object} data       The cron query data to pass to the server
   * @param {string} userId     The unique identifier for a user
   *                            (only required if not the current user)
   * @returns {Promise} Promise A promise object that signals the completion
   *                            or rejection of the request.
   */
  updateCronQuery (data, userId) {
    return new Promise((resolve, reject) => {
      const options = {
        url: `api/user/cron/${data.key}`,
        method: 'POST',
        data,
        params: { userId }
      };

      Vue.axios(options)
        .then((response) => {
          resolve(response.data);
        }, (error) => {
          reject(error.data);
        });
    });
  },

  /**
   * Gets a user's custom column configurations
   * @param {string} userId     The unique identifier for a user
   *                            (only required if not the current user)
   * @returns {Promise} Promise A promise object that signals the completion
   *                            or rejection of the request.
   */
  getColumnConfigs (userId) {
    return new Promise((resolve, reject) => {
      const options = {
        url: 'api/user/columns',
        method: 'GET',
        params: { userId }
      };

      Vue.axios(options)
        .then((response) => {
          resolve(response.data);
        }, (error) => {
          reject(error.data);
        });
    });
  },

  /**
   * Creates a specified custom column configuration for a user
   * @param {Object} data       The data to pass to the server
   *                            { name: 'namey', columns: ['field1', 'field2', ... , 'fieldN']}
   * @param {string} userId     The unique identifier for a user
   *                            (only required if not the current user)
   * @returns {Promise} Promise A promise object that signals the completion
   *                            or rejection of the request.
   */
  createColumnConfig (data, userId) {
    return new Promise((resolve, reject) => {
      const options = {
        url: 'api/user/column',
        method: 'POST',
        data,
        params: { userId }
      };

      Vue.axios(options)
        .then((response) => {
          resolve(response.data);
        }, (error) => {
          reject(error.data);
        });
    });
  },

  /**
   * Deletes a user's specified custom column configuration
   * @param {string} colName    The name of the column configuration to be removed
   * @param {string} userId     The unique identifier for a user
   *                            (only required if not the current user)
   * @returns {Promise} Promise A promise object that signals the completion
   *                            or rejection of the request.
   */
  deleteColumnConfig (colName, userId) {
    return new Promise((resolve, reject) => {
      const options = {
        url: `api/user/column/${colName}`,
        method: 'DELETE',
        params: { userId }
      };

      Vue.axios(options)
        .then((response) => {
          resolve(response.data);
        }, (error) => {
          reject(error.data);
        });
    });
  },

  /**
   * Updates a user's specified custom column configuration
   * @param {string} data       The column configuration object to be updated
   * @param {string} userId     The unique identifier for a user
   *                            (only required if not the current user)
   * @returns {Promise} Promise A promise object that signals the completion
   *                            or rejection of the request.
   */
  updateColumnConfig (data, userId) {
    return new Promise((resolve, reject) => {
      const options = {
        url: `api/user/column/${data.name}`,
        method: 'PUT',
        data,
        params: { userId }
      };

      Vue.axios(options)
        .then((response) => {
          resolve(response.data);
        }, (error) => {
          reject(error.data);
        });
    });
  },

  /**
   * Gets a user's custom spiview fields configurations
   * @param {string} userId     The unique identifier for a user
   *                            (only required if not the current user)
   * @returns {Promise} Promise A promise object that signals the completion
   *                            or rejection of the request.
   */
  getSpiviewFields (userId) {
    return new Promise((resolve, reject) => {
      const options = {
        url: 'api/user/spiview',
        method: 'GET',
        params: { userId }
      };

      Vue.axios(options)
        .then((response) => {
          resolve(response.data);
        }, (error) => {
          reject(error.data);
        });
    });
  },

  /**
   * Creates a specified custom spiview fields configuration for a user
   * @param {Object} data       The data to pass to the server
   *                            { name: 'namey', fields: ['field1', 'field2', ... , 'fieldN']}
   * @param {string} userId     The unique identifier for a user
   *                            (only required if not the current user)
   * @returns {Promise} Promise A promise object that signals the completion
   *                            or rejection of the request.
   */
  createSpiviewFieldConfig (data, userId) {
    return new Promise((resolve, reject) => {
      const options = {
        url: 'api/user/spiview',
        method: 'POST',
        data,
        params: { userId }
      };

      Vue.axios(options)
        .then((response) => {
          resolve(response.data);
        }, (error) => {
          reject(error.data);
        });
    });
  },

  /**
   * Deletes a user's specified custom spiview fields configuration
   * @param {string} spiName   The name of the spiview fields configuration to be removed
   * @param {string} userId     The unique identifier for a user
   *                            (only required if not the current user)
   * @returns {Promise} Promise A promise object that signals the completion
   *                            or rejection of the request.
   */
  deleteSpiviewFieldConfig (spiName, userId) {
    return new Promise((resolve, reject) => {
      const options = {
        url: `api/user/spiview/${spiName}`,
        method: 'POST',
        data: { name: spiName },
        params: { userId }
      };

      Vue.axios(options)
        .then((response) => {
          resolve(response.data);
        }, (error) => {
          reject(error.data);
        });
    });
  },

  /**
   * Updates a user's specified custom spiview fields configuration
   * @param {string} data       The name of the spiview fields configuration to be updated
   * @param {string} userId     The unique identifier for a user
   *                            (only required if not the current user)
   * @returns {Promise} Promise A promise object that signals the completion
   *                            or rejection of the request.
   */
  updateSpiviewFieldConfig (data, userId) {
    return new Promise((resolve, reject) => {
      const options = {
        url: `api/user/spiview/${data.name}`,
        method: 'PUT',
        data,
        params: { userId }
      };

      Vue.axios(options)
        .then((response) => {
          resolve(response.data);
        }, (error) => {
          reject(error.data);
        });
    });
  },

  /**
   * Changes current user's password
   * @param {object} data       The data to send to the server
   *                            { userId, currentPassword, newPassword }
   * @param {string} userId     The unique identifier for a user
   *                            (only required if not the current user)
   * @returns {Promise} Promise A promise object that signals the completion
   *                            or rejection of the request.
   */
  changePassword (data, userId) {
    return new Promise((resolve, reject) => {
      const options = {
        url: 'api/user/password',
        method: 'POST',
        data,
        params: { userId }
      };

      Vue.axios(options)
        .then((response) => {
          resolve(response.data);
        }, (error) => {
          reject(error);
        });
    });
  },

  /**
   * Gets a state
   * @param {string} stateName  The name of the state to get
   * @returns {Promise} Promise A promise object that signals the completion
   *                            or rejection of the request.
   */
  getState (stateName) {
    return new Promise((resolve, reject) => {
      Vue.axios.get(`api/user/state/${stateName}`)
        .then((response) => {
          resolve(response);
        }, (error) => {
          reject(error);
        });
    });
  },

  /**
   * Saves a state
   * @param {object} state      The object to save as the state
   * @param {string} stateName  The name of the state to save
   * @returns {Promise} Promise A promise object that signals the completion
   *                            or rejection of the request.
   */
  saveState (state, stateName) {
    return new Promise((resolve, reject) => {
      const options = {
        url: `api/user/state/${stateName}`,
        method: 'POST',
        data: state
      };

      Vue.axios(options)
        .then((response) => {
          resolve(response);
        }, (error) => {
          reject(error);
        });
    });
  },

  /**
  * Acknowledge the welcome message for a user
  * @param {number} msgNum     The message number
  *                            { userId, currentPassword, newPassword }
  * @param {string} userId     The unique identifier for a user
  *                            (only required if not the current user)
  * @returns {Promise} Promise A promise object that signals the completion
  *                            or rejection of the request.
   */
  acknowledgeMsg (msgNum, userId) {
    return new Promise((resolve, reject) => {
      const options = {
        url: `api/user/${userId}/acknowledge`,
        method: 'PUT',
        data: { msgNum }
      };

      Vue.axios(options)
        .then((response) => {
          resolve(response);
        }, (error) => {
          reject(error);
        });
    });
  },

  /**
   * Gets the page configruation variables
   * @param {string} page The page to request the configuration for
   * @returns {Promise} Promise A promise object that signals the completion
   *                            or rejection of the request.
   */
  getPageConfig (page) {
    return new Promise((resolve, reject) => {
      Vue.axios.get(`api/user/config/${page}`).then((response) => {
        resolve(response.data);
      }).catch((error) => {
        reject(error);
      });
    });
  },

  /**
   * Gets roles available to users
   * @returns {Promise} Promise A promise object that signals the completion
   *                            or rejection of the request.
   */
  getRoles () {
    return new Promise((resolve, reject) => {
      Vue.axios.get('api/user/roles').then((response) => {
        const roles = Vue.filter('parseRoles')(response.data.roles);
        return resolve(roles);
      }).catch((err) => {
        return reject(err);
      });
    });
  }

};<|MERGE_RESOLUTION|>--- conflicted
+++ resolved
@@ -170,141 +170,6 @@
   },
 
   /**
-<<<<<<< HEAD
-=======
-   * Gets a user's views
-   * @param {string} userId     The unique identifier for a user
-   *                            (only required if not the current user)
-   * @returns {Promise} Promise A promise object that signals the completion
-   *                            or rejection of the request.
-   */
-  getViews (userId) {
-    return new Promise((resolve, reject) => {
-      const options = {
-        url: 'api/user/views',
-        method: 'GET',
-        params: { userId }
-      };
-
-      Vue.axios(options)
-        .then((response) => {
-          response.data = this.parseViews(response.data);
-          resolve(response.data);
-        }, (error) => {
-          reject(error.data);
-        });
-    });
-  },
-
-  /**
-   * Creates a specified view for a user
-   * @param {Object} data       The new view data to the server
-   *                            { name: 'specialview', expression: 'something == somethingelse'}
-   * @param {string} userId     The unique identifier for a user
-   *                            (only required if not the current user)
-   * @returns {Promise} Promise A promise object that signals the completion
-   *                            or rejection of the request.
-   */
-  createView (data, userId) {
-    return new Promise((resolve, reject) => {
-      const options = {
-        url: 'api/user/view',
-        method: 'POST',
-        data,
-        params: { userId }
-      };
-
-      Vue.axios(options)
-        .then((response) => {
-          resolve(response.data);
-        }, (error) => {
-          reject(error);
-        });
-    });
-  },
-
-  /**
-   * Deletes a user's specified view
-   * @param {Object} view       The view object to be deleted
-   * @param {string} viewName   The name of the view to delete
-   * @param {string} userId     The unique identifier for a user
-   *                            (only required if not the current user)
-   * @returns {Promise} Promise A promise object that signals the completion
-   *                            or rejection of the request.
-   */
-  deleteView (view, viewName, userId) {
-    return new Promise((resolve, reject) => {
-      const options = {
-        url: `api/user/view/${viewName}`,
-        method: 'DELETE',
-        data: view,
-        params: { userId }
-      };
-
-      Vue.axios(options)
-        .then((response) => {
-          resolve(response.data);
-        }, (error) => {
-          reject(error);
-        });
-    });
-  },
-
-  /**
-   * Updates a specified view for a user
-   * @param {Object} data       The view data to pass to the server
-   * @param {string} userId     The unique identifier for a user
-   *                            (only required if not the current user)
-   * @returns {Promise} Promise A promise object that signals the completion
-   *                            or rejection of the request.
-   */
-  updateView (data, userId) {
-    return new Promise((resolve, reject) => {
-      const options = {
-        url: `api/user/view/${data.key}`,
-        method: 'PUT',
-        data,
-        params: { userId }
-      };
-
-      Vue.axios(options)
-        .then((response) => {
-          response.data.views = this.parseViews(response.data.views);
-          resolve(response.data);
-        }, (error) => {
-          reject(error);
-        });
-    });
-  },
-
-  /**
-   * Shares/unshares a specified view for a user
-   * @param {Object} data       The view data to pass to the server
-   * @param {string} userId     The unique identifier for a user
-   *                            (only required if not the current user)
-   * @returns {Promise} Promise A promise object that signals the completion
-   *                            or rejection of the request.
-   */
-  toggleShareView (data, userId) {
-    return new Promise((resolve, reject) => {
-      const options = {
-        url: `api/user/view/${data.name}/toggleshare`,
-        method: 'POST',
-        data,
-        params: { userId }
-      };
-
-      Vue.axios(options)
-        .then((response) => {
-          resolve(response.data);
-        }, (error) => {
-          reject(error);
-        });
-    });
-  },
-
-  /**
->>>>>>> 4c4ae2c6
    * Gets a user's cron queries
    * @param {string} userId     The unique identifier for a user
    *                            (only required if not the current user)
