<!--
Copyright Yahoo Inc.
SPDX-License-Identifier: Apache-2.0
-->
<template>

  <div class="spigraph-page">
    <ArkimeCollapsible>
      <span class="fixed-header">
        <!-- search navbar -->
        <arkime-search
          :num-matching-sessions="filtered"
          @changeSearch="cancelAndLoad(true)"
          @recalc-collapse="$emit('recalc-collapse')">
        </arkime-search> <!-- /search navbar -->

        <!-- spigraph sub navbar -->
        <div class="spigraph-form m-1">
          <BRow gutter-x="1" align-h="start">
            <!-- field select -->
            <BCol cols="auto" v-if="fields && fields.length && fieldTypeahead">
              <BInputGroup size="sm">
                <BInputGroupText class="cursor-help">
                  {{ $t('spigraph.field') }}:
                </BInputGroupText>
                <arkime-field-typeahead
                  :fields="fields"
                  query-param="exp"
                  :initial-value="fieldTypeahead"
                  @fieldSelected="changeField"
                  page="Spigraph">
                </arkime-field-typeahead>
              </BInputGroup>
            </BCol> <!-- /field select -->

            <!-- maxElements select -->
            <BCol cols="auto">
              <BInputGroup size="sm">
                <BInputGroupText class="cursor-help" id="maxElementsTooltip">
                  {{ $t('spigraph.maxElements') }}:
                  <BTooltip target="maxElementsTooltip">{{ $t('spigraph.maxElementsTip') }}</BTooltip>
                </BInputGroupText>
                <BFormSelect
                  :model-value="query.size"
                  @update:model-value="val => changeMaxElements(val)"
                  :options="[5,10,15,20,30,50,100,200,500]">
                </BFormSelect>
              </BInputGroup>
            </BCol> <!-- /maxElements select -->

            <!-- main graph type select -->
            <BCol cols="auto">
              <BInputGroup size="sm">
                <BInputGroupText class="cursor-help">
                  {{ $t('spigraph.graphType') }}:
                </BInputGroupText>
                <BFormSelect
                  :model-value="spiGraphType"
                  @update:model-value="(val) => changeSpiGraphType(val)">
<<<<<<< HEAD
                  <option value="default">timeline/map</option>
                  <option value="pie">donut</option>
                  <option value="table">table</option>
                  <option value="treemap">treemap</option>
                  <option value="sankey">sankey</option>
=======
                  <option value="default" v-i18n-value="'spigraph.graphType-'" />
                  <option value="pie" v-i18n-value="'spigraph.graphType-'" />
                  <option value="table" v-i18n-value="'spigraph.graphType-'" />
                  <option value="treemap" v-i18n-value="'spigraph.graphType-'" />
>>>>>>> 507217fb
                </BFormSelect>
              </BInputGroup>
            </BCol> <!-- /main graph type select -->

            <!-- sort select (not shown for the pie graph) -->
            <BCol cols="auto" v-if="spiGraphType === 'default'">
              <BInputGroup size="sm">
                <BInputGroupText class="cursor-help">
                  {{ $t('spigraph.sortBy') }}:
                </BInputGroupText>
                <BFormSelect
                  :model-value="sortBy"
                  @update:model-value="(val) => changeSortBy(val)"
                  :options="[
                    { value: 'name', text: $t('spigraph.sortBy-name') },
                    { value: 'graph', text: $t('spigraph.sortBy-graph') }
                  ]">
                </BFormSelect>
              </BInputGroup>
            </BCol> <!-- /sort select -->

            <!-- refresh input (not shown for pie) -->
            <BCol cols="auto" v-if="spiGraphType === 'default'">
              <BInputGroup size="sm">
                <BInputGroupText class="cursor-help">
                  {{ $t('spigraph.refreshEvery') }}:
                </BInputGroupText>
                <BFormSelect
                  :model-value="refresh"
                  @update:model-value="(val) => changeRefreshInterval(val)"
                  :options="[0,5,10,15,30,45,60]">
                </BFormSelect>
                <BInputGroupText>
                  {{ $t('common.seconds') }}
                </BInputGroupText>
              </BInputGroup>
            </BCol> <!-- /refresh input-->

            <!-- page info -->
            <BCol cols="auto"
              align-self="center"
              class="records-display"
              v-if="spiGraphType === 'default'">
              <strong class="text-theme-accent"
                v-if="!error && recordsFiltered !== undefined" >
                {{ $t('common.showingAllTip', { count: commaString(recordsFiltered), total: commaString(recordsTotal) }) }} 
              </strong>
            </BCol> <!-- /page info -->

            <!-- export button-->
            <BCol cols="auto">
              <button
                v-if="spiGraphType !== 'default' && spiGraphType !== 'sankey'"
                class="btn btn-default btn-sm ms-1"
                id="exportCSVSPIGraph"
                @click.stop.prevent="exportCSV">
                <span class="fa fa-download"></span>
                <BTooltip target="exportCSVSPIGraph"><span v-i18n-btip="'spigraph.'" /></BTooltip>
              </button> <!-- /export button-->
            </BCol>
          </BRow>
        </div>
      </span>
    </ArkimeCollapsible>

    <!-- main visualization -->
    <div v-if="spiGraphType === 'default' && mapData && graphData && fieldObj && showToolBars">
      <arkime-visualizations
        id="primary"
        :graph-data="graphData"
        :map-data="mapData"
        :primary="true"
        :timelineDataFilters="timelineDataFilters"
        @fetchMapData="cancelAndLoad(true)">
      </arkime-visualizations>
    </div> <!-- /main visualization -->

    <div class="spigraph-content">

      <!-- pie graph type -->
      <div v-if="spiGraphType === 'pie' || spiGraphType === 'table' || spiGraphType === 'treemap'">

        <arkime-pie v-if="items && items.length"
          :base-field="baseField"
          :graph-data="items"
          :fields="fields"
          :query="query"
          :spiGraphType="spiGraphType"
          @toggleLoad="toggleLoad"
          @toggleError="toggleError"
          @fetchedResults="fetchedResults">
        </arkime-pie>

      </div> <!-- /pie graph type -->

      <!-- sankey graph type -->
      <div v-if="spiGraphType === 'sankey'">
        <arkime-sankey v-if="items && items.length"
          :base-field="baseField"
          :graph-data="items"
          :fields="fields"
          :query="query"
          @toggleLoad="toggleLoad"
          @toggleError="toggleError"
          @fetchedResults="fetchedResults">
        </arkime-sankey>
      </div> <!-- /sankey graph type -->

      <!-- default graph type -->
      <div v-else>

        <!-- values -->
        <template v-if="fieldObj">
          <div v-for="(item, index) in items"
            :key="item.name"
            class="spi-graph-item ps-1 pe-1 pt-1">
            <!-- field value -->
            <div class="row">
              <div class="col-md-12">
                <div class="spi-bucket">
                  <strong>
                    <arkime-session-field
                      :field="fieldObj"
                      :value="item.name"
                      :expr="fieldObj.exp"
                      :parse="true"
                      :pull-left="true"
                      :session-btn="true">
                    </arkime-session-field>
                  </strong>
                  <sup>({{ commaString(item[graphType]) }})</sup>
                </div>
              </div>
            </div> <!-- /field value -->
            <!-- field visualization -->
            <div class="row">
              <div class="col-md-12">
                <arkime-visualizations
                  :id="(index + 1).toString()"
                  :graph-data="item.graph"
                  :map-data="item.map"
                  :primary="false"
                  :timelineDataFilters="timelineDataFilters">
                </arkime-visualizations>
              </div>
            </div> <!-- /field visualization -->
          </div>
        </template> <!-- /values -->

      </div> <!-- /default graph type -->

      <!-- loading overlay -->
      <arkime-loading
        :can-cancel="true"
        v-if="loading && !error"
        @cancel="cancelAndLoad">
      </arkime-loading> <!-- /loading overlay -->

      <!-- page error -->
      <arkime-error
        v-if="error"
        :message="error"
        class="mt-5 mb-5">
      </arkime-error> <!-- /page error -->

      <!-- no results -->
      <arkime-no-results
        v-if="!error && !loading && !items.length"
        class="mt-5 mb-5"
        :records-total="recordsTotal"
        :view="query.view">
      </arkime-no-results> <!-- /no results -->

    </div>

  </div>

</template>

<script>
// import services
import SpigraphService from './SpigraphService';
import FieldService from '../search/FieldService';
import ConfigService from '../utils/ConfigService';
// import internal
import ArkimeError from '../utils/Error.vue';
import ArkimeSearch from '../search/Search.vue';
import ArkimeLoading from '../utils/Loading.vue';
import ArkimeNoResults from '../utils/NoResults.vue';
import ArkimeFieldTypeahead from '../utils/FieldTypeahead.vue';
import ArkimeVisualizations from '../visualizations/Visualizations.vue';
import ArkimeCollapsible from '../utils/CollapsibleWrapper.vue';
import ArkimePie from './Hierarchy.vue';
import ArkimeSankey from './Sankey.vue';
import { commaString } from '@common/vueFilters.js';
// import utils
import Utils from '../utils/utils';

let refreshInterval;
let respondedAt; // the time that the last data load successfully responded
let pendingPromise; // save a pending promise to be able to cancel it

export default {
  name: 'Spigraph',
  components: {
    ArkimeError,
    ArkimeSearch,
    ArkimeLoading,
    ArkimeNoResults,
    ArkimeFieldTypeahead,
    ArkimeVisualizations,
    ArkimeCollapsible,
    ArkimePie,
    ArkimeSankey
  },
  emits: ['recalc-collapse'],
  data: function () {
    return {
      error: '',
      loading: true,
      filtered: 0,
      graphData: undefined,
      mapData: undefined,
      refresh: 0,
      recordsTotal: 0,
      recordsFiltered: 0,
      items: [],
      showDropdown: false,
      fieldTypeahead: 'node',
      baseField: this.$route.query.exp || this.$route.query.field || this.$store.state.user.settings.spiGraph || 'node',
      sortBy: this.$route.query.sort || 'graph',
      spiGraphType: this.$route.query.spiGraphType || 'default',
      tableResults: [],
      fieldTypeaheadList: [],
      baseFieldObj: {}
    };
  },
  computed: {
    user: function () {
      return this.$store.state.user;
    },
    timelineDataFilters: function () {
      const filters = this.user.settings.timelineDataFilters;
      return filters.map(i => FieldService.getField(i));
    },
    graphType: function () {
      return this.$store.state.graphType;
    },
    query: function () {
      let sort = 'name';
      if (!this.$route.query.sort || this.$route.query.sort === 'graph') {
        sort = this.$route.query.graphType || this.$store.state.graphType || 'sessionsHisto';
      }
      return {
        sort,
        date: this.$store.state.timeRange,
        exp: this.$route.query.exp || this.$route.query.field || this.user.settings.spiGraph || 'node',
        size: this.$route.query.size || 20,
        startTime: this.$store.state.time.startTime,
        stopTime: this.$store.state.time.stopTime,
        bounding: this.$route.query.bounding || 'last',
        interval: this.$route.query.interval || 'auto',
        view: this.$route.query.view || undefined,
        expression: this.$store.state.expression || undefined,
        cluster: this.$route.query.cluster || undefined
      };
    },
    fieldObj: function () {
      return FieldService.getField(this.query.exp);
    },
    showToolBars: function () {
      return this.$store.state.showToolBars;
    },
    fields: function () {
      return FieldService.addIpDstPortField(this.$store.state.fieldsArr);
    }
  },
  watch: {
    '$route.query' (newVal, oldVal) {
      if (newVal.size !== this.query.size) {
        this.query.size = newVal.size || 20;
      }
      if (newVal.sort !== this.query.sort) {
        this.query.sort = newVal.sort || 'graph';
      }
      if (newVal.spiGraphType !== this.spiGraphType) {
        this.spiGraphType = newVal.spiGraphType || 'default';
      }
    },
    // watch graph type and update sort
    graphType: function (newVal, oldVal) {
      if (newVal && this.sortBy === 'graph') {
        this.query.sort = newVal;
      }
    }
  },
  mounted: function () {
    const field = FieldService.getField(this.query.exp, true);
    if (field) {
      this.fieldTypeahead = field.friendlyName;
      this.baseField = field.exp;
      this.query.exp = field.exp;

      this.cancelAndLoad(true);
      this.changeRefreshInterval();
    }
  },
  methods: {
    commaString,
    /* exposed page functions ---------------------------------------------- */
    /**
     * Cancels the pending session query (if it's still pending) and runs a new
     * query if requested
     * @param {bool} runNewQuery  Whether to run a new spigraph query after
     *                            canceling the request
     */
    cancelAndLoad: function (runNewQuery) {
      const clientCancel = () => {
        if (pendingPromise) {
          pendingPromise.controller.abort('You canceled the search');
          pendingPromise = null;
        }

        if (!runNewQuery) {
          this.loading = false;
          if (!this.items.length) {
            // show a page error if there is no data on the page
            this.error = 'You canceled the search';
          }
          return;
        }

        this.loadData();
      };

      if (pendingPromise) {
        ConfigService.cancelEsTask(pendingPromise.cancelId).then((response) => {
          clientCancel();
        }).catch((error) => {
          clientCancel();
        });
      } else if (runNewQuery) {
        this.loadData();
      }
    },
    changeMaxElements: function (size) {
      this.query.size = size;
      this.$router.push({
        query: {
          ...this.$route.query,
          size
        }
      });
    },
    changeSortBy: function (sortBy) {
      this.sortBy = sortBy;
      if (this.sortBy === 'graph') {
        this.query.sort = this.graphType;
      } else {
        this.query.sort = this.sortBy;
      }
      this.$router.push({
        query: {
          ...this.$route.query,
          sort: this.sortBy
        }
      });
    },
    changeRefreshInterval: function (interval) {
      this.refresh = interval;
      if (refreshInterval) { clearInterval(refreshInterval); }

      if (this.refresh && this.refresh > 0) {
        this.$store.commit('setIssueSearch', true);
        refreshInterval = setInterval(() => {
          if (respondedAt && Date.now() - respondedAt >= parseInt(this.refresh * 1000)) {
            this.$store.commit('setIssueSearch', true);
          }
        }, 500);
      }
    },
    changeSpiGraphType: function (spiGraphType) {
      this.spiGraphType = spiGraphType;
      if (this.spiGraphType === 'pie' ||
        this.spiGraphType === 'table' || this.spiGraphType === 'treemap' || this.spiGraphType === 'sankey') {
        if (!this.$route.query.size) {
          this.query.size = 5; // set default size to 5
        }
        this.sortBy = 'graph'; // set default sort to count (graph)
        this.query.sort = this.graphType;
        this.refresh = 0;
        this.changeRefreshInterval();
      }
      this.$router.push({
        query: {
          ...this.$route.query,
          size: this.query.size,
          sort: this.sortBy,
          spiGraphType: this.spiGraphType
        }
      });
    },
    fetchedResults: function (tableResults, fieldTypeaheadList, baseFieldObj) {
      this.fieldTypeaheadList = fieldTypeaheadList;
      this.tableResults = tableResults;
      this.baseFieldObj = baseFieldObj;
    },
    exportCSV () {
      let fieldList = [this.baseFieldObj.friendlyName];
      fieldList = fieldList.concat(this.fieldTypeaheadList.map(f => f.friendlyName));

      let csv = '';
      if (this.tableResults.length) {
        const keys = ['name', 'size'];

        // add the headers
        fieldList.forEach((field) => {
          keys.forEach((key) => {
            csv += `${field} ${key === 'name' ? 'value' : 'count'},`;
          });
        });

        csv = csv.slice(0, -1); // remove trailing comma
        csv += '\n'; // newline for next row

        // add the values
        this.tableResults.forEach((row) => {
          if (row.parents) {
            csv += row.parents.map(p => {
              return keys.map(key => p[key]).join(',');
            }).join(',');
            if (row.parents.length) {
              csv += ',';
            }
          }
          csv += keys.map(key => row[key]).join(',') + '\n';
        });
      }

      const blob = new Blob([csv], { type: 'text/csv' });
      const url = window.URL.createObjectURL(blob);
      const a = document.createElement('a');
      a.href = url;
      a.download = 'spigraph.csv';
      a.click();
      window.URL.revokeObjectURL(url);
    },
    /* event functions ----------------------------------------------------- */
    changeField: function (field) {
      this.fieldTypeahead = field.friendlyName;
      this.query.exp = field.exp;
      this.baseField = field.exp;
      this.$router.push({
        query: {
          ...this.$route.query,
          exp: this.query.exp
        }
      });
    },
    toggleLoad: function (loading) {
      this.loading = loading;
    },
    toggleError: function (message) {
      this.error = message;
    },
    /* helper functions ---------------------------------------------------- */
    async loadData () {
      respondedAt = undefined;

      if (!Utils.checkClusterSelection(this.query.cluster, this.$store.state.esCluster.availableCluster.active, this).valid) {
        this.items = [];
        pendingPromise = null;
        this.recordsTotal = 0;
        this.recordsFiltered = 0;
        this.mapData = undefined;
        this.graphData = undefined;
        return;
      }

      this.loading = true;
      this.error = false;

      // set whether map is open on the sessions page
      if (localStorage.getItem('spigraph-open-map') === 'true') {
        this.query.map = true;
      }

      // create unique cancel id to make cancel req for corresponding es task
      const cancelId = Utils.createRandomString();
      this.query.cancelId = cancelId;

      try {
        const { controller, fetcher } = await SpigraphService.get(this.query);
        pendingPromise = { controller, cancelId };

        const response = await fetcher;
        if (response.error) {
          throw new Error(response.error);
        }

        pendingPromise = null;
        respondedAt = Date.now();
        this.error = '';
        this.loading = false;
        this.items = response.items;
        this.mapData = response.map;
        this.graphData = response.graph;
        this.recordsTotal = response.recordsTotal;
        this.recordsFiltered = response.recordsFiltered;
      } catch (error) {
        pendingPromise = null;
        respondedAt = undefined;
        this.loading = false;
        this.error = error.text || error;
      }
    }
  },
  beforeUnmount () {
    if (pendingPromise) {
      pendingPromise.controller.abort('Closing the SPIGraph page canceled the search');
      pendingPromise = null;
    }
  }
};
</script>

<style scoped>
.spigraph-page .spigraph-form {
  z-index: 4;
  background-color: var(--color-quaternary-lightest);
}
.spigraph-page .spigraph-form .form-inline {
  flex-flow: row nowrap;
}
.spigraph-page .spigraph-form .records-display  {
  font-size: 0.85rem;
  font-weight: 400;
}

/* field typeahead */
.spigraph-page .spigraph-form .field-typeahead {
  max-height: 300px;
  overflow-y: auto;
}

/* spigraph content styles ------------------- */
.spigraph-page .spigraph-content {
  padding-top: 10px;
}

.spigraph-page .spi-graph-item .spi-bucket sup {
  margin-left: -8px;
}

/* main graph/map */
.spigraph-page .spigraph-content .well {
  -webkit-box-shadow: 0 4px 16px -2px black;
     -moz-box-shadow: 0 4px 16px -2px black;
          box-shadow: 0 4px 16px -2px black;
}

/* stripes */
.spigraph-page .spigraph-content .spi-graph-item:nth-child(odd) {
  background-color: var(--color-quaternary-lightest);
}
</style><|MERGE_RESOLUTION|>--- conflicted
+++ resolved
@@ -57,18 +57,10 @@
                 <BFormSelect
                   :model-value="spiGraphType"
                   @update:model-value="(val) => changeSpiGraphType(val)">
-<<<<<<< HEAD
-                  <option value="default">timeline/map</option>
-                  <option value="pie">donut</option>
-                  <option value="table">table</option>
-                  <option value="treemap">treemap</option>
-                  <option value="sankey">sankey</option>
-=======
                   <option value="default" v-i18n-value="'spigraph.graphType-'" />
                   <option value="pie" v-i18n-value="'spigraph.graphType-'" />
                   <option value="table" v-i18n-value="'spigraph.graphType-'" />
                   <option value="treemap" v-i18n-value="'spigraph.graphType-'" />
->>>>>>> 507217fb
                 </BFormSelect>
               </BInputGroup>
             </BCol> <!-- /main graph type select -->
@@ -114,7 +106,7 @@
               v-if="spiGraphType === 'default'">
               <strong class="text-theme-accent"
                 v-if="!error && recordsFiltered !== undefined" >
-                {{ $t('common.showingAllTip', { count: commaString(recordsFiltered), total: commaString(recordsTotal) }) }} 
+                {{ $t('common.showingAllTip', { count: commaString(recordsFiltered), total: commaString(recordsTotal) }) }}
               </strong>
             </BCol> <!-- /page info -->
 
