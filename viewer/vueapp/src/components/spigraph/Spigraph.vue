--- conflicted
+++ resolved
@@ -245,11 +245,7 @@
       return {
         sort: sort,
         date: this.$store.state.timeRange,
-<<<<<<< HEAD
-        field: this.$route.query.field || this.user.settings.spiGraph || 'node',
-=======
-        exp: this.$route.query.field || 'node',
->>>>>>> da5a7a48
+        exp: this.$route.query.field || this.user.settings.spiGraph || 'node',
         size: this.$route.query.size || 20,
         startTime: this.$store.state.time.startTime,
         stopTime: this.$store.state.time.stopTime,
@@ -366,14 +362,6 @@
 
       this.items = []; // clear items
 
-      if (!this.$route.query.field) {
-<<<<<<< HEAD
-        this.query.field = this.user.settings.spiGraph;
-=======
-        this.query.exp = this.settings.spiGraph;
->>>>>>> da5a7a48
-      }
-
       this.$http.get('spigraph.json', { params: this.query })
         .then((response) => {
           this.error = '';
