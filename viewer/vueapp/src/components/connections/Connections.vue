--- conflicted
+++ resolved
@@ -5,13 +5,8 @@
     <!-- search navbar -->
     <moloch-search
       :start="query.start"
-<<<<<<< HEAD
-      :timezone="settings.timezone"
+      :timezone="user.settings.timezone"
       @changeSearch="cancelAndLoad(true)">
-=======
-      :timezone="user.settings.timezone"
-      @changeSearch="loadData">
->>>>>>> 11d5d70e
     </moloch-search> <!-- /search navbar -->
 
     <!-- connections sub navbar -->
