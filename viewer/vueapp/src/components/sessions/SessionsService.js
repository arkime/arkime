--- conflicted
+++ resolved
@@ -90,12 +90,8 @@
    */
   getDetail: function (id, node, escluster) {
     return new Promise((resolve, reject) => {
-<<<<<<< HEAD
-      let url = escluster ? `${node}/session/${id}/detail?escluster=${escluster}` : `${node}/session/${id}/detail`;
+      let url = escluster ? `api/${node}/session/${id}/detail?escluster=${escluster}` : `api/${node}/session/${id}/detail`;
       Vue.axios.get(url)
-=======
-      Vue.axios.get(`api/${node}/session/${id}/detail`)
->>>>>>> b5db5321
         .then((response) => {
           resolve(response);
         }, (error) => {
