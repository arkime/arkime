<template>

  <form class="position-relative">

    <!-- viz options button -->
    <div class="viz-options-btn-container"
      v-if="!actionForm && (basePath === 'spigraph' || basePath === 'sessions' || basePath === 'spiview')">
      <b-dropdown
        split
        right
        size="sm"
        variant="primary"
        class="viz-options-btn"
        @click="overrideDisabledAggregations(1)">
        <template #button-content>
          <span class="fa fa-gear fa-fw" />
          <span v-if="!hideViz && disabledAggregations">
            Fetch Viz Data
          </span>
        </template>
        <template v-if="!hideViz && disabledAggregations">
          <b-dropdown-item
            @click="overrideDisabledAggregations(1)"
            v-b-tooltip.hover.left="'might take a while'">
            Fetch vizualizations for this query
          </b-dropdown-item>
          <b-dropdown-item
            @click="overrideDisabledAggregations(0)"
            v-b-tooltip.hover.left="'slows down future searches until you close this tab'">
            Fetch vizualizations for this browser session
          </b-dropdown-item>
          <b-dropdown-item
            @click="overrideDisabledAggregations(-1)"
            v-b-tooltip.hover.left="'slows down future searches until you turn it off'">
            Always fetch vizualizations for this browser
          </b-dropdown-item>
        </template>
        <template v-if="forcedAggregations">
          <b-dropdown-item
            @click="overrideDisabledAggregations(undefined)">
            Disable forced vizualizations
          </b-dropdown-item>
        </template>
        <b-dropdown-divider v-if="!hideViz && disabledAggregations" />
        <b-dropdown-item
          @click="toggleStickyViz">
          {{ !stickyViz ? 'Pin' : 'Unpin' }}{{ basePath && basePath === 'spigraph' ? ' top' : '' }} {{ basePath && basePath === 'sessions' ? 'graph, map, and column headers' : 'graph and map' }}
        </b-dropdown-item>
        <b-dropdown-item
          @click="toggleHideViz"
          v-if="basePath !== 'spigraph'"
          v-b-tooltip.hover.left="!hideViz ? 'Speeds up large queries!' : 'Show graph & map'">
          {{ !hideViz ? 'Hide' : 'Show' }} graph and map
        </b-dropdown-item>
      </b-dropdown>
    </div> <!-- /viz options button -->

    <div class="pr-1 pl-1 pt-1 pb-1">

      <!-- actions dropdown menu -->
      <b-dropdown v-if="!hideActions && $route.name === 'Sessions'"
        right
        size="sm"
        class="pull-right ml-1 action-menu-dropdown"
        boundary="body"
        variant="theme-primary"
        title="Actions menu">
        <b-dropdown-item @click="exportPCAP"
          v-has-permission="'!disablePcapDownload'"
          title="Export PCAP">
          <span class="fa fa-fw fa-file-o"></span>&nbsp;
          Export PCAP
        </b-dropdown-item>
        <b-dropdown-item @click="exportCSV"
          title="Export CSV">
          <span class="fa fa-fw fa-file-excel-o"></span>&nbsp;
          Export CSV
        </b-dropdown-item>
        <b-dropdown-item @click="addTags"
          title="Add Tags">
          <span class="fa fa-fw fa-tags"></span>&nbsp;
          Add Tags
        </b-dropdown-item>
        <b-dropdown-item @click="removeTags"
          v-has-permission="'removeEnabled'"
          title="Remove Tags">
          <span class="fa fa-fw fa-eraser"></span>&nbsp;
          Remove Tags
        </b-dropdown-item>
        <b-dropdown-item @click="removeData"
          v-has-permission="'removeEnabled'"
          title="Remove Data">
          <span class="fa fa-fw fa-trash-o"></span>&nbsp;
          Remove Data
        </b-dropdown-item>
        <b-dropdown-item v-for="(cluster, key) in molochClusters"
          :key="key"
          @click="sendSession(key)"
          :title="`Send to ${cluster.name}`">
          <span class="fa fa-fw fa-paper-plane-o"></span>&nbsp;
          Send to {{ cluster.name }}
        </b-dropdown-item>
        <b-dropdown-item @click="viewIntersection"
          title="Export Intersection">
          <span class="fa fa-fw fa-venn">
            <span class="fa fa-circle-o">
            </span>
            <span class="fa fa-circle-o">
            </span>
          </span>&nbsp;
          Export Intersection
        </b-dropdown-item>
        <b-dropdown-item
          v-if="!multiviewer"
          @click="periodicQuery"
          title="Create Periodic Query">
          <span class="fa fa-fw fa-search" />&nbsp;
          Create Periodic Query
        </b-dropdown-item>
      </b-dropdown> <!-- /actions dropdown menu -->

      <!-- views dropdown menu -->
      <b-dropdown right
        size="sm"
        class="pull-right ml-1 view-menu-dropdown"
        no-caret
        toggle-class="rounded"
        variant="theme-secondary">
        <template slot="button-content">
          <div v-if="view && views && views.find(v => v.id === view)"
            v-b-tooltip.hover.left
            :title="views.find(v => v.id === view).expression">
            <span class="fa fa-eye"></span>
            <span v-if="view">{{ views.find(v => v.id === view).name }}</span>
            <span class="sr-only">Views</span>
          </div>
          <div v-else>
            <span class="fa fa-eye"></span>
            <span class="sr-only">Views</span>
          </div>
        </template>
        <b-dropdown-item @click="modView()"
          title="Create a new view">
          <span class="fa fa-plus-circle"></span>&nbsp;
          New View
        </b-dropdown-item>
        <b-dropdown-divider></b-dropdown-divider>
        <b-dropdown-item @click="setView(undefined)"
          :class="{'active':!view}">
          None
        </b-dropdown-item>
        <b-dropdown-item v-for="(value, index) in views"
          :key="value.id"
          :class="{'active':view === value.id}"
          @click.self="setView(value.id)"
          v-b-tooltip.hover.left
          :title="value.expression">
          <span v-if="value.shared"
            class="fa fa-share-square">
          </span>
          <!-- view action buttons -->
          <template v-if="canEditView(value)">
            <button
              type="button"
              v-b-tooltip.hover.top
              title="Delete this view."
              class="btn btn-xs btn-danger pull-right ml-1"
              @click.stop.prevent="deleteView(value.id, index)">
              <span class="fa fa-trash-o">
              </span>
            </button>
            <button
              type="button"
              v-b-tooltip.hover.top
              title="Edit this view."
              @click.stop.prevent="modView(views[index])"
              class="btn btn-xs btn-warning pull-right ml-1">
              <span class="fa fa-edit">
              </span>
            </button>
          </template>
          <button class="btn btn-xs btn-theme-secondary pull-right ml-1"
            type="button"
            v-b-tooltip.hover.top
            title="Put this view's search expression into the search input. Note: this does not issue a search."
            @click.stop.prevent="applyView(value)">
            <span class="fa fa-share fa-flip-horizontal">
            </span>
          </button>
          <button v-if="value.sessionsColConfig && $route.name === 'Sessions'"
            class="btn btn-xs btn-theme-tertiary pull-right"
            type="button"
            v-b-tooltip.hover.top
            title="Apply this view's column configuration to the sessions table. Note: this will issue a search and update the sessions table columns"
            @click.stop.prevent="applyColumns(value)">
            <span class="fa fa-columns">
            </span>
          </button> <!-- /view action buttons -->
          {{ value.name }}&nbsp;
        </b-dropdown-item>
      </b-dropdown> <!-- /views dropdown menu -->

      <!-- ES cluster dropdown menu -->
      <b-dropdown v-if="multiviewer"
        right
        size="sm"
        class="multies-menu-dropdown pull-right ml-1"
        no-caret
        toggle-class="rounded"
        variant="theme-secondary"
        @show="esVisMenuOpen = true"
        @hide="esVisMenuOpen = false">
        <template slot="button-content">
          <div v-b-tooltip.hover.left :title="esMenuHoverText">
            <span class="fa fa-database"> </span>
            <span> {{ selectedCluster.length }} </span>
          </div>
        </template>
        <b-dropdown-header>
          <input type="text"
            v-model="esQuery"
            class="form-control form-control-sm dropdown-typeahead"
            placeholder="Search for Clusters..."
          />
        </b-dropdown-header>
        <b-dropdown-divider>
        </b-dropdown-divider>
         <b-dropdown-item @click.native.capture.stop.prevent="selectAllCluster">
          <span class="fa fa-list"></span>&nbsp;
          Select All
        </b-dropdown-item>
        <b-dropdown-item @click.native.capture.stop.prevent="clearAllCluster">
          <span class="fa fa-eraser"></span>&nbsp;
          Clear All
        </b-dropdown-item>
        <b-dropdown-divider>
        </b-dropdown-divider>
        <template v-if="esVisMenuOpen">
          <template v-for="(clusters, group) in filteredClusteres">
            <b-dropdown-header
              :key="group"
              class="group-header">
              {{ group + ' (' + clusters.length + ')' }}
            </b-dropdown-header>
            <template v-for="cluster in clusters">
              <b-dropdown-item
                :id="group + cluster + 'item'"
                :key="group + cluster + 'item'"
                :class="{'active':isClusterVis(cluster)}"
                @click.native.capture.stop.prevent="toggleClusterSelection(cluster)">
                {{ cluster }}
              </b-dropdown-item>
            </template>
          </template>
        </template>
      </b-dropdown> <!-- /Es cluster dropdown menu -->

      <!-- search button -->
      <a class="btn btn-sm btn-theme-tertiary pull-right ml-1 search-btn"
        @click="applyParams"
        tabindex="2">
        <span v-if="!shiftKeyHold">
          Search
        </span>
        <span v-else
          class="enter-icon">
          <span class="fa fa-long-arrow-left fa-lg">
          </span>
          <div class="enter-arm">
          </div>
        </span>
      </a> <!-- /search button -->

      <!-- search box typeahead -->
      <expression-typeahead
        @modView="modView"
        @applyExpression="applyParams"
        @changeExpression="changeExpression">
      </expression-typeahead> <!-- /search box typeahead -->

      <!-- time inputs -->
      <moloch-time
        :timezone="user.settings.timezone"
        @timeChange="timeChange"
        :hide-interval="hideInterval"
        :updateTime="updateTime">
      </moloch-time> <!-- /time inputs -->

      <!-- form message -->
      <div class="small mt-1">
        <moloch-toast :message="message"
          :type="messageType"
          :done="messageDone">
        </moloch-toast>
      </div> <!-- /form message -->

      <div v-if="actionForm">
        <hr class="action-form-separator">
        <div class="row">
          <div v-if="showApplyButtons"
            class="col-md-3">
            <b-form-group>
              <b-form-radio-group
                size="sm"
                buttons
                v-model="actionFormItemRadio">
                <b-radio
                  value="open"
                  class="btn-radio"
                  v-b-tooltip.hover
                  :title="openItemsTooltip">
                  Open Items
                </b-radio>
                <b-radio
                  value="visible"
                  class="btn-radio"
                  v-b-tooltip.hover
                  :title="visibleItemsTooltip">
                  Visible Items
                </b-radio>
                <b-radio
                  value="matching"
                  class="btn-radio"
                  v-b-tooltip.hover
                  :title="matchingItemsTooltip">
                  Matching Items
                </b-radio>
              </b-form-radio-group>
            </b-form-group>
          </div>
          <!-- actions menu forms -->
          <div :class="{'col-md-9':showApplyButtons,'col-md-12':!showApplyButtons}">
            <moloch-modify-view v-if="actionForm === 'modify:view'"
              :done="actionFormDone"
              :editView="editableView"
              :initialExpression="expression"
              @setView="setView">
            </moloch-modify-view>
            <moloch-tag-sessions v-else-if="actionForm === 'add:tags' || actionForm === 'remove:tags'"
              :add="actionForm === 'add:tags'"
              :start="start"
              :done="actionFormDone"
              :sessions="openSessions"
              :num-visible="numVisibleSessions"
              :num-matching="numMatchingSessions"
              :apply-to="actionFormItemRadio">
            </moloch-tag-sessions>
            <moloch-remove-data v-else-if="actionForm === 'remove:data'"
              :start="start"
              :done="actionFormDone"
              :sessions="openSessions"
              :num-visible="numVisibleSessions"
              :num-matching="numMatchingSessions"
              :apply-to="actionFormItemRadio">
            </moloch-remove-data>
            <moloch-send-sessions v-else-if="actionForm === 'send:session'"
              :start="start"
              :cluster="cluster"
              :done="actionFormDone"
              :sessions="openSessions"
              :num-visible="numVisibleSessions"
              :num-matching="numMatchingSessions"
              :apply-to="actionFormItemRadio">
            </moloch-send-sessions>
            <moloch-export-pcap v-else-if="actionForm === 'export:pcap'"
              :start="start"
              :done="actionFormDone"
              :sessions="openSessions"
              :num-visible="numVisibleSessions"
              :num-matching="numMatchingSessions"
              :apply-to="actionFormItemRadio">
            </moloch-export-pcap>
            <moloch-export-csv v-else-if="actionForm === 'export:csv'"
              :start="start"
              :fields="fields"
              :done="actionFormDone"
              :sessions="openSessions"
              :num-visible="numVisibleSessions"
              :num-matching="numMatchingSessions"
              :apply-to="actionFormItemRadio">
            </moloch-export-csv>
            <moloch-intersection v-else-if="actionForm === 'view:intersection'"
              :done="actionFormDone"
              :fields="fields">
            </moloch-intersection>
          </div> <!-- /actions menu forms -->
        </div>
      </div>

    </div>
  </form>

</template>

<script>
import SettingsService from '../settings/SettingsService';
import ExpressionTypeahead from './ExpressionTypeahead';
import MolochTime from './Time';
import MolochToast from '../utils/Toast';
import MolochModifyView from '../sessions/ModifyView';
import MolochTagSessions from '../sessions/Tags';
import MolochRemoveData from '../sessions/Remove';
import MolochSendSessions from '../sessions/Send';
import MolochExportPcap from '../sessions/ExportPcap';
import MolochExportCsv from '../sessions/ExportCsv';
import MolochIntersection from '../sessions/Intersection';

export default {
  name: 'MolochSearch',
  components: {
    ExpressionTypeahead,
    MolochTime,
    MolochToast,
    MolochModifyView,
    MolochTagSessions,
    MolochRemoveData,
    MolochSendSessions,
    MolochExportPcap,
    MolochExportCsv,
    MolochIntersection
  },
  props: [
    'openSessions',
    'numVisibleSessions',
    'numMatchingSessions',
    'start',
    'fields',
    'hideActions',
    'hideInterval'
  ],
  data: function () {
    return {
      actionFormItemRadio: 'visible',
      actionFormItemRadioOptions: [
        { text: 'Open Item', value: 'open' },
        { text: 'Visible Items', value: 'visible' },
        { text: 'Matching Items', value: 'matching' }
      ],
      actionForm: undefined,
      showApplyButtons: false,
      cluster: {},
      esVisMenuOpen: false,
      esQuery: '', // query for ES to toggle visibility
      view: this.$route.query.view,
      message: undefined,
      messageType: undefined,
      updateTime: false,
      editableView: undefined, // Not necessarily active view
      multiviewer: this.$constants.MOLOCH_MULTIVIEWER,
      basePath: undefined
    };
  },
  computed: {
    expression: {
      get: function () {
        return this.$store.state.expression;
      },
      set: function (newValue) {
        this.$store.commit('setExpression', newValue);
      }
    },
    issueSearch: function () {
      return this.$store.state.issueSearch;
    },
    shiftKeyHold: function () {
      return this.$store.state.shiftKeyHold;
    },
    views: {
      get: function () {
        return this.$store.state.views;
      },
      set: function (newValue) {
        this.$store.commit('setViews', newValue);
      }
    },
    user: function () {
      return this.$store.state.user;
    },
    esMenuHoverText: function () {
      if (this.selectedCluster.length === 0) {
        return 'No Selection';
      } else if (this.selectedCluster.length === 1) {
        return this.selectedCluster[0];
      } else {
        return this.selectedCluster.length + ' out of ' + this.availableCluster.active.length + ' selected';
      }
    },
    availableCluster: {
      get: function () {
        return this.$store.state.esCluster.availableCluster;
      },
      set: function (newValue) {
        this.$store.commit('setAvailableCluster', newValue);
      }
    },
    selectedCluster: {
      get: function () {
        return this.$store.state.esCluster.selectedCluster || [];
      },
      set: function (newValue) {
        this.$store.commit('setSelectedCluster', newValue);
      }
    },
    filteredClusteres: function () {
      const filteredGroupedClusters = {};
      for (const group in this.availableCluster) {
        filteredGroupedClusters[group] = this.$options.filters.searchCluster(
          this.esQuery,
          this.availableCluster[group]
        );
      }
      return filteredGroupedClusters;
    },
    molochClusters: function () {
      return this.$store.state.remoteclusters;
    },
    openItemsTooltip: function () {
      return 'Apply action to ' + this.$options.filters.commaString(this.openSessions.length) + ' opened sessions';
    },
    visibleItemsTooltip: function () {
      return 'Apply action to ' + this.$options.filters.commaString(Math.min(this.numVisibleSessions, this.numMatchingSessions)) + ' visible sessions';
    },
    matchingItemsTooltip: function () {
      return 'Apply action to ' + this.$options.filters.commaString(this.numMatchingSessions) + ' query matching sessions';
    },
    stickyViz: {
      get: function () { return this.$store.state.stickyViz; },
      set: function (newValue) { this.$store.commit('toggleStickyViz', newValue); }
    },
    hideViz: {
      get: function () { return this.$store.state.hideViz; },
      set: function (newValue) { this.$store.commit('toggleHideViz', newValue); }
    },
    disabledAggregations: function () {
      return this.$store.state.disabledAggregations;
    },
    forcedAggregations: function () {
      return this.$store.state.forcedAggregations;
    }
  },
  watch: {
    // watch route update of view param
    '$route.query.view': function (newVal, oldVal) {
      this.view = newVal;
      sessionStorage['moloch-view'] = newVal;

      this.$emit('changeSearch', {
        expression: this.expression,
        view: this.view
      });
    },
    issueSearch: function (newVal, oldVal) {
      if (newVal) { this.applyParams(); }
    },
    actionForm: function () {
      this.$parent.$emit('recalc-collapse');
    }
  },
  created: function () {
    if (this.multiviewer) { // set clusters to search if in multiviewer mode
      const clusters = this.$route.query.cluster ? this.$route.query.cluster.split(',') : [];
      if (clusters.length === 0) {
        this.selectedCluster = this.availableCluster.active;
      } else {
        this.selectedCluster = [];
        for (let i = 0; i < clusters.length; i++) {
          if (this.availableCluster.active.includes(clusters[i])) {
            this.selectedCluster.push(clusters[i]);
          }
        }
      }
    }

    this.basePath = this.$route.path.split('/')[1];

    this.stickyViz = localStorage && localStorage[`${this.basePath}-sticky-viz`] &&
      localStorage[`${this.basePath}-sticky-viz`] !== 'false';

    this.hideViz = localStorage && localStorage[`${this.basePath}-hide-viz`] &&
      localStorage[`${this.basePath}-hide-viz`] !== 'false';
  },
  methods: {
    /* exposed page functions ------------------------------------ */
    messageDone: function () {
      this.message = undefined;
      this.messageType = undefined;
      this.$parent.$emit('recalc-collapse');
    },
    applyExpression: function (expression) {
      if (!this.expression) { this.expression = undefined; }
      this.$router.push({
        query: {
          ...this.$route.query,
          expression: this.expression
        },
        params: { nav: true }
      });
    },
    changeExpression: function () {
      this.timeUpdate();
    },
    applyParams: function () {
      if (this.$route.query.expression !== this.expression) {
        this.applyExpression();
      } else {
        this.timeUpdate();
      }
    },
    exportPCAP: function () {
      this.actionForm = 'export:pcap';
      this.showApplyButtons = true;
    },
    exportCSV: function () {
      this.actionForm = 'export:csv';
      this.showApplyButtons = true;
    },
    addTags: function () {
      this.actionForm = 'add:tags';
      this.showApplyButtons = true;
    },
    removeTags: function () {
      this.actionForm = 'remove:tags';
      this.showApplyButtons = true;
    },
    removeData: function () {
      this.actionForm = 'remove:data';
      this.showApplyButtons = true;
    },
    sendSession: function (cluster) {
      this.cluster = cluster;
      this.actionForm = 'send:session';
      this.showApplyButtons = true;
    },
    modView: function (view) {
      this.editableView = undefined;
      this.actionForm = undefined;

      this.$nextTick(() => {
        this.editableView = view;
        this.actionForm = 'modify:view';
        this.showApplyButtons = false;
      });
    },
    viewIntersection: function () {
      this.actionForm = 'view:intersection';
      this.showApplyButtons = false;
    },
    periodicQuery: function () {
      const params = new URLSearchParams();

      if (this.expression) {
        params.append('expression', this.expression);
      }

      if (this.$store.state.timeRange && this.$store.state.timeRange !== '0') {
        params.append('process', this.$store.state.timeRange);
      }

      window.open(`settings?${params.toString()}#cron`, '_blank');
    },
    actionFormDone: function (message, success) {
      // If a view was being edited, remove selection name
      this.editableView = undefined;
      this.actionForm = undefined;

      if (message) {
        this.message = message;
        this.messageType = success ? 'success' : 'warning';
      }
    },
    canEditView: function (view) {
      return this.user.roles.includes('arkimeAdmin') || (view.user && view.user === this.user.userId);
    },
    deleteView: function (viewId, index) {
      SettingsService.deleteView(viewId, this.user.userId).then((response) => {
        // check if deleting current view
        if (this.view === viewId) {
          this.setView(undefined);
        }
        // remove the view from the view list
        this.views.splice(index, 1);
        // display success message to user
        this.msg = response.text;
        this.msgType = 'success';
      }).catch((error) => {
        // display error message to user
        this.msg = error.text;
        this.msgType = 'danger';
      });
    },
    setView: function (viewId) {
      this.view = viewId;

      // update the url and session storage (to persist user's choice)
      // triggers the '$route.query.view' watcher that issues changeSearch event
      sessionStorage['moloch-view'] = viewId;
      if (this.$route.query.view !== viewId) { // view name changed
        this.$router.push({
          query: {
            ...this.$route.query,
<<<<<<< HEAD
            view: viewId
=======
            view
>>>>>>> 4c4ae2c6
          }
        });

        this.$emit('setView');
      } else { // view name is the same but expression or columns are different
        this.$emit('changeSearch');
      }
    },
    applyView: function (view) {
      this.expression = view.expression;
      this.$store.commit('setFocusSearch', true);
      setTimeout(() => { // unfocus input for further re-focusing
        this.$store.commit('setFocusSearch', false);
      }, 1000);
    },
    applyColumns: function (view) {
      this.$emit('setColumns', view.sessionsColConfig);
    },
    toggleStickyViz: function () {
      this.stickyViz = !this.stickyViz;
      localStorage[`${this.basePath}-sticky-viz`] = this.stickyViz;
    },
    toggleHideViz: function () {
      this.hideViz = !this.hideViz;
      localStorage[`${this.basePath}-hide-viz`] = this.hideViz;
      if (!this.hideViz) { // watch for $store.state.fetchGraphData
        // wherever graph data needs to be updated when viz is shown
        this.$store.commit('setFetchGraphData', true);
        setTimeout(() => {
          this.$store.commit('setFetchGraphData', false);
        }, 500);
      }
    },
    /**
     * Overrides the server's diabling of aggregations on large time ranges
     * @param {number} option - How long to disable the aggregation
     *                          -1 = forever
     *                          0  = this session
     *                          1  = once
     */
    overrideDisabledAggregations: function (option) {
      if (option === undefined) {
        localStorage['force-aggregations'] = false;
        sessionStorage['force-aggregations'] = false;
        this.$store.commit('setForcedAggregations', false);
        return;
      }

      if (option === -1) {
        localStorage['force-aggregations'] = true;
        this.$store.commit('setForcedAggregations', true);
      } else {
        sessionStorage['force-aggregations'] = true;
        this.$store.commit('setForcedAggregations', true);
      }

      if (this.hideViz || this.disabledAggregations) { // data is missing
        this.$store.commit('setFetchGraphData', true); // fetch the data
      }

      this.hideViz = false;
      setTimeout(() => {
        this.$store.commit('setFetchGraphData', false); // unset for future data fetching
        this.$store.commit('setForcedAggregations', true);
        if (option === 1) { // if just override just once, unset it for future calls to disable aggs
          sessionStorage['force-aggregations'] = false;
          this.$store.commit('setForcedAggregations', false);
        }
      }, 500);
    },
    /* MultiES functions ------------------------------------------ */
    isClusterVis: function (cluster) {
      if (this.availableCluster.active.includes(cluster)) { // found in active cluster list
        return this.selectedCluster.includes(cluster); // returns True if found in selected cluster list
      } else { // inactive cluster
        return false;
      }
    },
    updateRouteQueryForClusters: function (clusters) {
      const cluster = clusters.length > 0 ? clusters.join(',') : 'none';
      if (!this.$route.query.cluster || this.$route.query.cluster !== cluster) {
        this.$router.push({
          query: {
            ...this.$route.query,
            cluster
          }
        });
      }
    },
    /**
     * If the start/stop time has changed:
     * Applies the date start/stop time url parameters and removes the date url parameter
     * Updating the url parameter triggers updateParams in Time.vue
     * If just a search was issued:
     * Update the start/stop time in the time component so that the query that is
     * issued has the correct start/stop time (date only sent if -1)
     */
    timeUpdate: function () {
      let changed = false;

      if (this.$store.state.timeRange === '0' &&
        this.$store.state.time.startTime && this.$store.state.time.stopTime) {
        if (this.user.timeLimit) {
          // make sure the query doesn't exceed the user time limit
          const deltaTime = this.$store.state.time.stopTime - this.$store.state.time.startTime;

          // make sure the time range does not exceed the user setting
          const deltaTimeHrs = deltaTime / 3600;
          if (deltaTimeHrs > this.user.timeLimit) {
            return;
          }
        }

        if (parseInt(this.$store.state.time.startTime) !== parseInt(this.$route.query.startTime) ||
          parseInt(this.$store.state.time.stopTime) !== parseInt(this.$route.query.stopTime)) {
          changed = true;
        }

        this.$router.push({
          query: {
            ...this.$route.query,
            date: undefined,
            stopTime: this.$store.state.time.stopTime,
            startTime: this.$store.state.time.startTime
          }
        });
      }

      this.updateTime = !changed ? 'query' : true; // issue a query if the time
      // hasn't changed, otherwise just update the time in the time component
      this.$nextTick(() => { this.updateTime = false; });
    },
    /* event functions ------------------------------------------- */
    /**
     * Triggered when a time value is changed in the Time component
     * If the expression has changed, but has not been applied to the
     * url query parameters, apply it to url (this kicks off query by
     * triggering changeExpression, then timeUpdate)
     * If the expression has not changed, just tell the parent component
     * that the time has changed, so it should issue a query
     */
    timeChange: function () {
      if (this.$route.query.expression !== this.expression) {
        this.applyExpression();
      } else {
        this.$emit('changeSearch');
      }
    },
    selectAllCluster: function () {
      this.selectedCluster = this.availableCluster.active;
      this.updateRouteQueryForClusters(this.selectedCluster);
    },
    clearAllCluster: function () {
      this.selectedCluster = [];
      this.updateRouteQueryForClusters(this.selectedCluster);
    },
    toggleClusterSelection: function (cluster) {
      if (this.selectedCluster.includes(cluster)) { // already selected; remove from selection
        this.selectedCluster = this.selectedCluster.filter((item) => {
          return item !== cluster;
        });
      } else if (!this.availableCluster.inactive.includes(cluster)) { // not in inactive cluster
        this.selectedCluster.push(cluster); // add to selected list
      }
      this.updateRouteQueryForClusters(this.selectedCluster);
    }
  }
};
</script>

<style>
.view-menu-dropdown .dropdown-menu {
  width: 300px;
}
</style>

<style>
.multies-menu-dropdown .dropdown-menu {
  /* max-height: 300px; */
  /* overflow: auto; */
  width: 300px
}

.multies-menu-dropdown .dropdown-header {
  padding: .25rem .5rem 0;
}

.multies-menu-dropdown .group-header {
  text-transform: uppercase;
  margin-top: 8px;
  padding: .2rem;
  /* font-size: 120%; */
  font-weight: bold;
}
</style>

<style scoped>
form {
  border: none;
  z-index: 5;
  background-color: var(--color-secondary-lightest);
  -webkit-box-shadow: 0 0 16px -2px black;
     -moz-box-shadow: 0 0 16px -2px black;
          box-shadow: 0 0 16px -2px black;
}
.action-form-separator {
  margin: 5px 0;
  border-top: 1px solid var(--color-gray-light);
}
/* make sure action menu dropdown is above all the things
 * but specifically above the sticky sessions button */
.action-menu-dropdown { z-index: 1030; }
.form-group {
  margin-bottom: 0;
}

/* viz options button position above viz in nav */
.viz-options-btn-container {
  top: 118px;
  right: 4px;
  position: fixed;
}
</style><|MERGE_RESOLUTION|>--- conflicted
+++ resolved
@@ -698,11 +698,7 @@
         this.$router.push({
           query: {
             ...this.$route.query,
-<<<<<<< HEAD
             view: viewId
-=======
-            view
->>>>>>> 4c4ae2c6
           }
         });
 
