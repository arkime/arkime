--- conflicted
+++ resolved
@@ -146,15 +146,10 @@
         { id: 'uncompressedBits', sort: 'uncompressedBits', name: 'UC Bits', classes: 'text-end', help: 'Number of bits used to store uncompressed position', width: 100 },
         { id: 'cratio', name: 'C Ratio', classes: 'text-end', help: '1 - compressed/uncompressed in bytes', width: 100, dataFunction: (item) => { return item.cratio + '%'; } },
         { id: 'compression', name: 'Compression', help: 'Compression Algorithm', width: 100 },
-<<<<<<< HEAD
-        { id: 'startTimestamp', name: 'Start Date', sort: 'startTimestamp', dataFunction: (item) => { return timezoneDateString(item.startTimestamp, this.user.settings.timezone, this.user.settings.ms); }, help: 'Start Processing Timestamp', width: 220 },
-        { id: 'finishTimestamp', name: 'Finish Date', sort: 'finishTimestamp', dataFunction: (item) => { return timezoneDateString(item.finishTimestamp, this.user.settings.timezone, this.user.settings.ms); }, help: 'Finish Processing Timestamp', width: 220 }
-=======
         { id: 'startTimestamp', name: 'Start Date', sort: 'startTimestamp', dataFunction: (item) => { return this.$options.filters.timezoneDateString(item.startTimestamp, this.user.settings.timezone, this.user.settings.ms); }, help: 'Start Processing Timestamp', width: 220 },
         { id: 'finishTimestamp', name: 'Finish Date', sort: 'finishTimestamp', dataFunction: (item) => { return this.$options.filters.timezoneDateString(item.finishTimestamp, this.user.settings.timezone, this.user.settings.ms); }, help: 'Finish Processing Timestamp', width: 220 },
         { id: 'sessionsStarted', sort: 'sessionsStarted', name: 'Sessions Started', classes: 'text-right', help: 'Sessions started in file', width: 130 },
         { id: 'sessionsPresent', sort: 'sessionsPresent', name: 'Sessions Present', classes: 'text-right', help: 'Sessions present in file but started in previous file', width: 130 }
->>>>>>> f9b007dd
       ]
     };
   },
