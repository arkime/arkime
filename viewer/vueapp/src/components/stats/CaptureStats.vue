<!--
Copyright Yahoo Inc.
SPDX-License-Identifier: Apache-2.0
-->
<template>

  <div class="container-fluid">

    <arkime-loading v-if="initialLoading && !error">
    </arkime-loading>

    <arkime-error v-if="error"
      :message="error">
    </arkime-error>

    <div v-show="!error">

      <span v-b-tooltip.hover.left
        class="fa fa-lg fa-question-circle-o cursor-help mt-2 pull-right"
        title="HINT: These graphs are 1440 pixels wide. Expand your browser window to at least 1500 pixels wide for best viewing.">
      </span>

      <arkime-paging v-if="stats"
        class="mt-1 ml-2"
        :records-total="recordsTotal"
        :records-filtered="recordsFiltered"
        v-on:changePaging="changePaging"
        length-default=200>
      </arkime-paging>

      <arkime-table
        id="captureStatsTable"
        :data="stats"
        :loadData="loadData"
        :columns="columns"
        :no-results="true"
        :show-avg-tot="true"
        :action-column="true"
        :info-row="true"
        :info-row-function="toggleStatDetailWrapper"
        :desc="query.desc"
        :sortField="query.sortField"
        :no-results-msg="`No results match your search.${cluster ? 'Try selecting a different cluster.' : ''}`"
        page="captureStats"
        table-animation="list"
        table-state-name="captureStatsCols"
        table-widths-state-name="captureStatsColWidths"
        table-classes="table-sm table-hover text-right small">
      </arkime-table>

    </div>

  </div>

</template>

<script>
import '../../cubismoverrides.css';
import Utils from '../utils/utils';
import ArkimeError from '../utils/Error.vue';
import ArkimeTable from '../utils/Table.vue';
import ArkimeLoading from '../utils/Loading.vue';
import ArkimePaging from '../utils/Pagination.vue';
import StatsService from './StatsService.js';
import { round, roundCommaString, timezoneDateString, humanReadableBytes, humanReadableBits, readableTime, readableTimeCompact } from '@real_common/vueFilters.js';

let oldD3, cubism; // lazy load old d3 and cubism

let reqPromise; // promise returned from setInterval for recurring requests
let respondedAt; // the time that the last data load successfully responded

export default {
  name: 'NodeStats',
  props: [
    'user',
    'graphType',
    'graphInterval',
    'graphHide',
    'dataInterval',
    'refreshData',
    'searchTerm',
    'cluster'
  ],
  components: {
    ArkimePaging,
    ArkimeError,
    ArkimeLoading,
    ArkimeTable
  },
  data: function () {
    return {
      error: '',
      initialLoading: true,
      stats: null,
      recordsTotal: undefined,
      recordsFiltered: undefined,
      totalValues: null,
      averageValues: null,
      showNodeStats: true,
      expandedNodeStats: {},
      query: {
        length: parseInt(this.$route.query.length) || 200,
        start: 0,
        filter: this.searchTerm || undefined,
        sortField: 'nodeName',
        desc: true,
        hide: this.graphHide || 'none',
        cluster: this.cluster || undefined
      },
      columns: [ // node stats table columns
        // default columns
        { id: 'nodeName', name: 'Node', classes: 'text-left', sort: 'nodeName', width: 120, default: true, doStats: false },
        { id: 'currentTime', name: 'Time', sort: 'currentTime', width: 200, default: true, doStats: false, dataFunction: (item) => { return timezoneDateString(item.currentTime * 1000, this.user.settings.timezone, false); } },
        { id: 'monitoring', name: 'Sessions', sort: 'monitoring', width: 100, default: true, doStats: true, dataFunction: (item) => { return roundCommaString(item.monitoring); } },
        { id: 'freeSpaceM', name: 'Free Space', sort: 'freeSpaceM', width: 120, default: true, doStats: true, dataFunction: (item) => { return humanReadableBytes(item.freeSpaceM * 1000000) + ' (' + round(item.freeSpaceP, 1) + '%)'; }, avgTotFunction: (item) => { return humanReadableBytes(item.freeSpaceM * 1000000); } },
        { id: 'cpu', name: 'CPU', sort: 'cpu', width: 80, default: true, doStats: true, dataFunction: (item) => { return round(item.cpu / 100.0, 1) + '%'; } },
        { id: 'memory', name: 'Memory', sort: 'memory', width: 120, default: true, doStats: true, dataFunction: (item) => { return humanReadableBytes(item.memory) + ' (' + round(item.memoryP, 1) + '%)'; }, avgTotFunction: (item) => { return humanReadableBytes(item.memory); } },
        { id: 'packetQueue', name: 'Packet Q', sort: 'packetQueue', width: 95, default: true, doStats: true, dataFunction: (item) => { return roundCommaString(item.packetQueue); } },
        { id: 'diskQueue', name: 'Disk Q', sort: 'diskQueue', width: 85, default: true, doStats: true, dataFunction: (item) => { return roundCommaString(item.diskQueue); } },
        { id: 'esQueue', name: 'ES Q', sort: 'esQueue', width: 75, default: true, doStats: true, dataFunction: (item) => { return roundCommaString(item.esQueue); } },
        // deltaPackets, deltaSessions, deltaDropped use an id that doesn't match sort to not break saved columns
        { id: 'deltaPackets', name: 'Packet/s', sort: 'deltaPacketsPerSec', width: 100, default: true, doStats: true, dataFunction: (item) => { return roundCommaString(item.deltaPacketsPerSec); } },
        { id: 'deltaBytesPerSec', name: 'Bytes/s', sort: 'deltaBytesPerSec', width: 80, dataFunction: (item) => { return humanReadableBytes(item.deltaBytesPerSec); }, default: true, doStats: true },
        { id: 'deltaSessions', name: 'Sessions/s', sort: 'deltaSessionsPerSec', width: 100, default: true, doStats: true, dataFunction: (item) => { return roundCommaString(item.deltaSessionsPerSec); } },
        { id: 'deltaDropped', name: 'Packet Drops/s', sort: 'deltaDroppedPerSec', width: 130, default: true, doStats: true, dataFunction: (item) => { return roundCommaString(item.deltaDroppedPerSec); } },
        // all the rest of the available stats
<<<<<<< HEAD
        { id: 'deltaBitsPerSec', name: 'Bits/Sec', sort: 'deltaBitsPerSec', width: 100, doStats: true, dataFunction: (item) => { return humanReadableBits(item.deltaBitsPerSec); } },
        { id: 'deltaWrittenBytesPerSec', name: 'Written Bytes/s', sort: 'deltaWrittenBytesPerSec', width: 100, doStats: true, dataFunction: (item) => { return humanReadableBytes(item.deltaWrittenBytesPerSec); } },
        { id: 'deltaUnwrittenBytesPerSec', name: 'Unwritten Bytes/s', sort: 'deltaUnwrittenBytesPerSec', width: 100, doStats: true, dataFunction: (item) => { return humanReadableBytes(item.deltaUnwrittenBytesPerSec); } },
        { id: 'tcpSessions', name: 'Active TCP Sessions', sort: 'tcpSessions', width: 100, doStats: true, dataFunction: (item) => { return roundCommaString(item.tcpSessions); } },
        { id: 'udpSessions', name: 'Active UDP Sessions', sort: 'udpSessions', width: 100, doStats: true, dataFunction: (item) => { return roundCommaString(item.udpSessions); } },
        { id: 'icmpSessions', name: 'Active ICMP Sessions', sort: 'icmpSessions', width: 100, doStats: true, dataFunction: (item) => { return roundCommaString(item.icmpSessions); } },
        { id: 'sctpSessions', name: 'Active SCTP Sessions', sort: 'sctpSessions', width: 100, doStats: true, dataFunction: (item) => { return roundCommaString(item.sctpSessions); } },
        { id: 'espSessions', name: 'Active ESP Sessions', sort: 'espSessions', width: 100, doStats: true, dataFunction: (item) => { return roundCommaString(item.espSessions); } },
        { id: 'usedSpaceM', name: 'Used Space', sort: 'usedSpaceM', width: 100, doStats: true, dataFunction: (item) => { return humanReadableBytes(item.usedSpaceM * 1000000); } },
        { id: 'esHealthMS', name: 'ES Health Response MS', sort: 'esHealthMS', width: 100, doStats: true, dataFunction: (item) => { return roundCommaString(item.esHealthMS); } },
        { id: 'closeQueue', name: 'Closing Q', sort: 'closeQueue', width: 100, doStats: true, dataFunction: (item) => { return roundCommaString(item.closeQueue); } },
        { id: 'needSave', name: 'Waiting Q', sort: 'needSave', width: 100, doStats: true, dataFunction: (item) => { return roundCommaString(item.needSave); } },
        { id: 'frags', name: 'Active Fragments', sort: 'frags', width: 100, doStats: true, dataFunction: (item) => { return roundCommaString(item.frags); } },
        { id: 'deltaFragsDroppedPerSec', name: 'Fragments Dropped/Sec', sort: 'deltaFragsDroppedPerSec', width: 100, doStats: true, dataFunction: (item) => { return roundCommaString(item.deltaFragsDroppedPerSec); } },
        { id: 'deltaTotalDroppedPerSec', name: 'Total Dropped/Sec', sort: 'deltaTotalDroppedPerSec', width: 100, doStats: true, dataFunction: (item) => { return roundCommaString(item.deltaTotalDroppedPerSec); } },
        { id: 'deltaSessionBytesPerSec', name: 'ES Session Bytes/Sec', sort: 'deltaSessionBytesPerSec', width: 100, doStats: true, dataFunction: (item) => { return humanReadableBytes(item.deltaSessionBytesPerSec); } },
        { id: 'deltaOverloadDropped', name: 'Overload Drops/s', sort: 'deltaOverloadDropped', width: 140, doStats: true, dataFunction: (item) => { return roundCommaString(item.deltaOverloadDropped); } },
        { id: 'deltaDupDroppedPerSec', name: 'Dup Drops/s', sort: 'deltaDupDroppedPerSec', width: 120, doStats: true, dataFunction: (item) => { return roundCommaString(item.deltaDupDroppedPerSec); } },
        { id: 'deltaESDroppedPerSec', name: 'ES Drops/s', sort: 'deltaESDroppedPerSec', width: 120, doStats: true, dataFunction: (item) => { return roundCommaString(item.deltaESDroppedPerSec); } },
        { id: 'sessionSizePerSec', name: 'ES Session Size/Sec', sort: 'sessionSizePerSec', width: 100, doStats: true, dataFunction: (item) => { return roundCommaString(item.sessionSizePerSec); } },
        { id: 'retention', name: 'Retention', sort: 'retention', width: 100, doStats: true, dataFunction: (item) => { return readableTimeCompact(item.retention * 1000); } },
        { id: 'startTime', name: 'Start Time', sort: 'startTime', width: 200, doStats: false, dataFunction: (item) => { return timezoneDateString(item.startTime * 1000, this.user.settings.timezone, false); } },
        { id: 'runningTime', name: 'Running Time', sort: 'runningTime', width: 200, doStats: false, dataFunction: (item) => { return readableTime(item.runningTime * 1000); } }
=======
        { id: 'deltaBitsPerSec', name: 'Bits/Sec', sort: 'deltaBitsPerSec', width: 100, doStats: true, dataFunction: (item) => { return this.$options.filters.humanReadableBits(item.deltaBitsPerSec); } },
        { id: 'deltaWrittenBytesPerSec', name: 'Written Bytes/s', sort: 'deltaWrittenBytesPerSec', width: 100, doStats: true, dataFunction: (item) => { return this.$options.filters.humanReadableBytes(item.deltaWrittenBytesPerSec); } },
        { id: 'deltaUnwrittenBytesPerSec', name: 'Unwritten Bytes/s', sort: 'deltaUnwrittenBytesPerSec', width: 100, doStats: true, dataFunction: (item) => { return this.$options.filters.humanReadableBytes(item.deltaUnwrittenBytesPerSec); } },
        { id: 'tcpSessions', name: 'Active TCP Sessions', sort: 'tcpSessions', width: 100, doStats: true, dataFunction: (item) => { return this.$options.filters.roundCommaString(item.tcpSessions); } },
        { id: 'udpSessions', name: 'Active UDP Sessions', sort: 'udpSessions', width: 100, doStats: true, dataFunction: (item) => { return this.$options.filters.roundCommaString(item.udpSessions); } },
        { id: 'icmpSessions', name: 'Active ICMP Sessions', sort: 'icmpSessions', width: 100, doStats: true, dataFunction: (item) => { return this.$options.filters.roundCommaString(item.icmpSessions); } },
        { id: 'sctpSessions', name: 'Active SCTP Sessions', sort: 'sctpSessions', width: 100, doStats: true, dataFunction: (item) => { return this.$options.filters.roundCommaString(item.sctpSessions); } },
        { id: 'espSessions', name: 'Active ESP Sessions', sort: 'espSessions', width: 100, doStats: true, dataFunction: (item) => { return this.$options.filters.roundCommaString(item.espSessions); } },
        { id: 'usedSpaceM', name: 'Used Space', sort: 'usedSpaceM', width: 100, doStats: true, dataFunction: (item) => { return this.$options.filters.humanReadableBytes(item.usedSpaceM * 1000000); } },
        { id: 'esHealthMS', name: 'ES Health Response MS', sort: 'esHealthMS', width: 100, doStats: true, dataFunction: (item) => { return this.$options.filters.roundCommaString(item.esHealthMS); } },
        { id: 'closeQueue', name: 'Closing Q', sort: 'closeQueue', width: 100, doStats: true, dataFunction: (item) => { return this.$options.filters.roundCommaString(item.closeQueue); } },
        { id: 'needSave', name: 'Waiting Q', sort: 'needSave', width: 100, doStats: true, dataFunction: (item) => { return this.$options.filters.roundCommaString(item.needSave); } },
        { id: 'frags', name: 'Active Fragments', sort: 'frags', width: 100, doStats: true, dataFunction: (item) => { return this.$options.filters.roundCommaString(item.frags); } },
        { id: 'deltaFragsDroppedPerSec', name: 'Fragments Dropped/Sec', sort: 'deltaFragsDroppedPerSec', width: 100, doStats: true, dataFunction: (item) => { return this.$options.filters.roundCommaString(item.deltaFragsDroppedPerSec); } },
        { id: 'deltaTotalDroppedPerSec', name: 'Total Dropped/Sec', sort: 'deltaTotalDroppedPerSec', width: 100, doStats: true, dataFunction: (item) => { return this.$options.filters.roundCommaString(item.deltaTotalDroppedPerSec); } },
        { id: 'deltaSessionBytesPerSec', name: 'ES Session Bytes/Sec', sort: 'deltaSessionBytesPerSec', width: 100, doStats: true, dataFunction: (item) => { return this.$options.filters.humanReadableBytes(item.deltaSessionBytesPerSec); } },
        { id: 'deltaOverloadDroppedPerSec', name: 'Overload Drops/s', sort: 'deltaOverloadDroppedPerSec', width: 140, doStats: true, dataFunction: (item) => { return this.$options.filters.roundCommaString(item.deltaOverloadDroppedPerSec); } },
        { id: 'deltaDupDroppedPerSec', name: 'Dup Drops/s', sort: 'deltaDupDroppedPerSec', width: 120, doStats: true, dataFunction: (item) => { return this.$options.filters.roundCommaString(item.deltaDupDroppedPerSec); } },
        { id: 'deltaESDroppedPerSec', name: 'ES Drops/s', sort: 'deltaESDroppedPerSec', width: 120, doStats: true, dataFunction: (item) => { return this.$options.filters.roundCommaString(item.deltaESDroppedPerSec); } },
        { id: 'sessionSizePerSec', name: 'ES Session Size/Sec', sort: 'sessionSizePerSec', width: 100, doStats: true, dataFunction: (item) => { return this.$options.filters.roundCommaString(item.sessionSizePerSec); } },
        { id: 'retention', name: 'Retention', sort: 'retention', width: 100, doStats: true, dataFunction: (item) => { return this.$options.filters.readableTimeCompact(item.retention * 1000); } },
        { id: 'startTime', name: 'Start Time', sort: 'startTime', width: 200, doStats: false, dataFunction: (item) => { return this.$options.filters.timezoneDateString(item.startTime * 1000, this.user.settings.timezone, false); } },
        { id: 'runningTime', name: 'Running Time', sort: 'runningTime', width: 200, doStats: false, dataFunction: (item) => { return this.$options.filters.readableTime(item.runningTime * 1000); } },
        { id: 'ver', name: 'Arkime Version', sort: 'ver', width: 140, doStats: false }
>>>>>>> a5799e91
      ]
    };
  },
  computed: {
    colors: function () {
      // build colors array from css variables
      const styles = window.getComputedStyle(document.body);
      const primaryLighter = styles.getPropertyValue('--color-primary-light').trim();
      const primaryLight = styles.getPropertyValue('--color-primary').trim();
      const primary = styles.getPropertyValue('--color-primary-dark').trim();
      const primaryDark = styles.getPropertyValue('--color-primary-darker').trim();
      const secondaryLighter = styles.getPropertyValue('--color-tertiary-light').trim();
      const secondaryLight = styles.getPropertyValue('--color-tertiary').trim();
      const secondary = styles.getPropertyValue('--color-tertiary-dark').trim();
      const secondaryDark = styles.getPropertyValue('--color-tertiary-darker').trim();
      return [primaryDark, primary, primaryLight, primaryLighter, secondaryLighter, secondaryLight, secondary, secondaryDark];
    },
    loading: {
      get: function () {
        return this.$store.state.loadingData;
      },
      set: function (newValue) {
        this.$store.commit('setLoadingData', newValue);
      }
    }
  },
  watch: {
    graphType: function () {
      this.loadData();
    },
    graphInterval: function () {
      this.loadData();
    },
    graphHide: function () {
      this.query.hide = this.graphHide;
      this.loadData();
    },
    dataInterval: function () {
      if (reqPromise) { // cancel the interval and reset it if necessary
        clearInterval(reqPromise);
        reqPromise = null;

        if (this.dataInterval === '0') { return; }

        this.setRequestInterval();
      } else if (this.dataInterval !== '0') {
        this.loadData();
        this.setRequestInterval();
      }
    },
    refreshData: function () {
      if (this.refreshData) {
        this.loadData();
      }
    },
    cluster: function () {
      this.query.cluster = this.cluster;
      this.loadData();
    }
  },
  created: function () {
    // don't need to load data (table component does it)
    // set a recurring server req if necessary
    if (this.dataInterval !== '0') {
      this.setRequestInterval();
    }

    // watch for the user to leave or return to the page
    // Don't load graph data if the user is not focused on the page!
    // if data is loaded in an inactive (background) tab,
    // the user will experience gaps in their cubism graph data
    // cubism uses setTimeout to delay requests
    // inactive tabs' timeouts are clamped and can fire late;
    // cubism requires little error in the timing of requests
    // for more info, view the "reasons for delays longer than specified" section of:
    // https://developer.mozilla.org/en-US/docs/Web/API/WindowTimers/setTimeout#Inactive_tabs
    if (document.addEventListener) {
      document.addEventListener('visibilitychange', this.handleVisibilityChange);
    }
  },
  methods: {
    /* exposed page functions ------------------------------------ */
    changePaging (pagingValues) {
      this.query.length = pagingValues.length;
      this.query.start = pagingValues.start;

      this.loadData();
    },
    columnClick (colName) {
      this.query.sortField = colName;
      this.query.desc = !this.query.desc;
      this.loadData();
    },
    /* helper functions ---------------------------------------------------- */
    setRequestInterval: function () {
      reqPromise = setInterval(() => {
        if (respondedAt && Date.now() - respondedAt >= parseInt(this.dataInterval)) {
          this.loadData();
        }
      }, 500);
    },
    async loadData (sortField, desc) {
      if (!Utils.checkClusterSelection(this.query.cluster, this.$store.state.esCluster.availableCluster.active, this).valid) {
        return;
      }

      this.loading = true;
      respondedAt = undefined;

      this.query.filter = this.searchTerm;

      if (desc !== undefined) { this.query.desc = desc; }
      if (sortField) { this.query.sortField = sortField; }

      try {
        const response = await StatsService.getStats(this.query);
        respondedAt = Date.now();
        this.error = '';
        this.loading = false;
        this.initialLoading = false;
        this.stats = response.data.data;
        this.recordsTotal = response.data.recordsTotal;
        this.recordsFiltered = response.data.recordsFiltered;
      } catch (error) {
        respondedAt = undefined;
        this.loading = false;
        this.initialLoading = false;
        this.error = error.text || error;
      }
    },
    toggleStatDetailWrapper: function (stat) {
      // TODO VUE3 does this lazy load?
      import('/public/d3.min.js').then((d3Module) => {
        oldD3 = d3Module;
        import('/public/cubism.v1.min.js').then((cubismModule) => {
          cubism = cubismModule;
          import('/public/highlight.min.js').then((highlightModule) => {
            this.toggleStatDetail(stat);
          });
        });
      });
    },
    toggleStatDetail: function (stat) {
      if (!stat.opened) { return; }
      const self = this;
      const id = stat.id.replace(/[\\.:]/g, '\\$&');

      const wrap = document.getElementById('moreInfo-' + id);
      while (wrap.firstChild) {
        wrap.removeChild(wrap.firstChild);
      }
      $(wrap).css('width', '1440px');

      const dcontext = cubism.cubism.context()
        .serverDelay(0)
        .clientDelay(0)
        .step(60e3)
        .size(1440);

      function dmetric (headerName, mname) {
        return dcontext.metric(async (startV, stopV, stepV, callback) => {
          try {
            const response = await StatsService.getDstats({
              params: {
                name: mname,
                interval: 60,
                nodeName: stat.id,
                stop: stopV / 1000,
                step: stepV / 1000,
                start: startV / 1000
              }
            });
            return callback(null, response.data);
          } catch (error) {
            return callback(new Error('Unable to load data'));
          }
        }, headerName);
      }

      // TODO instead of just showing the default columns, show the ones currently in the table
      const columns = this.columns.filter((column) => {
        return column.default && column.doStats;
      });
      const headerNames = columns.map(function (item) { return item.name; });
      const dataSrcs = columns.map(function (item) { return item.sort; });
      const metrics = [];
      for (let i = 0; i < headerNames.length; i++) {
        if (headerNames[i].match('/s')) {
          metrics.push(dmetric(headerNames[i].replace('/s', '/m'), dataSrcs[i].replace('PerSec', '')));
        } else {
          metrics.push(dmetric(headerNames[i], dataSrcs[i]));
        }
      }

      oldD3.select('#moreInfo-' + id).call(function (div) {
        if (div[0][0]) {
          div.append('div')
            .attr('class', 'axis')
            .call(dcontext.axis().orient('top'));

          div.selectAll('.horizon')
            .data(metrics)
            .enter().append('div')
            .attr('class', 'horizon')
            .call(dcontext.horizon().colors(self.colors));

          div.append('div')
            .attr('class', 'rule')
            .call(dcontext.rule());
        }
      });
    }
  },
  beforeUnmount () {
    if (reqPromise) {
      clearInterval(reqPromise);
      reqPromise = null;
    }

    if (document.removeEventListener) {
      document.removeEventListener('visibilitychange', this.handleVisibilityChange);
    }
  }
};
</script>

<style scoped>
.node-search {
  max-width: 50%;
}
</style><|MERGE_RESOLUTION|>--- conflicted
+++ resolved
@@ -124,7 +124,6 @@
         { id: 'deltaSessions', name: 'Sessions/s', sort: 'deltaSessionsPerSec', width: 100, default: true, doStats: true, dataFunction: (item) => { return roundCommaString(item.deltaSessionsPerSec); } },
         { id: 'deltaDropped', name: 'Packet Drops/s', sort: 'deltaDroppedPerSec', width: 130, default: true, doStats: true, dataFunction: (item) => { return roundCommaString(item.deltaDroppedPerSec); } },
         // all the rest of the available stats
-<<<<<<< HEAD
         { id: 'deltaBitsPerSec', name: 'Bits/Sec', sort: 'deltaBitsPerSec', width: 100, doStats: true, dataFunction: (item) => { return humanReadableBits(item.deltaBitsPerSec); } },
         { id: 'deltaWrittenBytesPerSec', name: 'Written Bytes/s', sort: 'deltaWrittenBytesPerSec', width: 100, doStats: true, dataFunction: (item) => { return humanReadableBytes(item.deltaWrittenBytesPerSec); } },
         { id: 'deltaUnwrittenBytesPerSec', name: 'Unwritten Bytes/s', sort: 'deltaUnwrittenBytesPerSec', width: 100, doStats: true, dataFunction: (item) => { return humanReadableBytes(item.deltaUnwrittenBytesPerSec); } },
@@ -147,33 +146,8 @@
         { id: 'sessionSizePerSec', name: 'ES Session Size/Sec', sort: 'sessionSizePerSec', width: 100, doStats: true, dataFunction: (item) => { return roundCommaString(item.sessionSizePerSec); } },
         { id: 'retention', name: 'Retention', sort: 'retention', width: 100, doStats: true, dataFunction: (item) => { return readableTimeCompact(item.retention * 1000); } },
         { id: 'startTime', name: 'Start Time', sort: 'startTime', width: 200, doStats: false, dataFunction: (item) => { return timezoneDateString(item.startTime * 1000, this.user.settings.timezone, false); } },
-        { id: 'runningTime', name: 'Running Time', sort: 'runningTime', width: 200, doStats: false, dataFunction: (item) => { return readableTime(item.runningTime * 1000); } }
-=======
-        { id: 'deltaBitsPerSec', name: 'Bits/Sec', sort: 'deltaBitsPerSec', width: 100, doStats: true, dataFunction: (item) => { return this.$options.filters.humanReadableBits(item.deltaBitsPerSec); } },
-        { id: 'deltaWrittenBytesPerSec', name: 'Written Bytes/s', sort: 'deltaWrittenBytesPerSec', width: 100, doStats: true, dataFunction: (item) => { return this.$options.filters.humanReadableBytes(item.deltaWrittenBytesPerSec); } },
-        { id: 'deltaUnwrittenBytesPerSec', name: 'Unwritten Bytes/s', sort: 'deltaUnwrittenBytesPerSec', width: 100, doStats: true, dataFunction: (item) => { return this.$options.filters.humanReadableBytes(item.deltaUnwrittenBytesPerSec); } },
-        { id: 'tcpSessions', name: 'Active TCP Sessions', sort: 'tcpSessions', width: 100, doStats: true, dataFunction: (item) => { return this.$options.filters.roundCommaString(item.tcpSessions); } },
-        { id: 'udpSessions', name: 'Active UDP Sessions', sort: 'udpSessions', width: 100, doStats: true, dataFunction: (item) => { return this.$options.filters.roundCommaString(item.udpSessions); } },
-        { id: 'icmpSessions', name: 'Active ICMP Sessions', sort: 'icmpSessions', width: 100, doStats: true, dataFunction: (item) => { return this.$options.filters.roundCommaString(item.icmpSessions); } },
-        { id: 'sctpSessions', name: 'Active SCTP Sessions', sort: 'sctpSessions', width: 100, doStats: true, dataFunction: (item) => { return this.$options.filters.roundCommaString(item.sctpSessions); } },
-        { id: 'espSessions', name: 'Active ESP Sessions', sort: 'espSessions', width: 100, doStats: true, dataFunction: (item) => { return this.$options.filters.roundCommaString(item.espSessions); } },
-        { id: 'usedSpaceM', name: 'Used Space', sort: 'usedSpaceM', width: 100, doStats: true, dataFunction: (item) => { return this.$options.filters.humanReadableBytes(item.usedSpaceM * 1000000); } },
-        { id: 'esHealthMS', name: 'ES Health Response MS', sort: 'esHealthMS', width: 100, doStats: true, dataFunction: (item) => { return this.$options.filters.roundCommaString(item.esHealthMS); } },
-        { id: 'closeQueue', name: 'Closing Q', sort: 'closeQueue', width: 100, doStats: true, dataFunction: (item) => { return this.$options.filters.roundCommaString(item.closeQueue); } },
-        { id: 'needSave', name: 'Waiting Q', sort: 'needSave', width: 100, doStats: true, dataFunction: (item) => { return this.$options.filters.roundCommaString(item.needSave); } },
-        { id: 'frags', name: 'Active Fragments', sort: 'frags', width: 100, doStats: true, dataFunction: (item) => { return this.$options.filters.roundCommaString(item.frags); } },
-        { id: 'deltaFragsDroppedPerSec', name: 'Fragments Dropped/Sec', sort: 'deltaFragsDroppedPerSec', width: 100, doStats: true, dataFunction: (item) => { return this.$options.filters.roundCommaString(item.deltaFragsDroppedPerSec); } },
-        { id: 'deltaTotalDroppedPerSec', name: 'Total Dropped/Sec', sort: 'deltaTotalDroppedPerSec', width: 100, doStats: true, dataFunction: (item) => { return this.$options.filters.roundCommaString(item.deltaTotalDroppedPerSec); } },
-        { id: 'deltaSessionBytesPerSec', name: 'ES Session Bytes/Sec', sort: 'deltaSessionBytesPerSec', width: 100, doStats: true, dataFunction: (item) => { return this.$options.filters.humanReadableBytes(item.deltaSessionBytesPerSec); } },
-        { id: 'deltaOverloadDroppedPerSec', name: 'Overload Drops/s', sort: 'deltaOverloadDroppedPerSec', width: 140, doStats: true, dataFunction: (item) => { return this.$options.filters.roundCommaString(item.deltaOverloadDroppedPerSec); } },
-        { id: 'deltaDupDroppedPerSec', name: 'Dup Drops/s', sort: 'deltaDupDroppedPerSec', width: 120, doStats: true, dataFunction: (item) => { return this.$options.filters.roundCommaString(item.deltaDupDroppedPerSec); } },
-        { id: 'deltaESDroppedPerSec', name: 'ES Drops/s', sort: 'deltaESDroppedPerSec', width: 120, doStats: true, dataFunction: (item) => { return this.$options.filters.roundCommaString(item.deltaESDroppedPerSec); } },
-        { id: 'sessionSizePerSec', name: 'ES Session Size/Sec', sort: 'sessionSizePerSec', width: 100, doStats: true, dataFunction: (item) => { return this.$options.filters.roundCommaString(item.sessionSizePerSec); } },
-        { id: 'retention', name: 'Retention', sort: 'retention', width: 100, doStats: true, dataFunction: (item) => { return this.$options.filters.readableTimeCompact(item.retention * 1000); } },
-        { id: 'startTime', name: 'Start Time', sort: 'startTime', width: 200, doStats: false, dataFunction: (item) => { return this.$options.filters.timezoneDateString(item.startTime * 1000, this.user.settings.timezone, false); } },
-        { id: 'runningTime', name: 'Running Time', sort: 'runningTime', width: 200, doStats: false, dataFunction: (item) => { return this.$options.filters.readableTime(item.runningTime * 1000); } },
+        { id: 'runningTime', name: 'Running Time', sort: 'runningTime', width: 200, doStats: false, dataFunction: (item) => { return readableTime(item.runningTime * 1000); } },
         { id: 'ver', name: 'Arkime Version', sort: 'ver', width: 140, doStats: false }
->>>>>>> a5799e91
       ]
     };
   },
