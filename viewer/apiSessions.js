'use strict';

const async = require('async');
const contentDisposition = require('content-disposition');
const fs = require('fs');
const http = require('http');
const path = require('path');
const PNG = require('pngjs').PNG;
const pug = require('pug');
const util = require('util');
const decode = require('./decode.js');

module.exports = (Config, Db, internals, molochparser, Pcap, version, ViewerUtils) => {
  const sModule = {};

  // --------------------------------------------------------------------------
  // INTERNAL HELPERS
  // --------------------------------------------------------------------------
  function sessionsListFromQuery (req, res, fields, cb) {
    if (req.query.segments && req.query.segments.match(/^(time|all)$/) && fields.indexOf('rootId') === -1) {
      fields.push('rootId');
    }

    sModule.buildSessionQuery(req, (err, query, indices) => {
      if (err) {
        return res.send('Could not build query.  Err: ' + err);
      }
      query._source = fields;
      if (Config.debug) {
        console.log('sessionsListFromQuery query', JSON.stringify(query, null, 1));
      }
      const options = ViewerUtils.addCluster(req.query.cluster);
<<<<<<< HEAD
      Db.searchPrimary(indices, 'session', query, options, (err, result) => {
        console.log(result.hits.hits);
=======
      Db.searchSessions(indices, query, options, (err, result) => {
>>>>>>> 18081ec8
        if (err || result.error) {
          console.log('ERROR - Could not fetch list of sessions.  Err: ', err, ' Result: ', result, 'query:', query);
          return res.send('Could not fetch list of sessions.  Err: ' + err + ' Result: ' + result);
        }
        const list = result.hits.hits;
        if (req.query.segments && req.query.segments.match(/^(time|all)$/)) {
          sessionsListAddSegments(req, indices, query, list, (err, addSegmentsList) => {
            cb(err, addSegmentsList);
          });
        } else {
          cb(err, list);
        }
      });
    });
  };

  /**
   * Adds the sort options to the elasticsearch query
   * @ignore
   * @name addSortToQuery
   * @param {object} query - the elasticsearch query that has been partially built already by buildSessionQuery
   * @param {object} info - the query params from the client
   * @param {string} defaultSort - the default sort
   */
  function addSortToQuery (query, info, defaultSort) {
    function addSortDefault () {
      if (defaultSort) {
        if (!query.sort) {
          query.sort = [];
        }
        const obj = {};
        obj[defaultSort] = { order: 'asc' };
        obj[defaultSort].missing = '_last';
        query.sort.push(obj);
      }
    }

    if (!info) {
      addSortDefault();
      return;
    }

    // New Method
    if (info.order) {
      if (info.order.length === 0) {
        addSortDefault();
        return;
      }

      if (!query.sort) {
        query.sort = [];
      }

      info.order.split(',').forEach((item) => {
        const parts = item.split(':');
        const field = parts[0];

        const obj = {};
        if (field === 'firstPacket') {
          obj.firstPacket = { order: parts[1] };
        } else if (field === 'lastPacket') {
          obj.lastPacket = { order: parts[1] };
        } else {
          obj[field] = { order: parts[1] };
        }

        obj[field].unmapped_type = 'string';
        const fieldInfo = Config.getDBFieldsMap()[field];
        if (fieldInfo) {
          if (fieldInfo.type === 'ip') {
            obj[field].unmapped_type = 'ip';
          } else if (fieldInfo.type === 'integer') {
            obj[field].unmapped_type = 'long';
          }
        }
        obj[field].missing = (parts[1] === 'asc' ? '_last' : '_first');
        query.sort.push(obj);
      });

      return;
    }

    // Old Method
    if (!info.iSortingCols || parseInt(info.iSortingCols, 10) === 0) {
      addSortDefault();
      return;
    }

    if (!query.sort) {
      query.sort = [];
    }

    let i = 0;
    for (const ilen = parseInt(info.iSortingCols, 10); i < ilen; i++) {
      if (!info['iSortCol_' + i] || !info['sSortDir_' + i] || !info['mDataProp_' + info['iSortCol_' + i]]) {
        continue;
      }

      const obj = {};
      const field = info['mDataProp_' + info['iSortCol_' + i]];
      obj[field] = { order: info['sSortDir_' + i] };
      query.sort.push(obj);

      if (field === 'firstPacket') {
        query.sort.push({ firstPacket: { order: info['sSortDir_' + i] } });
      } else if (field === 'lastPacket') {
        query.sort.push({ lastPacket: { order: info['sSortDir_' + i] } });
      }
    }
  }

  /**
   * Adds the view search expression to the elasticsearch query
   * @ignore
   * @name addViewToQuery
   * @param {object} req - the client request
   * @param {object} query - the elasticsearch query that has been partially built already by buildSessionQuery
   * @param {function} continueBuildQueryCb - the callback to call when adding the view is complete
   * @param {function} finalCb - the callback to pass to continueBuildQueryCb that is called when building the sessions query is complete
   * @param {boolean} queryOverride=null - override the client query with overriding query
   * @returns {function} - the callback to call once the session query is built or an error occurs
   */
  function addViewToQuery (req, query, continueBuildQueryCb, finalCb, queryOverride = null) {
    let err;
    let viewExpression;

    // queryOverride can supercede req.query if specified
    const reqQuery = queryOverride || req.query;

    if (req.user.views && req.user.views[reqQuery.view]) { // it's a user's view
      try {
        viewExpression = molochparser.parse(req.user.views[reqQuery.view].expression);
        query.query.bool.filter.push(viewExpression);
      } catch (e) {
        console.log(`ERROR - User expression (${reqQuery.view}) doesn't compile -`, e);
        err = e;
      }
      return continueBuildQueryCb(req, query, err, finalCb, queryOverride);
    } else { // it's a shared view
      Db.getUser('_moloch_shared', (err, sharedUser) => {
        if (sharedUser && sharedUser.found) {
          sharedUser = sharedUser._source;
          sharedUser.views = sharedUser.views || {};
          for (const viewName in sharedUser.views) {
            if (viewName === reqQuery.view) {
              viewExpression = sharedUser.views[viewName].expression;
              break;
            }
          }
          if (sharedUser.views[reqQuery.view]) {
            try {
              viewExpression = molochparser.parse(sharedUser.views[reqQuery.view].expression);
              query.query.bool.filter.push(viewExpression);
            } catch (e) {
              console.log(`ERROR - Shared user expression (${reqQuery.view}) doesn't compile -`, e);
              err = e;
            }
          }
          return continueBuildQueryCb(req, query, err, finalCb, queryOverride);
        }
      });
    }
  }

  function csvListWriter (req, res, list, fields, pcapWriter, extension) {
    if (list.length > 0 && list[0].fields) {
      list = list.sort((a, b) => { return a.fields.lastPacket - b.fields.lastPacket; });
    } else if (list.length > 0 && list[0]._source) {
      list = list.sort((a, b) => { return a._source.lastPacket - b._source.lastPacket; });
    }

    const fieldObjects = Config.getDBFieldsMap();

    if (fields) {
      const columnHeaders = [];
      for (let i = 0; i < fields.length; ++i) {
        console.log('ALW', fields[i]);
        if (fieldObjects[fields[i]] !== undefined) {
          columnHeaders.push(fieldObjects[fields[i]].friendlyName);
        }
      }
      res.write(columnHeaders.join(', '));
      res.write('\r\n');
    }

    for (let j = 0; j < list.length; j++) {
      const sessionData = ViewerUtils.flattenFields(list[j]._source || list[j].fields);
      sessionData._id = list[j]._id;

      if (!fields) { continue; }

      const values = [];
      for (let k = 0; k < fields.length; ++k) {
        let value = sessionData[fields[k]];
        if (fields[k] === 'ipProtocol' && value) {
          value = Pcap.protocol2Name(value);
        }

        if (Array.isArray(value)) {
          const singleValue = '"' + value.join(', ') + '"';
          values.push(singleValue);
        } else {
          if (value === undefined) {
            value = '';
          } else if (typeof (value) === 'string' && value.includes(',')) {
            if (value.includes('"')) {
              value = value.replace(/"/g, '""');
            }
            value = '"' + value + '"';
          }
          values.push(value);
        }
      }

      res.write(values.join(','));
      res.write('\r\n');
    }

    res.end();
  }

  function sessionsListAddSegments (req, indices, query, list, cb) {
    const processedRo = {};

    // Index all the ids we have, so we don't include them again
    const haveIds = {};
    list.forEach((item) => {
      haveIds[item._id] = true;
    });

    delete query.aggregations;

    // Do a ro search on each item
    let writes = 0;
    async.eachLimit(list, 10, (item, nextCb) => {
      const fields = item._source || item.fields;
      if (!fields.rootId || processedRo[fields.rootId]) {
        if (writes++ > 100) {
          writes = 0;
          setImmediate(nextCb);
        } else {
          nextCb();
        }
        return;
      }
      processedRo[fields.rootId] = true;

      const options = ViewerUtils.addCluster(req.query.cluster);
      query.query.bool.filter.push({ term: { rootId: fields.rootId } });
      Db.searchSessions(indices, query, options, (err, result) => {
        if (err || result === undefined || result.hits === undefined || result.hits.hits === undefined) {
          console.log('ERROR fetching matching sessions', err, result);
          return nextCb(null);
        }
        result.hits.hits.forEach((subItem) => {
          if (!haveIds[subItem._id]) {
            haveIds[subItem._id] = true;
            list.push(subItem);
          }
        });
        return nextCb(null);
      });
      query.query.bool.filter.pop();
    }, (err) => {
      cb(err, list);
    });
  }

  function sortFields (session) {
    if (session.tags) {
      session.tags = session.tags.sort();
    }
    if (session.http) {
      if (session.http.requestHeader) {
        session.http.requestHeader = session.http.requestHeader.sort();
      }
      if (session.http.responseHeader) {
        session.http.responseHeader = session.http.responseHeader.sort();
      }
    }
    if (session.email && session.email.headers) {
      session.email.headers = session.email.headers.sort();
    }
    if (session.ipProtocol) {
      session.ipProtocol = Pcap.protocol2Name(session.ipProtocol);
    }
  }

  function reqGetRawBody (req, cb) {
    sModule.processSessionIdAndDecode(req.params.id, 10000, (err, session, incoming) => {
      if (err) {
        return cb(err);
      }

      if (incoming.length === 0) {
        return cb(null, null);
      }

      const options = {
        id: session.id,
        nodeName: req.params.nodeName,
        order: [],
        'ITEM-HTTP': {
          order: []
        },
        'ITEM-SMTP': {
          order: ['BODY-UNBASE64']
        },
        'ITEM-CB': {
        },
        'ITEM-RAWBODY': {
          bodyNumber: +req.params.bodyNum
        }
      };

      if (req.query.needgzip) {
        options['ITEM-HTTP'].order.push('BODY-UNCOMPRESS');
        options['ITEM-SMTP'].order.push('BODY-UNCOMPRESS');
      }

      options.order.push('ITEM-HTTP');
      options.order.push('ITEM-SMTP');

      options.order.push('ITEM-RAWBODY');
      options.order.push('ITEM-CB');
      options['ITEM-CB'].cb = (err, items) => {
        if (err) {
          return cb(err);
        }
        if (items === undefined || items.length === 0) {
          return cb('No match');
        }
        cb(err, items[0].data);
      };

      decode.createPipeline(options, options.order, new decode.Pcap2ItemStream(options, incoming));
    });
  };

  function localSessionDetailReturnFull (req, res, session, incoming) {
    if (req.packetsOnly) { // only return packets
      res.render('sessionPackets.pug', {
        filename: 'sessionPackets',
        cache: internals.isProduction,
        compileDebug: !internals.isProduction,
        user: req.user,
        session: session,
        data: incoming,
        reqPackets: req.query.packets,
        query: req.query,
        basedir: '/',
        reqFields: Config.headers('headers-http-request'),
        resFields: Config.headers('headers-http-response'),
        emailFields: Config.headers('headers-email'),
        showFrames: req.query.showFrames
      }, (err, data) => {
        if (err) {
          console.trace('ERROR - localSession - ', err);
          return req.next(err);
        }
        res.send(data);
      });
    } else { // return SPI data and packets
      res.send('HOW DID I GET HERE?');
      console.trace('HOW DID I GET HERE');
    }
  }

  function localSessionDetailReturn (req, res, session, incoming) {
    // console.log("ALW", JSON.stringify(incoming));
    const numPackets = req.query.packets || 200;
    if (incoming.length > numPackets) {
      incoming.length = numPackets;
    }

    if (incoming.length === 0) {
      return localSessionDetailReturnFull(req, res, session, []);
    }

    const options = {
      id: session.id,
      nodeName: req.params.nodeName,
      order: [],
      'ITEM-HTTP': {
        order: []
      },
      'ITEM-SMTP': {
        order: []
      },
      'ITEM-CB': {
      }
    };

    if (req.query.needgzip) {
      options['ITEM-HTTP'].order.push('BODY-UNCOMPRESS');
      options['ITEM-SMTP'].order.push('BODY-UNBASE64');
      options['ITEM-SMTP'].order.push('BODY-UNCOMPRESS');
    }

    options.order.push('ITEM-HTTP');
    options.order.push('ITEM-SMTP');

    const decodeOptions = JSON.parse(req.query.decode || '{}');
    for (const key in decodeOptions) {
      if (key.match(/^ITEM/)) {
        options.order.push(key);
      } else {
        options['ITEM-HTTP'].order.push(key);
        options['ITEM-SMTP'].order.push(key);
      }
      options[key] = decodeOptions[key];
    }

    if (req.query.needgzip) {
      options['ITEM-HTTP'].order.push('BODY-UNCOMPRESS');
      options['ITEM-SMTP'].order.push('BODY-UNCOMPRESS');
    }

    options.order.push('ITEM-BYTES');
    options.order.push('ITEM-SORTER');
    if (req.query.needimage) {
      options.order.push('ITEM-LINKBODY');
    }
    if (req.query.base === 'hex') {
      options.order.push('ITEM-HEX');
      options['ITEM-HEX'] = { showOffsets: req.query.line === 'true' };
    } else if (req.query.base === 'ascii') {
      options.order.push('ITEM-ASCII');
    } else if (req.query.base === 'utf8') {
      options.order.push('ITEM-UTF8');
    } else {
      options.order.push('ITEM-NATURAL');
    }
    options.order.push('ITEM-CB');
    options['ITEM-CB'].cb = (err, outgoing) => {
      localSessionDetailReturnFull(req, res, session, outgoing);
    };

    if (Config.debug) {
      console.log('Pipeline options', options);
    }

    decode.createPipeline(options, options.order, new decode.Pcap2ItemStream(options, incoming));
  }

  function localSessionDetail (req, res) {
    if (!req.query) {
      req.query = { gzip: false, line: false, base: 'natural', packets: 200 };
    }

    req.query.needgzip = req.query.gzip === 'true' || false;
    req.query.needimage = req.query.image === 'true' || false;
    req.query.line = req.query.line || false;
    req.query.base = req.query.base || 'ascii';
    req.query.showFrames = req.query.showFrames === 'true' || false;

    const packets = [];
    sModule.processSessionId(req.params.id, !req.packetsOnly, null, (pcap, buffer, cb, i) => {
      let obj = {};
      if (buffer.length > 16) {
        try {
          pcap.decode(buffer, obj);
        } catch (e) {
          obj = { ip: { p: 'Error decoding' + e } };
          console.trace('loadSessionDetail error', e.stack);
        }
      } else {
        obj = { ip: { p: 'Empty' } };
      }
      packets[i] = obj;
      cb(null);
    }, (err, session) => {
      if (err) {
        return res.end('Problem loading packets for ' + ViewerUtils.safeStr(req.params.id) + ' Error: ' + err);
      }
      session.id = req.params.id;
      sortFields(session);

      const sep = session.source.ip.includes(':') ? '.' : ':';
      session.sourceKey = `${session.source.ip}${sep}${session.srcPort}`;
      session.destinationKey = `${session.destination.ip}${sep}${session.dstPort}`;

      if (req.query.showFrames && packets.length !== 0) {
        Pcap.packetFlow(session, packets, +req.query.packets || 200, (err, results, sourceKey, destinationKey) => {
          session._err = err;
          session.sourceKey = sourceKey;
          session.destinationKey = destinationKey;
          localSessionDetailReturn(req, res, session, results || []);
        });
      } else if (packets.length === 0) {
        session._err = 'No pcap data found';
        localSessionDetailReturn(req, res, session, []);
      } else if (packets[0].ether !== undefined && packets[0].ether.data !== undefined) {
        Pcap.reassemble_generic_ether(packets, +req.query.packets || 200, (err, results) => {
          session._err = err;
          localSessionDetailReturn(req, res, session, results || []);
        });
      } else if (packets[0].ip === undefined) {
        session._err = "Couldn't decode pcap file, check viewer log";
        localSessionDetailReturn(req, res, session, []);
      } else if (packets[0].ip.p === 1) {
        Pcap.reassemble_icmp(packets, +req.query.packets || 200, (err, results) => {
          session._err = err;
          localSessionDetailReturn(req, res, session, results || []);
        });
      } else if (packets[0].ip.p === 6) {
        const key = session.source.ip;
        Pcap.reassemble_tcp(packets, +req.query.packets || 200, key + ':' + session.srcPort, (err, results) => {
          session._err = err;
          localSessionDetailReturn(req, res, session, results || []);
        });
      } else if (packets[0].ip.p === 17) {
        Pcap.reassemble_udp(packets, +req.query.packets || 200, (err, results) => {
          session._err = err;
          localSessionDetailReturn(req, res, session, results || []);
        });
      } else if (packets[0].ip.p === 132) {
        Pcap.reassemble_sctp(packets, +req.query.packets || 200, (err, results) => {
          session._err = err;
          localSessionDetailReturn(req, res, session, results || []);
        });
      } else if (packets[0].ip.p === 50) {
        Pcap.reassemble_esp(packets, +req.query.packets || 200, (err, results) => {
          session._err = err;
          localSessionDetailReturn(req, res, session, results || []);
        });
      } else if (packets[0].ip.p === 58) {
        Pcap.reassemble_icmp(packets, +req.query.packets || 200, (err, results) => {
          session._err = err;
          localSessionDetailReturn(req, res, session, results || []);
        });
      } else if (packets[0].ip.data !== undefined) {
        Pcap.reassemble_generic_ip(packets, +req.query.packets || 200, (err, results) => {
          session._err = err;
          localSessionDetailReturn(req, res, session, results || []);
        });
      } else {
        session._err = 'Unknown ip.p=' + packets[0].ip.p;
        localSessionDetailReturn(req, res, session, []);
      }
    },
    req.query.needimage ? 10000 : 400, 10);
  }

  function processSessionIdDisk (session, headerCb, packetCb, endCb, limit) {
    function processFile (pcap, pos, i, nextCb) {
      pcap.ref();
      pcap.readPacket(pos, (packet) => {
        switch (packet) {
        case null:
          const msg = util.format(session._id, 'in file', pcap.filename, "couldn't read packet at", pos, 'packet #', i, 'of', fields.packetPos.length);
          console.log('ERROR - processSessionIdDisk -', msg);
          endCb(msg, null);
          break;
        case undefined:
          break;
        default:
          packetCb(pcap, packet, nextCb, i);
          break;
        }
        pcap.unref();
      });
    }

    const fields = session._source || session.fields;

    let fileNum;
    let itemPos = 0;
    async.eachLimit(fields.packetPos, limit || 1, (pos, nextCb) => {
      if (pos < 0) {
        fileNum = pos * -1;
        return nextCb(null);
      }

      // Get the pcap file for this node a filenum, if it isn't opened then do the filename lookup and open it
      const opcap = Pcap.get(fields.node + ':' + fileNum);
      if (!opcap.isOpen()) {
        Db.fileIdToFile(fields.node, fileNum, (file) => {
          if (!file) {
            console.log("WARNING - Only have SPI data, PCAP file no longer available.  Couldn't look up in file table", fields.node + '-' + fileNum);
            return nextCb('Only have SPI data, PCAP file no longer available for ' + fields.node + '-' + fileNum);
          }
          if (file.kekId) {
            file.kek = Config.sectionGet('keks', file.kekId, undefined);
            if (file.kek === undefined) {
              console.log("ERROR - Couldn't find kek", file.kekId, 'in keks section');
              return nextCb("Couldn't find kek " + file.kekId + ' in keks section');
            }
          }

          const ipcap = Pcap.get(fields.node + ':' + file.num);

          try {
            ipcap.open(file.name, file);
          } catch (err) {
            console.log("ERROR - Couldn't open file ", err);
            if (err.code === 'EACCES') {
              // Find all the directories to check
              const checks = [];
              let dir = path.resolve(file.name);
              while ((dir = path.dirname(dir)) !== '/') {
                checks.push(dir);
              }

              // Check them in reverse order, smallest to largest
              let i = checks.length - 1;
              for (i; i >= 0; i--) {
                try {
                  fs.accessSync(checks[i], fs.constants.X_OK);
                } catch (e) {
                  console.log(`NOTE - Directory permissions issue, possible fix "chmod a+x '${checks[i]}'"`);
                  break;
                }
              }

              // No directory issue, check the file itself
              if (i === -1) {
                try {
                  fs.accessSync(file.name, fs.constants.R_OK);
                } catch (e) {
                  console.log(`NOTE - File permissions issue, possible fix "chmod a+r '${file.name}'"`);
                }
              }
            }
            return nextCb("Couldn't open file " + err);
          }

          if (headerCb) {
            headerCb(ipcap, ipcap.readHeader());
            headerCb = null;
          }
          processFile(ipcap, pos, itemPos++, nextCb);
        });
      } else {
        if (headerCb) {
          headerCb(opcap, opcap.readHeader());
          headerCb = null;
        }
        processFile(opcap, pos, itemPos++, nextCb);
      }
    }, (pcapErr, results) => {
      endCb(pcapErr, fields);
    });
  }

  function sessionsPcapList (req, res, list, pcapWriter, extension) {
    if (list.length > 0 && list[0].fields) {
      list = list.sort((a, b) => {
        return a.fields.lastPacket - b.fields.lastPacket;
      });
    } else if (list.length > 0 && list[0]._source) {
      list = list.sort((a, b) => {
        return a._source.lastPacket - b._source.lastPacket;
      });
    }

    const writerOptions = { writeHeader: true };

    async.eachLimit(list, 10, (item, nextCb) => {
      const fields = item._source || item.fields;
      sModule.isLocalView(fields.node, () => {
        // Get from our DISK
        pcapWriter(res, Db.session2Sid(item), writerOptions, nextCb);
      }, () => {
        // Get from remote DISK
        ViewerUtils.getViewUrl(fields.node, (err, viewUrl, client) => {
          let buffer = Buffer.alloc(Math.min(16200000, fields.totPackets * 20 + fields.totBytes));
          let bufpos = 0;

          const sessionPath = Config.basePath(fields.node) + fields.node + '/' + extension + '/' + Db.session2Sid(item) + '.' + extension;
          const url = new URL(sessionPath, viewUrl);
          const options = {
            agent: client === http ? internals.httpAgent : internals.httpsAgent
          };

          ViewerUtils.addAuth(options, req.user, fields.node, sessionPath);
          ViewerUtils.addCaTrust(options, fields.node);

          const preq = client.request(url, options, (pres) => {
            pres.on('data', (chunk) => {
              if (bufpos + chunk.length > buffer.length) {
                const tmp = Buffer.alloc(buffer.length + chunk.length * 10);
                buffer.copy(tmp, 0, 0, bufpos);
                buffer = tmp;
              }
              chunk.copy(buffer, bufpos);
              bufpos += chunk.length;
            });
            pres.on('end', () => {
              if (bufpos < 24) {
              } else if (writerOptions.writeHeader) {
                writerOptions.writeHeader = false;
                res.write(buffer.slice(0, bufpos));
              } else {
                res.write(buffer.slice(24, bufpos));
              }
              setImmediate(nextCb);
            });
          });
          preq.on('error', (e) => {
            console.log("ERROR - Couldn't proxy pcap request=", url, '\nerror=', e);
            nextCb(null);
          });
          preq.end();
        });
      });
    }, (err) => {
      res.end();
    });
  }

  function localGetItemByHash (nodeName, sessionID, hash, cb) {
    sModule.processSessionIdAndDecode(sessionID, 10000, (err, session, incoming) => {
      if (err) {
        return cb(err);
      }

      if (incoming.length === 0) {
        return cb(null, null);
      }

      const options = {
        id: sessionID,
        nodeName: nodeName,
        order: [],
        'ITEM-HTTP': {
          order: []
        },
        'ITEM-SMTP': {
          order: ['BODY-UNBASE64']
        },
        'ITEM-HASH': {
          hash: hash
        },
        'ITEM-CB': {
        }
      };

      options.order.push('ITEM-HTTP');
      options.order.push('ITEM-SMTP');
      options.order.push('ITEM-HASH');
      options.order.push('ITEM-CB');
      options['ITEM-CB'].cb = (err, items) => {
        if (err) {
          return cb(err, null);
        }
        if (items === undefined || items.length === 0) {
          return cb('No match', null);
        }
        return cb(err, items[0]);
      };

      decode.createPipeline(options, options.order, new decode.Pcap2ItemStream(options, incoming));
    });
  }

  function sendSessionsList (req, res, list) {
    if (!list) { return res.serverError(200, 'Missing list of sessions'); }

    const saveId = Config.nodeName() + '-' + new Date().getTime().toString(36);

    async.eachLimit(list, 10, (item, nextCb) => {
      const fields = item._source || item.fields;
      const sid = Db.session2Sid(item);
      sModule.isLocalView(fields.node, () => {
        const options = {
          user: req.user,
          cluster: req.body.cluster,
          id: sid,
          saveId: saveId,
          tags: req.body.tags,
          nodeName: fields.node
        };
        // Get from our DISK
        internals.sendSessionQueue.push(options, nextCb);
      }, () => {
        let sendPath = `api/sessions/${sid}/${fields.node}/send?saveId=${saveId}&cluster=${req.body.cluster}`;
        if (req.body.tags) {
          sendPath += `&tags=${req.body.tags}`;
        }

        ViewerUtils.makeRequest(fields.node, sendPath, req.user, (err, response) => {
          setImmediate(nextCb);
        });
      });
    }, (err) => {
      return res.end(JSON.stringify({
        success: true,
        text: 'Sending of ' + list.length + ' sessions complete'
      }));
    });
  }

  function sessionsPcap (req, res, pcapWriter, extension) {
    ViewerUtils.noCache(req, res, 'application/vnd.tcpdump.pcap');

    const fields = ['lastPacket', 'node', 'totBytes', 'totPackets', 'rootId'];

    if (req.query.ids) {
      const ids = ViewerUtils.queryValueToArray(req.query.ids);

      sModule.sessionsListFromIds(req, ids, fields, (err, list) => {
        sessionsPcapList(req, res, list, pcapWriter, extension);
      });
    } else {
      sessionsListFromQuery(req, res, fields, (err, list) => {
        sessionsPcapList(req, res, list, pcapWriter, extension);
      });
    }
  }

  function writePcap (res, id, writerOptions, doneCb) {
    let b = Buffer.alloc(0xfffe);
    let nextPacket = 0;
    let boffset = 0;
    const packets = {};

    sModule.processSessionId(id, false, (pcap, buffer) => {
      if (writerOptions.writeHeader) {
        res.write(buffer);
        writerOptions.writeHeader = false;
      }
    }, (pcap, buffer, cb, i) => {
      // Save this packet in its spot
      packets[i] = buffer;

      // Send any packets we have in order
      while (packets[nextPacket]) {
        buffer = packets[nextPacket];
        delete packets[nextPacket];
        nextPacket++;

        if (boffset + buffer.length > b.length) {
          res.write(b.slice(0, boffset));
          boffset = 0;
          b = Buffer.alloc(0xfffe);
        }
        buffer.copy(b, boffset, 0, buffer.length);
        boffset += buffer.length;
      }
      cb(null);
    }, (err, session) => {
      if (err) {
        console.trace('writePcap', err);
        return doneCb(err);
      }
      res.write(b.slice(0, boffset));
      doneCb(err);
    }, undefined, 10);
  }

  function writePcapNg (res, id, writerOptions, doneCb) {
    let b = Buffer.alloc(0xfffe);
    let boffset = 0;

    sModule.processSessionId(id, true, (pcap, buffer) => {
      if (writerOptions.writeHeader) {
        res.write(pcap.getHeaderNg());
        writerOptions.writeHeader = false;
      }
    }, (pcap, buffer, cb) => {
      if (boffset + buffer.length + 20 > b.length) {
        res.write(b.slice(0, boffset));
        boffset = 0;
        b = Buffer.alloc(0xfffe);
      }

      /* Need to write the ng block, and conver the old timestamp */
      b.writeUInt32LE(0x00000006, boffset); // Block Type
      const len = ((buffer.length + 20 + 3) >> 2) << 2;
      b.writeUInt32LE(len, boffset + 4); // Block Len 1
      b.writeUInt32LE(0, boffset + 8); // Interface Id

      // js has 53 bit numbers, this will over flow on Jun 05 2255
      const time = buffer.readUInt32LE(0) * 1000000 + buffer.readUInt32LE(4);
      b.writeUInt32LE(Math.floor(time / 0x100000000), boffset + 12); // Block Len 1
      b.writeUInt32LE(time % 0x100000000, boffset + 16); // Interface Id

      buffer.copy(b, boffset + 20, 8, buffer.length - 8); // cap_len, packet_len
      b.fill(0, boffset + 12 + buffer.length, boffset + 12 + buffer.length + (4 - (buffer.length % 4)) % 4); // padding
      boffset += len - 8;

      b.writeUInt32LE(0, boffset); // Options
      b.writeUInt32LE(len, boffset + 4); // Block Len 2
      boffset += 8;

      cb(null);
    }, (err, session) => {
      if (err) {
        console.log('writePcapNg', err);
        return;
      }
      res.write(b.slice(0, boffset));

      session.version = version.version;
      delete session.packetPos;
      const json = JSON.stringify(session);

      const len = ((json.length + 20 + 3) >> 2) << 2;
      b = Buffer.alloc(len);

      b.writeUInt32LE(0x80808080, 0); // Block Type
      b.writeUInt32LE(len, 4); // Block Len 1
      b.write('MOWL', 8); // Magic
      b.writeUInt32LE(json.length, 12); // Block Len 1
      b.write(json, 16); // Magic
      b.fill(0, 16 + json.length, 16 + json.length + (4 - (json.length % 4)) % 4); // padding
      b.writeUInt32LE(len, len - 4); // Block Len 2
      res.write(b);

      doneCb(err);
    });
  }

  function pcapScrub (req, res, sid, whatToRemove, endCb) {
    if (pcapScrub.scrubbingBuffers === undefined) {
      pcapScrub.scrubbingBuffers = [Buffer.alloc(5000), Buffer.alloc(5000), Buffer.alloc(5000)];
      pcapScrub.scrubbingBuffers[0].fill(0);
      pcapScrub.scrubbingBuffers[1].fill(1);
      const str = 'Scrubbed! Hoot! ';
      for (let i = 0; i < 5000;) {
        i += pcapScrub.scrubbingBuffers[2].write(str, i);
      }
    }

    function processFile (pcap, pos, i, nextCb) {
      pcap.ref();
      pcap.readPacket(pos, (packet) => {
        pcap.unref();
        if (packet) {
          if (packet.length > 16) {
            try {
              const obj = {};
              pcap.decode(packet, obj);
              pcap.scrubPacket(obj, pos, pcapScrub.scrubbingBuffers[0], whatToRemove === 'all');
              pcap.scrubPacket(obj, pos, pcapScrub.scrubbingBuffers[1], whatToRemove === 'all');
              pcap.scrubPacket(obj, pos, pcapScrub.scrubbingBuffers[2], whatToRemove === 'all');
            } catch (e) {
              console.log(`Couldn't scrub packet at ${pos} -`, e);
            }
            return nextCb(null);
          } else {
            console.log(`Couldn't scrub packet at ${pos}`);
            return nextCb(null);
          }
        }
      });
    }

    Db.getSession(sid, { _source: 'node,ipProtocol,packetPos' }, async (err, session) => {
      let fileNum;
      let itemPos = 0;
      const fields = session._source || session.fields;

      if (whatToRemove === 'spi') { // just removing es data for session
        try {
          await Db.deleteDocument(session._index, 'session', session._id);
          return endCb(null, fields);
        } catch (err) { return endCb(err, fields); }
      } else { // scrub the pcap
        async.eachLimit(fields.packetPos, 10, (pos, nextCb) => {
          if (pos < 0) {
            fileNum = pos * -1;
            return nextCb(null);
          }

          // Get the pcap file for this node a filenum, if it isn't opened then do the filename lookup and open it
          const opcap = Pcap.get(`write${fields.node}:${fileNum}`);
          if (!opcap.isOpen()) {
            Db.fileIdToFile(fields.node, fileNum, (file) => {
              if (!file) {
                console.log(`WARNING - Only have SPI data, PCAP file no longer available.  Couldn't look up in file table ${fields.node}-${fileNum}`);
                return nextCb(`Only have SPI data, PCAP file no longer available for ${fields.node}-${fileNum}`);
              }

              const ipcap = Pcap.get(`write${fields.node}:${file.num}`);

              try {
                ipcap.openReadWrite(file.name, file);
              } catch (err) {
                const errorMsg = `Couldn't open file for writing: ${err}`;
                console.log(`Error - ${errorMsg}`);
                return nextCb(errorMsg);
              }
              processFile(ipcap, pos, itemPos++, nextCb);
            });
          } else {
            processFile(opcap, pos, itemPos++, nextCb);
          }
        }, async (pcapErr, results) => {
          if (whatToRemove === 'all') { // also remove the session data
            try {
              await Db.deleteDocument(session._index, 'session', session._id);
              return endCb(null, fields);
            } catch (err) { return endCb(pcapErr, fields); }
          } else { // just set who/when scrubbed the pcap
            // Do the ES update
            const doc = {
              doc: {
                scrubby: req.user.userId || '-',
                scrubat: new Date().getTime()
              }
            };
            Db.updateSession(session._index, session._id, doc, (err, data) => {
              return endCb(pcapErr, fields);
            });
          }
        });
      }
    });
  }

  function scrubList (req, res, whatToRemove, list) {
    if (!list) { return res.serverError(200, 'Missing list of sessions'); }

    async.eachLimit(list, 10, (item, nextCb) => {
      const fields = item._source || item.fields;

      sModule.isLocalView(fields.node, () => {
        // Get from our DISK
        pcapScrub(req, res, Db.session2Sid(item), whatToRemove, nextCb);
      }, () => {
        // Get from remote DISK
        const scrubPath = `${fields.node}/delete/${whatToRemove}/${Db.session2Sid(item)}`;
        ViewerUtils.makeRequest(fields.node, scrubPath, req.user, (err, response) => {
          setImmediate(nextCb);
        });
      });
    }, (err) => {
      let text;
      if (whatToRemove === 'all') {
        text = `Deletion PCAP and SPI of ${list.length} sessions complete. Give Elasticsearch 60 seconds to complete SPI deletion.`;
      } else if (whatToRemove === 'spi') {
        text = `Deletion SPI of ${list.length} sessions complete. Give Elasticsearch 60 seconds to complete SPI deletion.`;
      } else {
        text = `Scrubbing PCAP of ${list.length} sessions complete`;
      }
      return res.end(JSON.stringify({ success: true, text: text }));
    });
  }

  // --------------------------------------------------------------------------
  // EXPOSED HELPERS
  // --------------------------------------------------------------------------
  sModule.processSessionId = (id, fullSession, headerCb, packetCb, endCb, maxPackets, limit) => {
    let options;
    if (!fullSession) {
      options = { _source: 'node,totPackets,packetPos,source.ip,srcPort,destination.ip,dstPort,ipProtocol,packetLen' };
    }

    Db.getSession(id, options, (err, session) => {
      if (err || !session.found) {
        console.log('session get error', err, session);
        return endCb('Session not found', null);
      }

      const fields = session._source || session.fields;

      if (maxPackets && fields.packetPos.length > maxPackets) {
        fields.packetPos.length = maxPackets;
      }

      /* Go through the list of prefetch the id to file name if we are running in parallel to
       * reduce the number of elasticsearch queries and problems
       */
      let outstanding = 0;
      let i;
      let ilen;

      function fileReadyCb (fileInfo) {
        outstanding--;

        // All of the replies have been received
        if (i === ilen && outstanding === 0) {
          readyToProcess();
        }
      }

      for (i = 0, ilen = fields.packetPos.length; i < ilen; i++) {
        if (fields.packetPos[i] < 0) {
          outstanding++;
          Db.fileIdToFile(fields.node, -1 * fields.packetPos[i], fileReadyCb);
        }
      }

      function readyToProcess () {
        const pcapWriteMethod = Config.getFull(fields.node, 'pcapWriteMethod');
        let psid = processSessionIdDisk;
        const writer = internals.writers[pcapWriteMethod];
        if (writer && writer.processSessionId) {
          psid = writer.processSessionId;
        }

        psid(session, headerCb, packetCb, (err, psidFields) => {
          if (!psidFields) {
            return endCb(err, psidFields);
          }

          if (!psidFields.tags) {
            psidFields.tags = [];
          }

          ViewerUtils.fixFields(psidFields, endCb);
        }, limit);
      }
    });
  };

  /**
   * The query params to build an Elasticsearch sessions query.
   *
   * For long expressions use POST for client requests to the server.
   * When using POST the request body and request query are merged. Any duplicate parameters use the request body parameter.
   * @typedef SessionsQuery
   * @type {object}
   * @param {number} date=1 - The number of hours of data to return (-1 means all data). Defaults to 1
   * @param {string} expression - The search expression string
   * @param {number} facets=0 - 1 = include the aggregation information for maps and timeline graphs. Defaults to 0
   * @param {number} length=100 - The number of items to return. Defaults to 100, Max is 2,000,000
   * @param {number} start=0 - The entry to start at. Defaults to 0
   * @param {number} startTime - If the date parameter is not set, this is the start time of data to return. Format is seconds since Unix EPOC.
   * @param {number} stopTime  - If the date parameter is not set, this is the stop time of data to return. Format is seconds since Unix EPOC.
   * @param {string} view - The view name to apply before the expression.
   * @param {string} order - Comma separated list of db field names to sort on. Data is sorted in order of the list supplied. Optionally can be followed by :asc or :desc for ascending or descending sorting.
   * @param {string} fields - Comma separated list of db field names to return.
     Default is ipProtocol, rootId, totDataBytes, srcDataBytes, dstDataBytes, firstPacket, lastPacket, source.ip, srcPort, destination.ip, dstPort, totPackets, srcPackets, dstPackets, totBytes, srcBytes, dstBytes, node, http.uri, srcGEO, dstGEO, email.subject, email.src, email.dst, email.filename, dns.host, cert, irc.channel, http.xffGEO
   * @param {string} bounding=last - Query sessions based on different aspects of a session's time. Options include:
     'first' - First Packet: the timestamp of the first packet received for the session.
     'last' - Last Packet: The timestamp of the last packet received for the session.
     'both' - Bounded: Both the first and last packet timestamps for the session must be inside the time window.
     'either' - Session Overlaps: The timestamp of the first packet must be before the end of the time window AND the timestamp of the last packet must be after the start of the time window.
     'database' - Database: The timestamp the session was written to the database. This can be up to several minutes AFTER the last packet was received.
   * @param {boolean} strictly=false - When set the entire session must be inside the date range to be observed, otherwise if it overlaps it is displayed. Overwrites the bounding parameter, sets bonding to 'both'
   */

  /**
   * Builds the session query based on req.query
   * @ignore
   * @name buildSessionQuery
   * @param {object} req - the client request
   * @param {function} buildCb - the callback to call when building the query is complete
   * @param {boolean} queryOverride=null - override the client query with overriding query
   * @returns {function} - the callback to call once the session query is built or an error occurs
   */
  sModule.buildSessionQuery = async (req, buildCb, queryOverride = null) => {
    // validate time limit is not exceeded
    let timeLimitExceeded = false;

    // queryOverride can supercede req.query if specified
    const reqQuery = queryOverride || req.query;

    // determineQueryTimes calculates startTime, stopTime, and interval from reqQuery
    const startAndStopParams = ViewerUtils.determineQueryTimes(reqQuery);
    if (startAndStopParams[0] !== undefined) {
      reqQuery.startTime = startAndStopParams[0];
    }
    if (startAndStopParams[1] !== undefined) {
      reqQuery.stopTime = startAndStopParams[1];
    }

    const interval = startAndStopParams[2];

    if ((parseInt(reqQuery.date) > parseInt(req.user.timeLimit)) ||
      ((reqQuery.date === '-1') && req.user.timeLimit)) {
      timeLimitExceeded = true;
    } else if ((reqQuery.startTime) && (reqQuery.stopTime) && (req.user.timeLimit) &&
               ((reqQuery.stopTime - reqQuery.startTime) / 3600 > req.user.timeLimit)) {
      timeLimitExceeded = true;
    }

    if (timeLimitExceeded) {
      console.log(`${req.user.userName} trying to exceed time limit: ${req.user.timeLimit} hours`);
      return buildCb(`User time limit (${req.user.timeLimit} hours) exceeded`, {});
    }

    const limit = Math.min(2000000, +reqQuery.length || 100);

    const query = {
      from: reqQuery.start || 0,
      size: limit,
      timeout: internals.esQueryTimeout,
      query: { bool: { filter: [] } }
    };

    if (query.from === 0) {
      delete query.from;
    }

    if (reqQuery.strictly === 'true') {
      reqQuery.bounding = 'both';
    }

    if ((reqQuery.date && reqQuery.date === '-1') ||
        (reqQuery.segments && reqQuery.segments === 'all')) {
      // interval is already assigned above from result of determineQueryTimes

    } else if (reqQuery.startTime !== undefined && reqQuery.stopTime) {
      switch (reqQuery.bounding) {
      case 'first':
        query.query.bool.filter.push({ range: { firstPacket: { gte: reqQuery.startTime * 1000, lte: reqQuery.stopTime * 1000 } } });
        break;
      default:
      case 'last':
        query.query.bool.filter.push({ range: { lastPacket: { gte: reqQuery.startTime * 1000, lte: reqQuery.stopTime * 1000 } } });
        break;
      case 'both':
        query.query.bool.filter.push({ range: { firstPacket: { gte: reqQuery.startTime * 1000 } } });
        query.query.bool.filter.push({ range: { lastPacket: { lte: reqQuery.stopTime * 1000 } } });
        break;
      case 'either':
        query.query.bool.filter.push({ range: { firstPacket: { lte: reqQuery.stopTime * 1000 } } });
        query.query.bool.filter.push({ range: { lastPacket: { gte: reqQuery.startTime * 1000 } } });
        break;
      case 'database':
        query.query.bool.filter.push({ range: { timestamp: { gte: reqQuery.startTime * 1000, lte: reqQuery.stopTime * 1000 } } });
        break;
      }
    } else {
      switch (reqQuery.bounding) {
      case 'first':
        query.query.bool.filter.push({ range: { firstPacket: { gte: reqQuery.startTime * 1000 } } });
        break;
      default:
      case 'both':
      case 'last':
        query.query.bool.filter.push({ range: { lastPacket: { gte: reqQuery.startTime * 1000 } } });
        break;
      case 'either':
        query.query.bool.filter.push({ range: { firstPacket: { lte: reqQuery.stopTime * 1000 } } });
        query.query.bool.filter.push({ range: { lastPacket: { gte: reqQuery.startTime * 1000 } } });
        break;
      case 'database':
        query.query.bool.filter.push({ range: { timestamp: { gte: reqQuery.startTime * 1000 } } });
        break;
      }
    }

    if (parseInt(reqQuery.facets) === 1) {
      query.aggregations = {};
      // only add map aggregations if requested
      if (reqQuery.map === 'true' || reqQuery.map) {
        query.aggregations = {
          mapG1: { terms: { field: 'srcGEO', size: 1000, min_doc_count: 1 } },
          mapG2: { terms: { field: 'dstGEO', size: 1000, min_doc_count: 1 } },
          mapG3: { terms: { field: 'http.xffGEO', size: 1000, min_doc_count: 1 } }
        };
      }

      query.aggregations.dbHisto = { aggregations: {} };

      const filters = req.user.settings.timelineDataFilters || internals.settingDefaults.timelineDataFilters;
      for (let i = 0; i < filters.length; i++) {
        const filter = filters[i];

        // Will also grap src/dst of these options instead to show on the timeline
        if (filter === 'totPackets') {
          query.aggregations.dbHisto.aggregations.srcPackets = { sum: { field: 'srcPackets' } };
          query.aggregations.dbHisto.aggregations.dstPackets = { sum: { field: 'dstPackets' } };
        } else if (filter === 'totBytes') {
          query.aggregations.dbHisto.aggregations.srcBytes = { sum: { field: 'srcBytes' } };
          query.aggregations.dbHisto.aggregations.dstBytes = { sum: { field: 'dstBytes' } };
        } else if (filter === 'totDataBytes') {
          query.aggregations.dbHisto.aggregations.srcDataBytes = { sum: { field: 'srcDataBytes' } };
          query.aggregations.dbHisto.aggregations.dstDataBytes = { sum: { field: 'dstDataBytes' } };
        } else {
          query.aggregations.dbHisto.aggregations[filter] = { sum: { field: filter } };
        }
      }

      switch (reqQuery.bounding) {
      case 'first':
        query.aggregations.dbHisto.histogram = { field: 'firstPacket', interval: interval * 1000, min_doc_count: 1 };
        break;
      case 'database':
        query.aggregations.dbHisto.histogram = { field: 'timestamp', interval: interval * 1000, min_doc_count: 1 };
        break;
      default:
        query.aggregations.dbHisto.histogram = { field: 'lastPacket', interval: interval * 1000, min_doc_count: 1 };
        break;
      }
    }

    addSortToQuery(query, reqQuery, 'firstPacket');

    let shortcuts;
    try { // try to fetch shortcuts
      shortcuts = await Db.getShortcutsCache(req.user.userId);
    } catch (err) { // don't need to do anything, there will just be no
      // shortcuts sent to the parser. but still log the error.
      console.log('ERROR - fetching shortcuts cache when building sessions query', err);
    }

    // always complete building the query regardless of shortcuts
    let err;
    molochparser.parser.yy = {
      views: req.user.views,
      fieldsMap: Config.getFieldsMap(),
      dbFieldsMap: Config.getDBFieldsMap(),
      prefix: internals.prefix,
      emailSearch: req.user.emailSearch === true,
      shortcuts: shortcuts || {},
      shortcutTypeMap: internals.shortcutTypeMap
    };

    if (reqQuery.expression) {
      // reqQuery.expression = reqQuery.expression.replace(/\\/g, "\\\\");
      try {
        query.query.bool.filter.push(molochparser.parse(reqQuery.expression));
      } catch (e) {
        err = e;
      }
    }

    if (!err && reqQuery.view) {
      addViewToQuery(req, query, ViewerUtils.continueBuildQuery, buildCb, queryOverride);
    } else {
      ViewerUtils.continueBuildQuery(req, query, err, buildCb, queryOverride);
    }
  };

  sModule.sessionsListFromIds = (req, ids, fields, cb) => {
    let processSegments = false;
    if (req && ((req.query.segments && req.query.segments.match(/^(time|all)$/)) || (req.query.segments && req.query.segments.match(/^(time|all)$/)))) {
      if (fields.indexOf('rootId') === -1) { fields.push('rootId'); }
      processSegments = true;
    }

    const list = [];
    const nonArrayFields = ['ipProtocol', 'firstPacket', 'lastPacket', 'source.ip', 'srcPort', 'srcGEO', 'destination.ip', 'dstPort', 'dstGEO', 'totBytes', 'totDataBytes', 'totPackets', 'node', 'rootId', 'http.xffGEO'];
    const fixFields = nonArrayFields.filter((x) => { return fields.indexOf(x) !== -1; });

    const options = ViewerUtils.addCluster(req ? req.query.cluster : undefined, { _source: fields.join(',') });
    async.eachLimit(ids, 10, (id, nextCb) => {
      Db.getSession(id, options, (err, session) => {
        if (err) {
          return nextCb(null);
        }

        for (let i = 0; i < fixFields.length; i++) {
          const field = fixFields[i];
          if (session._source[field] && Array.isArray(session._source[field])) {
            session._source[field] = session._source[field][0];
          }
        }

        list.push(session);
        nextCb(null);
      });
    }, (err) => {
      if (processSegments) {
        sModule.buildSessionQuery(req, (err, query, indices) => {
          query._source = fields;
          sessionsListAddSegments(req, indices, query, list, (err, addSegmentsList) => {
            cb(err, addSegmentsList);
          });
        });
      } else {
        cb(err, list);
      }
    });
  };

  sModule.isLocalView = (node, yesCb, noCb) => {
    if (internals.isLocalViewRegExp && node.match(internals.isLocalViewRegExp)) {
      if (Config.debug > 1) {
        console.log(`DEBUG: node:${node} is local view because matches ${internals.isLocalViewRegExp}`);
      }
      return yesCb();
    }

    const pcapWriteMethod = Config.getFull(node, 'pcapWriteMethod');
    const writer = internals.writers[pcapWriteMethod];
    if (writer && writer.localNode === false) {
      if (Config.debug > 1) {
        console.log(`DEBUG: node:${node} is local view because of writer`);
      }
      return yesCb();
    }
    return Db.isLocalView(node, yesCb, noCb);
  };

  sModule.proxyRequest = (req, res, errCb) => {
    ViewerUtils.noCache(req, res);

    ViewerUtils.getViewUrl(req.params.nodeName, (err, viewUrl, client) => {
      if (err) {
        if (errCb) {
          return errCb(err);
        }
        console.log('ERROR - getViewUrl - node:', req.params.nodeName, 'err:', err);
        return res.send(`Can't find view url for '${ViewerUtils.safeStr(req.params.nodeName)}' check viewer logs on '${Config.hostName()}'`);
      }

      const url = new URL(req.url, viewUrl);
      const options = {
        timeout: 20 * 60 * 1000,
        agent: client === http ? internals.httpAgent : internals.httpsAgent
      };

      ViewerUtils.addAuth(options, req.user, req.params.nodeName, req.url);
      ViewerUtils.addCaTrust(options, req.params.nodeName);

      const preq = client.request(url, options, (pres) => {
        if (pres.headers['content-type']) {
          res.setHeader('content-type', pres.headers['content-type']);
        }
        if (pres.headers['content-disposition']) {
          res.setHeader('content-disposition', pres.headers['content-disposition']);
        }
        pres.on('data', (chunk) => {
          res.write(chunk);
        });
        pres.on('end', () => {
          res.end();
        });
      });

      preq.on('error', (e) => {
        if (errCb) {
          return errCb(e);
        }
        console.log("ERROR - Couldn't proxy request=", url, '\nerror=', e, 'You might want to run viewer with two --debug for more info');
        res.send(`Error talking to node '${ViewerUtils.safeStr(req.params.nodeName)}' using host '${url.host}' check viewer logs on '${Config.hostName()}'`);
      });
      preq.end();
    });
  };

  sModule.addTagsList = (allTagNames, sessionList, doneCb) => {
    if (!sessionList.length) {
      console.log(`No sessions to add tags (${allTagNames}) to`);
      return doneCb(null);
    }

    async.eachLimit(sessionList, 10, (session, nextCb) => {
      if (!session._source && !session.fields) {
        console.log('No Fields', session);
        return nextCb(null);
      }

      const cluster = (Config.get('multiES', false) && session.cluster) ? session.cluster : undefined;

      Db.addTagsToSession(session._index, session._id, allTagNames, cluster, (err, data) => {
        if (err) { console.log('addTagsList error', session, err, data); }
        nextCb(null);
      });
    }, doneCb);
  };

  sModule.removeTagsList = (res, allTagNames, sessionList) => {
    if (!sessionList.length) {
      return res.serverError(200, 'No sessions to remove tags from');
    }

    async.eachLimit(sessionList, 10, (session, nextCb) => {
      if (!session._source && !session.fields) {
        console.log('No Fields', session);
        return nextCb(null);
      }

      const cluster = (Config.get('multiES', false) && session.cluster) ? session.cluster : undefined;

      Db.removeTagsFromSession(session._index, session._id, allTagNames, cluster, (err, data) => {
        if (err) { console.log('removeTagsList error', session, err, data); }
        nextCb(null);
      });
    }, (err) => {
      return res.send(JSON.stringify({
        success: true,
        text: 'Tags removed successfully'
      }));
    });
  };

  sModule.processSessionIdAndDecode = (id, numPackets, doneCb) => {
    let packets = [];
    sModule.processSessionId(id, true, null, (pcap, buffer, cb, i) => {
      let obj = {};
      if (buffer.length > 16) {
        pcap.decode(buffer, obj);
      } else {
        obj = { ip: { p: '' } };
      }
      packets[i] = obj;
      cb(null);
    }, (err, session) => {
      if (err) {
        console.log('ERROR - processSessionIdAndDecode', err);
        return doneCb(err);
      }
      packets = packets.filter(Boolean);
      if (packets.length === 0) {
        return doneCb(null, session, []);
      } else if (packets[0].ip === undefined) {
        return doneCb(null, session, []);
      } else if (packets[0].ip.p === 1) {
        Pcap.reassemble_icmp(packets, numPackets, (err, results) => {
          return doneCb(err, session, results);
        });
      } else if (packets[0].ip.p === 6) {
        const key = session.source.ip;
        Pcap.reassemble_tcp(packets, numPackets, key + ':' + session.srcPort, (err, results) => {
          return doneCb(err, session, results);
        });
      } else if (packets[0].ip.p === 17) {
        Pcap.reassemble_udp(packets, numPackets, (err, results) => {
          return doneCb(err, session, results);
        });
      } else if (packets[0].ip.p === 132) {
        Pcap.reassemble_sctp(packets, numPackets, (err, results) => {
          return doneCb(err, session, results);
        });
      } else {
        return doneCb(null, session, []);
      }
    }, numPackets, 10);
  };

  // --------------------------------------------------------------------------
  // APIs
  // --------------------------------------------------------------------------
  /**
   * POST/GET - /api/buildquery
   *
   * Builds an elasticsearch session query and returns the query and the elasticsearch indices to the client.
   * @name /buildquery
   * @param {SessionsQuery} query - The request query to filter sessions
   * @returns {object} query - The elasticsearch query
   * @returns {object} indices - The elasticsearch indices that contain sessions in this query
   */
  sModule.getQuery = (req, res) => {
    sModule.buildSessionQuery(req, (bsqErr, query, indices) => {
      if (bsqErr) {
        return res.send({
          recordsTotal: 0,
          recordsFiltered: 0,
          error: bsqErr.toString()
        });
      }

      if (req.query.fields) {
        query._source = ViewerUtils.queryValueToArray(req.query.fields);
      }

      res.send({ esquery: query, indices: indices });
    });
  };

  /**
   * POST/GET - /api/sessions
   *
   * Builds an elasticsearch session query. Gets a list of sessions and returns them to the client.
   * @name /sessions
   * @param {SessionsQuery} query - The request query to filter sessions
   * @returns {object} map - The data to populate the sessions map
   * @returns {object} graph - The data to populate the sessions timeline graph
   * @returns {array} data - The list of sessions with the requested fields
   * @returns {number} recordsTotal - The total number of files Arkime knows about
   * @returns {number} recordsFiltered - The number of files returned in this result
   */
  sModule.getSessions = (req, res) => {
    let map = {};
    let graph = {};

    let options = {};
    if (req.query.cancelId) {
      options.cancelId = `${req.user.userId}::${req.query.cancelId}`;
    }
    options = ViewerUtils.addCluster(req.query.cluster, options);

    const response = {
      data: [],
      map: {},
      graph: {},
      recordsTotal: 0,
      recordsFiltered: 0
    };

    sModule.buildSessionQuery(req, (bsqErr, query, indices) => {
      if (bsqErr) {
        response.error = bsqErr.toString();
        return res.send(response);
      }

      let addMissing = false;
      if (req.query.fields) {
        query._source = ViewerUtils.queryValueToArray(req.query.fields);
        ['node', 'source.ip', 'srcPort', 'destination.ip', 'dstPort'].forEach((item) => {
          if (query._source.indexOf(item) === -1) {
            query._source.push(item);
          }
        });
      } else {
        addMissing = true;
        query._source = [
          'ipProtocol', 'rootId', 'totDataBytes', 'srcDataBytes',
          'dstDataBytes', 'firstPacket', 'lastPacket', 'source.ip', 'srcPort',
          'destination.ip', 'dstPort', 'totPackets', 'srcPackets', 'dstPackets',
          'totBytes', 'srcBytes', 'dstBytes', 'node', 'http.uri', 'srcGEO',
          'dstGEO', 'email.subject', 'email.src', 'email.dst', 'email.filename',
          'dns.host', 'cert', 'irc.channel', 'http.xffGEO'
        ];
      }

      if (query.aggregations && query.aggregations.dbHisto) {
        graph.interval = query.aggregations.dbHisto.histogram.interval;
      }

      if (Config.debug) {
        console.log(`sessions.json ${indices} query`, JSON.stringify(query, null, 1));
      }

      Promise.all([
<<<<<<< HEAD
        Db.searchPrimary(indices, 'session', query, options),
        Db.numberOfDocuments(['sessions2-*', 'sessions3-*'], options.cluster ? { cluster: options.cluster } : {})
=======
        Db.searchSessions(indices, query, options),
        Db.numberOfDocuments('sessions2-*', options.cluster ? { cluster: options.cluster } : {})
>>>>>>> 18081ec8
      ]).then(([sessions, total]) => {
        if (Config.debug) {
          console.log('sessions.json result', util.inspect(sessions, false, 50));
        }

        if (sessions.error) { throw sessions.err; }

        map = ViewerUtils.mapMerge(sessions.aggregations);
        graph = ViewerUtils.graphMerge(req, query, sessions.aggregations);

        const results = { total: sessions.hits.total, results: [] };
        async.each(sessions.hits.hits, (hit, hitCb) => {
          let fields = hit._source || hit.fields;
          if (fields === undefined) {
            return hitCb(null);
          }

          fields.id = Db.session2Sid(hit);

          if (parseInt(req.query.flatten) === 1) {
            fields = ViewerUtils.flattenFields(fields);
          }

          if (addMissing) {
            ['srcPackets', 'dstPackets', 'srcBytes', 'dstBytes', 'srcDataBytes', 'dstDataBytes'].forEach((item) => {
              if (fields[item] === undefined) {
                fields[item] = -1;
              }
            });
            results.results.push(fields);
            return hitCb();
          } else {
            ViewerUtils.fixFields(fields, () => {
              results.results.push(fields);
              return hitCb();
            });
          }
        }, () => {
          try {
            response.map = map;
            response.graph = graph;
            response.data = (results ? results.results : []);
            response.recordsTotal = total.count;
            response.recordsFiltered = (results ? results.total : 0);
            res.logCounts(response.data.length, response.recordsFiltered, response.recordsTotal);
            return res.send(response);
          } catch (e) {
            console.trace('fetch sessions error', e.stack);
            response.error = e.toString();
            return res.send(response);
          }
        });
      }).catch((err) => {
        console.log('ERROR - sessions error', err);
        response.error = err.toString();
        return res.send(response);
      });
    });
  };

  /**
   * POST/GET - /api/sessions/csv OR /api/sessions.csv
   *
   * Builds an elasticsearch session query. Gets a list of sessions and returns them as CSV to the client.
   * @name /sessions/csv
   * @param {SessionsQuery} query - The request query to filter sessions
   * @returns {csv} csv - The csv with the sessions requested
   */
  sModule.getSessionsCSV = (req, res) => {
    ViewerUtils.noCache(req, res, 'text/csv');

    // default fields to display in csv
    let fields = [
      'ipProtocol', 'firstPacket', 'lastPacket', 'source.ip', 'srcPort', 'srcGEO',
      'destination.ip', 'dstPort', 'dstGEO', 'totBytes', 'totDataBytes', 'totPackets', 'node'
    ];

    // save requested fields because sessionsListFromQuery returns fields with
    // "rootId" appended onto the end
    let reqFields = fields;

    if (req.query.fields) {
      fields = reqFields = ViewerUtils.queryValueToArray(req.query.fields);
    }

    if (req.query.ids) {
      const ids = ViewerUtils.queryValueToArray(req.query.ids);
      sModule.sessionsListFromIds(req, ids, fields, (err, list) => {
        csvListWriter(req, res, list, reqFields);
      });
    } else {
      sessionsListFromQuery(req, res, fields, (err, list) => {
        csvListWriter(req, res, list, reqFields);
      });
    }
  };

  /**
   * POST/GET - /api/spiview
   *
   * Builds an elasticsearch session query. Gets a list of field values with counts and returns them to the client.
   * @name /spiview
   * @param {SessionsQuery} query - The request query to filter sessions
   * @param {string} spi - Comma separated list of db fields to return. Optionally can be followed by :{count} to specify the number of values returned for the field (defaults to 100).
   * @returns {object} map - The data to populate the sessions map
   * @returns {object} graph - The data to populate the sessions timeline graph
   * @returns {object} spi - The list of spi fields with values and counts
   * @returns {object} protocols - The list of protocols with counts
   * @returns {number} recordsTotal - The total number of files Arkime knows about
   * @returns {number} recordsFiltered - The number of files returned in this result
   */
  sModule.getSPIView = (req, res) => {
    if (req.query.spi === undefined) {
      return res.send({ spi: {}, recordsTotal: 0, recordsFiltered: 0 });
    }

    const spiDataMaxIndices = +Config.get('spiDataMaxIndices', 4);

    if (parseInt(req.query.date) === -1 && spiDataMaxIndices !== -1) {
      return res.send({ spi: {}, bsqErr: "'All' date range not allowed for spiview query" });
    }

    const response = { spi: {} };

    sModule.buildSessionQuery(req, (bsqErr, query, indices) => {
      console.log('ALW FIX INDICES', indices);
      if (bsqErr) {
        response.error = bsqErr.toString();
        return res.send(response);
      }

      delete query.sort;

      if (!query.aggregations) {
        query.aggregations = {};
      }

      if (parseInt(req.query.facets) === 1) {
        query.aggregations.protocols = {
          terms: { field: 'protocol', size: 1000 }
        };
      }

      ViewerUtils.queryValueToArray(req.query.spi).forEach((item) => {
        const parts = item.split(':');
        if (parts[0] === 'fileand') {
          query.aggregations[parts[0]] = { terms: { field: 'node', size: 1000 }, aggregations: { fileId: { terms: { field: 'fileId', size: parts.length > 1 ? parseInt(parts[1], 10) : 10 } } } };
        } else {
          query.aggregations[parts[0]] = { terms: { field: parts[0] } };

          if (parts.length > 1) {
            query.aggregations[parts[0]].terms.size = parseInt(parts[1], 10);
          }
        }
      });

      query.size = 0;

      if (Config.debug) {
        console.log('spiview.json query', JSON.stringify(query), 'indices', indices);
      }

      let map;
      let graph;

      const indicesa = indices.split(',');
      if (spiDataMaxIndices !== -1 && indicesa.length > spiDataMaxIndices) {
        bsqErr = 'To save ES from blowing up, reducing number of spi data indices searched from ' + indicesa.length + ' to ' + spiDataMaxIndices + '.  This can be increased by setting spiDataMaxIndices in the config file.  Indices being searched: ';
        indices = indicesa.slice(-spiDataMaxIndices).join(',');
        bsqErr += indices;
      }

      let protocols;
      let recordsFiltered = 0;
      const options = ViewerUtils.addCluster(req.query.cluster);

<<<<<<< HEAD
      Promise.all([Db.searchPrimary(indices, 'session', query, options),
        Db.numberOfDocuments(['sessions2-*', 'sessions3-*'], options.cluster ? { cluster: options.cluster } : {})
=======
      Promise.all([Db.searchSessions(indices, query, options),
        Db.numberOfDocuments('sessions2-*', options.cluster ? { cluster: options.cluster } : {})
>>>>>>> 18081ec8
      ]).then(([sessions, total]) => {
        if (Config.debug) {
          console.log('spiview.json result', util.inspect(sessions, false, 50));
        }

        if (sessions.error) {
          bsqErr = ViewerUtils.errorString(null, sessions);
          console.log('spiview.json ERROR', (sessions ? sessions.error : null));
          sendResult();
          return;
        }

        recordsFiltered = sessions.hits.total;

        if (!sessions.aggregations) {
          sessions.aggregations = {};
          for (const spi in query.aggregations) {
            sessions.aggregations[spi] = { sum_other_doc_count: 0, buckets: [] };
          }
        }

        if (sessions.aggregations.ipProtocol) {
          sessions.aggregations.ipProtocol.buckets.forEach((item) => {
            item.key = Pcap.protocol2Name(item.key);
          });
        }

        if (parseInt(req.query.facets) === 1) {
          protocols = {};
          map = ViewerUtils.mapMerge(sessions.aggregations);
          graph = ViewerUtils.graphMerge(req, query, sessions.aggregations);
          sessions.aggregations.protocols.buckets.forEach((item) => {
            protocols[item.key] = item.doc_count;
          });

          delete sessions.aggregations.mapG1;
          delete sessions.aggregations.mapG2;
          delete sessions.aggregations.mapG3;
          delete sessions.aggregations.dbHisto;
          delete sessions.aggregations.byHisto;
          delete sessions.aggregations.protocols;
        }

        function sendResult () {
          try {
            response.map = map;
            response.graph = graph;
            response.error = bsqErr;
            response.protocols = protocols;
            response.recordsTotal = total.count;
            response.spi = sessions.aggregations;
            response.recordsFiltered = recordsFiltered;
            res.logCounts(response.spi.count, response.recordsFiltered, response.total);
            return res.send(response);
          } catch (e) {
            console.trace('fetch spiview error', e.stack);
            response.error = e.toString();
            return res.send(response);
          }
        }

        if (!sessions.aggregations.fileand) {
          return sendResult();
        }

        let sodc = 0;
        let nresults = [];
        async.each(sessions.aggregations.fileand.buckets, (nobucket, cb) => {
          sodc += nobucket.fileId.sum_other_doc_count;
          async.each(nobucket.fileId.buckets, (fsitem, subCb) => {
            Db.fileIdToFile(nobucket.key, fsitem.key, (file) => {
              if (file && file.name) {
                nresults.push({ key: file.name, doc_count: fsitem.doc_count });
              }
              subCb();
            });
          }, () => {
            cb();
          });
        }, () => {
          nresults = nresults.sort((a, b) => {
            if (a.doc_count === b.doc_count) {
              return a.key.localeCompare(b.key);
            }
            return b.doc_count - a.doc_count;
          });
          sessions.aggregations.fileand = { doc_count_error_upper_bound: 0, sum_other_doc_count: sodc, buckets: nresults };
          return sendResult();
        });
      });
    });
  };

  /**
   * POST/GET - /api/spigraph
   *
   * Builds an elasticsearch session query. Gets a list of values for a field with counts and graph data and returns them to the client.
   * @name /spigraph
   * @param {SessionsQuery} query - The request query to filter sessions
   * @param {string} field=node - The database field to get data for. Defaults to "node".
   * @returns {object} map - The data to populate the main/aggregate spigraph sessions map
   * @returns {object} graph - The data to populate the main/aggregate spigraph sessions timeline graph
   * @returns {array} items - The list of field values with their corresponding timeline graph and map data
   * @returns {number} recordsTotal - The total number of files Arkime knows about
   * @returns {number} recordsFiltered - The number of files returned in this result
   */
  sModule.getSPIGraph = (req, res) => {
    req.query.facets = 1;

    sModule.buildSessionQuery(req, (bsqErr, query, indices) => {
      const results = { items: [], graph: {}, map: {} };
      if (bsqErr) {
        return res.serverError(403, bsqErr.toString());
      }

      let options = {};
      if (req.query.cancelId) {
        options.cancelId = `${req.user.userId}::${req.query.cancelId}`;
      }
      options = ViewerUtils.addCluster(req.query.cluster, options);

      delete query.sort;
      query.size = 0;
      const size = +req.query.size || 20;

      let field = req.query.field || 'node';

      if (req.query.exp === 'ip.dst:port') { field = 'ip.dst:port'; }

      if (field === 'ip.dst:port') {
        query.aggregations.field = { terms: { field: 'destination.ip', size: size }, aggregations: { sub: { terms: { field: 'dstPort', size: size } } } };
      } else if (field === 'fileand') {
        query.aggregations.field = { terms: { field: 'node', size: 1000 }, aggregations: { sub: { terms: { field: 'fileId', size: size } } } };
      } else {
        query.aggregations.field = { terms: { field: field, size: size * 2 } };
      }

      Promise.all([
<<<<<<< HEAD
        Db.numberOfDocuments(['sessions2-*', 'sessions3-*'], options.cluster ? { cluster: options.cluster } : {}),
        Db.searchPrimary(indices, 'session', query, options)
=======
        Db.numberOfDocuments('sessions2-*', options.cluster ? { cluster: options.cluster } : {}),
        Db.searchSessions(indices, query, options)
>>>>>>> 18081ec8
      ]).then(([total, result]) => {
        if (result.error) { throw result.error; }

        results.recordsTotal = total.count;
        results.recordsFiltered = result.hits.total;

        results.graph = ViewerUtils.graphMerge(req, query, result.aggregations);
        results.map = ViewerUtils.mapMerge(result.aggregations);

        if (!result.aggregations) {
          result.aggregations = { field: { buckets: [] } };
        }

        const aggs = result.aggregations.field.buckets;
        const filter = { term: {} };
        const sfilter = { term: {} };
        query.query.bool.filter.push(filter);

        if (field === 'ip.dst:port') {
          query.query.bool.filter.push(sfilter);
        }

        delete query.aggregations.field;

        let queriesInfo = [];
        async function endCb () {
          queriesInfo = queriesInfo.sort((a, b) => { return b.doc_count - a.doc_count; }).slice(0, size * 2);
          const queries = queriesInfo.map((item) => { return item.query; });

          try {
            const { body: searchResult } = await Db.msearch(indices, 'session', queries, options);

            searchResult.responses.forEach((item, i) => {
              const response = {
                name: queriesInfo[i].key,
                count: queriesInfo[i].doc_count
              };

              response.graph = ViewerUtils.graphMerge(req, query, searchResult.responses[i].aggregations);

              const histoKeys = Object.keys(results.graph).filter(j => j.toLowerCase().includes('histo'));
              const xMinName = histoKeys.reduce((prev, curr) => results.graph[prev][0][0] < results.graph[curr][0][0] ? prev : curr);
              const histoXMin = results.graph[xMinName][0][0];
              const xMaxName = histoKeys.reduce((prev, curr) => {
                return results.graph[prev][results.graph[prev].length - 1][0] > results.graph[curr][results.graph[curr].length - 1][0] ? prev : curr;
              });
              const histoXMax = results.graph[xMaxName][results.graph[xMaxName].length - 1][0];

              if (response.graph.xmin === null) {
                response.graph.xmin = results.graph.xmin || histoXMin;
              }

              if (response.graph.xmax === null) {
                response.graph.xmax = results.graph.xmax || histoXMax;
              }

              response.map = ViewerUtils.mapMerge(searchResult.responses[i].aggregations);

              results.items.push(response);
              histoKeys.forEach(key => {
                response[key] = 0.0;
              });

              const graph = response.graph;
              for (let j = 0; j < histoKeys.length; j++) {
                item = histoKeys[j];
                for (let k = 0; k < graph[item].length; k++) {
                  response[item] += graph[item][k][1];
                }
              }

              if (graph.totPacketsTotal !== undefined) {
                response.totPacketsHisto = graph.totPacketsTotal;
              }
              if (graph.totDataBytesTotal !== undefined) {
                response.totDataBytesHisto = graph.totDataBytesTotal;
              }
              if (graph.totBytesTotal !== undefined) {
                response.totBytesHisto = graph.totBytesTotal;
              }

              if (results.items.length === searchResult.responses.length) {
                const s = req.query.sort || 'sessionsHisto';
                results.items = results.items.sort((a, b) => {
                  let sortResult;
                  if (s === 'name') {
                    sortResult = a.name.localeCompare(b.name);
                  } else {
                    sortResult = b[s] - a[s];
                  }
                  return sortResult;
                }).slice(0, size);
                return res.send(results);
              }
            });
          } catch (err) {
            return res.send(results);
          }
        }

        const intermediateResults = [];
        function findFileNames () {
          async.each(intermediateResults, (fsitem, cb) => {
            const split = fsitem.key.split(':');
            const node = split[0];
            const fileId = split[1];
            Db.fileIdToFile(node, fileId, (file) => {
              if (file && file.name) {
                queriesInfo.push({ key: file.name, doc_count: fsitem.doc_count, query: fsitem.query });
              }
              cb();
            });
          }, () => {
            endCb();
          });
        }

        aggs.forEach((item) => {
          if (field === 'ip.dst:port') {
            filter.term.destination.ip = item.key;
            const sep = (item.key.indexOf(':') === -1) ? ':' : '.';
            item.sub.buckets.forEach((sitem) => {
              sfilter.term.dstPort = sitem.key;
              queriesInfo.push({ key: item.key + sep + sitem.key, doc_count: sitem.doc_count, query: JSON.stringify(query) });
            });
          } else if (field === 'fileand') {
            filter.term.node = item.key;
            item.sub.buckets.forEach((sitem) => {
              sfilter.term.fileand = sitem.key;
              intermediateResults.push({ key: filter.term.node + ':' + sitem.key, doc_count: sitem.doc_count, query: JSON.stringify(query) });
            });
          } else {
            filter.term[field] = item.key;
            queriesInfo.push({ key: item.key, doc_count: item.doc_count, query: JSON.stringify(query) });
          }
        });

        if (field === 'fileand') { return findFileNames(); }

        return endCb();
      }).catch((err) => {
        console.log('spigraph.json error', err);
        return res.serverError(403, ViewerUtils.errorString(err));
      });
    });
  };

  /**
   * POST/GET - /api/spigraphhierarchy
   *
   * Builds an elasticsearch session query. Gets a list of values for each field with counts and returns them to the client.
   * @name /spigraphhierarchy
   * @param {SessionsQuery} query - The request query to filter sessions
   * @param {string} exp - Comma separated list of db fields to populate the graph/table.
   * @param {boolean} strictly=false - When set the entire session must be inside the date range to be observed, otherwise if it overlaps it is displayed. Overwrites the bounding parameter, sets bonding to 'both'
   * @returns {object} hierarchicalResults - The nested data to populate the treemap or pie
   * @returns {array} tableResults - The list data to populate the table
   */
  sModule.getSPIGraphHierarchy = (req, res) => {
    if (req.query.exp === undefined) {
      return res.serverError(403, 'Missing exp parameter');
    }

    const fields = [];
    const parts = req.query.exp.split(',');
    for (let i = 0; i < parts.length; i++) {
      if (internals.scriptAggs[parts[i]] !== undefined) {
        fields.push(internals.scriptAggs[parts[i]]);
        continue;
      }
      const field = Config.getFieldsMap()[parts[i]];
      if (!field) {
        return res.serverError(403, `Unknown expression ${parts[i]}\n`);
      }
      fields.push(field);
    }

    sModule.buildSessionQuery(req, (err, query, indices) => {
      query.size = 0; // Don't need any real results, just aggregations
      delete query.sort;
      delete query.aggregations;
      const size = +req.query.size || 20;

      if (!query.query.bool.must) {
        query.query.bool.must = [];
      }

      let lastQ = query;
      for (let i = 0; i < fields.length; i++) {
        // Require that each field exists
        query.query.bool.must.push({ exists: { field: fields[i].dbField } });

        if (fields[i].script) {
          lastQ.aggregations = { field: { terms: { script: { lang: 'painless', source: fields[i].script }, size: size } } };
        } else {
          lastQ.aggregations = { field: { terms: { field: fields[i].dbField, size: size } } };
        }
        lastQ = lastQ.aggregations.field;
      }

      if (Config.debug > 2) {
        console.log('spigraph pie aggregations', indices, JSON.stringify(query, false, 2));
      }

      const options = ViewerUtils.addCluster(req.query.cluster);
      Db.searchSessions(indices, query, options, (err, result) => {
        if (err) {
          console.log('spigraphpie ERROR', err);
          res.status(400);
          return res.end(err);
        }

        if (Config.debug > 2) {
          console.log('result', JSON.stringify(result, false, 2));
        }

        // format the data for the pie graph
        const hierarchicalResults = { name: 'Top Talkers', children: [] };
        function addDataToPie (buckets, addTo) {
          for (let i = 0; i < buckets.length; i++) {
            const bucket = buckets[i];
            addTo.push({
              name: bucket.key,
              size: bucket.doc_count
            });
            if (bucket.field) {
              addTo[i].children = [];
              addTo[i].size = undefined; // size is interpreted from children
              addTo[i].sizeValue = bucket.doc_count; // keep sizeValue for display
              addDataToPie(bucket.field.buckets, addTo[i].children);
            }
          }
        }

        // There is 1 entry per row, the entry is determine by the leafs, with an array of parents.
        // This uses a depth first search.
        const tableResults = [];
        function addDataToTable (parents, buckets) {
          for (const bucket of buckets) {
            if (bucket.field) {
              // Not leaf - add this one to parents list, recurse, and remove from parents list
              parents.push({
                name: bucket.key,
                size: bucket.doc_count
              });
              // Make a copy of parents since the callee saves and we modified after calling
              addDataToTable(JSON.parse(JSON.stringify(parents)), bucket.field.buckets);
              parents.pop();
            } else {
              // Leaf - add an entry to tableResults
              tableResults.push({
                name: bucket.key,
                size: bucket.doc_count,
                parents: parents
              });
            }
          }
        }

        addDataToPie(result.aggregations.field.buckets, hierarchicalResults.children);
        addDataToTable([], result.aggregations.field.buckets);

        return res.send({
          success: true,
          tableResults: tableResults,
          hierarchicalResults: hierarchicalResults
        });
      });
    });
  };

  /**
   * POST/GET - /api/unique
   *
   * Builds an elasticsearch session query. Gets a list of unique field values (with or without counts) and sends them to the client.
   * @name /unique
   * @param {SessionsQuery} query - The request query to filter sessions
   * @param {number} counts=0 - Whether to return counts with he list of unique field values. Defaults to 0. 0 = no counts, 1 - counts.
   * @param {string} exp - Comma separated list of expression field names to return.
   * @returns {string} The list of unique fields (with counts if requested)
   */
  sModule.getUnique = (req, res) => {
    ViewerUtils.noCache(req, res, 'text/plain; charset=utf-8');

    if (req.query.field === undefined && req.query.exp === undefined) {
      return res.send('Missing field or exp parameter');
    }

    /* How should the results be written.  Use setImmediate to not blow stack frame */
    let writeCb;
    let doneCb;
    const items = [];
    let aggSize = +Config.get('maxAggSize', 10000);

    if (req.query.autocomplete !== undefined) {
      if (!Config.get('valueAutoComplete', !Config.get('multiES', false))) {
        res.send([]);
        return;
      }

      const spiDataMaxIndices = +Config.get('spiDataMaxIndices', 4);
      if (spiDataMaxIndices !== -1) {
        if (req.query.date === '-1' ||
            (req.query.date !== undefined && +req.query.date > spiDataMaxIndices)) {
          console.log(`INFO For autocomplete replacing date=${ViewerUtils.safeStr(req.query.date)} with ${spiDataMaxIndices}`);
          req.query.date = spiDataMaxIndices;
        }
      }

      aggSize = 1000; // lower agg size for autocomplete
      doneCb = () => {
        res.send(items);
      };
      writeCb = (item) => {
        items.push(item.key);
      };
    } else if (parseInt(req.query.counts, 10) || 0) {
      writeCb = (item) => {
        res.write(`${item.key}, ${item.doc_count}\n`);
      };
    } else {
      writeCb = (item) => {
        res.write(`${item.key}\n`);
      };
    }

    /* How should each item be processed. */
    let eachCb = writeCb;

    if (req.query.field.match(/(ip.src:port.src|a1:p1|srcIp:srtPort|ip.src:srcPort|ip.dst:port.dst|a2:p2|dstIp:dstPort|ip.dst:dstPort|source.ip:source.port)/)) {
      eachCb = (item) => {
        const sep = (item.key.indexOf(':') === -1) ? ':' : '.';
        item.field2.buckets.forEach((item2) => {
          item2.key = item.key + sep + item2.key;
          writeCb(item2);
        });
      };
    }

    sModule.buildSessionQuery(req, (err, query, indices) => {
      delete query.sort;
      delete query.aggregations;

      if (req.query.field.match(/(ip.src:port.src|a1:p1|srcIp:srcPort|ip.src:srcPort|source.ip:source.port)/)) {
        query.aggregations = { field: { terms: { field: 'source.ip', size: aggSize }, aggregations: { field2: { terms: { field: 'srcPort', size: 100 } } } } };
      } else if (req.query.field.match(/(ip.dst:port.dst|a2:p2|dstIp:dstPort|ip.dst:dstPort)/)) {
        query.aggregations = { field: { terms: { field: 'dstIp', size: aggSize }, aggregations: { field2: { terms: { field: 'dstPort', size: 100 } } } } };
      } else if (req.query.field === 'fileand') {
        query.aggregations = { field: { terms: { field: 'node', size: aggSize }, aggregations: { field2: { terms: { field: 'fileId', size: 100 } } } } };
      } else {
        query.aggregations = { field: { terms: { field: req.query.field, size: aggSize } } };
      }

      query.size = 0;
      console.log('unique aggregations', indices, JSON.stringify(query));

      function findFileNames (result) {
        const intermediateResults = [];
        const aggs = result.aggregations.field.buckets;
        aggs.forEach((item) => {
          item.field2.buckets.forEach((sitem) => {
            intermediateResults.push({ key: item.key + ':' + sitem.key, doc_count: sitem.doc_count });
          });
        });

        async.each(intermediateResults, (fsitem, cb) => {
          const split = fsitem.key.split(':');
          const node = split[0];
          const fileId = split[1];
          Db.fileIdToFile(node, fileId, (file) => {
            if (file && file.name) {
              eachCb({ key: file.name, doc_count: fsitem.doc_count });
            }
            cb();
          });
        }, () => {
          return res.end();
        });
      }

      const options = ViewerUtils.addCluster(req.query.cluster);
      Db.searchSessions(indices, query, options, (err, result) => {
        if (err) {
          console.log('Error', query, err);
          return doneCb ? doneCb() : res.end();
        }
        if (Config.debug) {
          console.log('unique result', util.inspect(result, false, 50));
        }
        if (!result.aggregations || !result.aggregations.field) {
          return doneCb ? doneCb() : res.end();
        }

        if (req.query.field === 'fileand') {
          return findFileNames(result);
        }

        const ilen = result.aggregations.field.buckets.length;
        for (let i = 0; i < ilen; i++) {
          eachCb(result.aggregations.field.buckets[i]);
        }

        return doneCb ? doneCb() : res.end();
      });
    });
  };

  /**
   * POST/GET - /api/multiunique
   *
   * Builds an elasticsearch session query. Gets an intersection of unique field values (with or without counts) and sends them to the client.
   * @name /multiunique
   * @param {SessionsQuery} query - The request query to filter sessions
   * @param {number} counts=0 - Whether to return counts with he list of unique field values. Defaults to 0. 0 = no counts, 1 - counts.
   * @param {string} exp - The expression field to return unique data for. Either exp or field is required, field is given priority if both are present.
   * @param {string} field - The database field to return unique data for. Either exp or field is required, field is given priority if both are present.
   * @returns {string} The list of an intersection of unique fields (with counts if requested)
   */
  sModule.getMultiunique = (req, res) => {
    ViewerUtils.noCache(req, res, 'text/plain; charset=utf-8');

    if (req.query.exp === undefined) {
      return res.send('Missing exp parameter');
    }

    const fields = [];
    const parts = req.query.exp.split(',');
    for (let i = 0; i < parts.length; i++) {
      const field = Config.getFieldsMap()[parts[i]];
      if (!field) {
        return res.send(`Unknown expression ${parts[i]}\n`);
      }
      fields.push(field);
    }

    const separator = req.query.separator || ', ';
    const doCounts = parseInt(req.query.counts, 10) || 0;

    let results = [];
    function printUnique (buckets, line) {
      for (let i = 0; i < buckets.length; i++) {
        if (buckets[i].field) {
          printUnique(buckets[i].field.buckets, line + buckets[i].key + separator);
        } else {
          results.push({ line: line + buckets[i].key, count: buckets[i].doc_count });
        }
      }
    }

    sModule.buildSessionQuery(req, (err, query, indices) => {
      delete query.sort;
      delete query.aggregations;
      query.size = 0;

      if (!query.query.bool.must) {
        query.query.bool.must = [];
      }

      let lastQ = query;
      for (let i = 0; i < fields.length; i++) {
        query.query.bool.must.push({ exists: { field: fields[i].dbField } });
        lastQ.aggregations = { field: { terms: { field: fields[i].dbField, size: +Config.get('maxAggSize', 10000) } } };
        lastQ = lastQ.aggregations.field;
      }

      if (Config.debug > 2) {
        console.log('multiunique aggregations', indices, JSON.stringify(query, false, 2));
      }

      const options = ViewerUtils.addCluster(req.query.cluster);
      Db.searchSessions(indices, query, options, (err, result) => {
        if (err) {
          console.log('multiunique ERROR', err);
          res.status(400);
          return res.end(err);
        }

        if (Config.debug > 2) {
          console.log('result', JSON.stringify(result, false, 2));
        }
        printUnique(result.aggregations.field.buckets, '');

        if (req.query.sort !== 'field') {
          results = results.sort((a, b) => { return b.count - a.count; });
        }

        if (doCounts) {
          for (let i = 0; i < results.length; i++) {
            res.write(results[i].line + separator + results[i].count + '\n');
          }
        } else {
          for (let i = 0; i < results.length; i++) {
            res.write(results[i].line + '\n');
          }
        }
        return res.end();
      });
    });
  };

  /**
   * GET - /api/session/:nodeName/:id/detail
   *
   * Gets SPI data for a session.
   * @name /session/:nodeName/:id/detail
   * @returns {html} The html to display as session detail
   */
  sModule.getDetail = (req, res) => {
    const options = ViewerUtils.addCluster(req.query.cluster);
    Db.getSession(req.params.id, options, (err, session) => {
      if (err || !session.found) {
        return res.end("Couldn't look up SPI data, error for session " + ViewerUtils.safeStr(req.params.id) + ' Error: ' + err);
      }

      session = session._source;

      session.id = req.params.id;

      sortFields(session);

      const hidePackets = (session.fileId === undefined || session.fileId.length === 0) ? 'true' : 'false';
      ViewerUtils.fixFields(session, () => {
        pug.render(internals.sessionDetailNew, {
          filename: 'sessionDetail',
          cache: internals.isProduction,
          compileDebug: !internals.isProduction,
          user: req.user,
          session: session,
          sep: session.source.ip.includes(':') ? '.' : ':',
          Db: Db,
          query: req.query,
          basedir: '/',
          hidePackets: hidePackets,
          reqFields: Config.headers('headers-http-request'),
          resFields: Config.headers('headers-http-response'),
          emailFields: Config.headers('headers-email')
        }, (err, data) => {
          if (err) {
            console.trace('ERROR - fixFields - ', err);
            return req.next(err);
          }
          if (Config.debug > 1) {
            console.log('Detail Rendering', data.replace(/>/g, '>\n'));
          }
          res.send(data);
        });
      });
    });
  };

  /**
   * GET - /api/session/:nodeName/:id/packets
   *
   * Gets packets for a session.
   * @name /session/:nodeName/:id/packets
   * @returns {html} The html to display as session packets
   */
  sModule.getPackets = (req, res) => {
    sModule.isLocalView(req.params.nodeName, () => {
      ViewerUtils.noCache(req, res);
      req.packetsOnly = true;
      localSessionDetail(req, res);
    }, () => {
      return sModule.proxyRequest(req, res);
    });
  };

  /**
   * POST - /api/sessions/addtags
   *
   * Add tag(s) to individual session(s) by id or by query.
   * @name /sessions/addtags
   * @param {SessionsQuery} query - The request query to filter sessions
   * @param {string} tags - Comma separated list of tags to add to session(s)
   * @param {string} ids - Comma separated list of sessions to add tag(s) to
   * @param {string} segments=no - Whether to add tags to linked session segments. Default is no. Options include:
     no - Don't add tags to linked segments
     all - Add tags to all linked segments
     time - Add tags to segments occurring in the same time period
   * @returns {boolean} success - Whether the add tags operation was successful
   * @returns {string} text - The success/error message to (optionally) display to the user
   */
  sModule.addTags = (req, res) => {
    let tags = [];
    if (req.body.tags) {
      tags = req.body.tags.replace(/[^-a-zA-Z0-9_:,]/g, '').split(',');
    }

    if (tags.length === 0) {
      return res.serverError(200, 'No tags specified');
    }

    if (req.body.ids) {
      const ids = ViewerUtils.queryValueToArray(req.body.ids);

      sModule.sessionsListFromIds(req, ids, ['tags', 'node'], (err, list) => {
        if (!list.length) {
          return res.serverError(200, 'No sessions to add tags to');
        }
        sModule.addTagsList(tags, list, () => {
          return res.send(JSON.stringify({
            success: true,
            text: 'Tags added successfully'
          }));
        });
      });
    } else {
      sessionsListFromQuery(req, res, ['tags', 'node'], (err, list) => {
        if (!list.length) {
          return res.serverError(200, 'No sessions to add tags to');
        }
        sModule.addTagsList(tags, list, () => {
          return res.send(JSON.stringify({
            success: true,
            text: 'Tags added successfully'
          }));
        });
      });
    }
  };

  /**
   * POST - /api/sessions/removetags
   *
   * Removes tag(s) from individual session(s) by id or by query.
   * @name /sessions/removetags
   * @param {SessionsQuery} query - The request query to filter sessions
   * @param {string} tags - Comma separated list of tags to remove from session(s)
   * @param {string} ids - Comma separated list of sessions to remove tag(s) from
   * @param {string} segments=no - Whether to remove tags from linked session segments. Default is no. Options include:
     no - Don't remove tags from linked segments
     all - Remove tags from all linked segments
     time - Remove tags from segments occurring in the same time period
   * @returns {boolean} success - Whether the remove tags operation was successful
   * @returns {string} text - The success/error message to (optionally) display to the user
   */
  sModule.removeTags = (req, res) => {
    let tags = [];
    if (req.body.tags) {
      tags = req.body.tags.replace(/[^-a-zA-Z0-9_:,]/g, '').split(',');
    }

    if (tags.length === 0) {
      return res.serverError(200, 'No tags specified');
    }

    if (req.body.ids) {
      const ids = ViewerUtils.queryValueToArray(req.body.ids);

      sModule.sessionsListFromIds(req, ids, ['tags'], (err, list) => {
        sModule.removeTagsList(res, tags, list);
      });
    } else {
      sessionsListFromQuery(req, res, ['tags'], (err, list) => {
        sModule.removeTagsList(res, tags, list);
      });
    }
  };

  /**
   * GET - /api/session/:nodeName/:id/body/:bodyType/:bodyNum/:bodyName
   *
   * Retrieves a file that was transferred in a session.
   * @name /session/:nodeName/:id/body/:bodyType/:bodyNum/:bodyName
   * @returns {file} file - The file in the session
   */
  sModule.getRawBody = (req, res) => {
    reqGetRawBody(req, (err, data) => {
      if (err) {
        console.trace(err);
        return res.end('Error');
      }

      res.setHeader('Content-Type', 'application/force-download');
      res.setHeader('content-disposition', contentDisposition(req.params.bodyName));

      return res.end(data);
    });
  };

  /**
   * GET - /api/session/:nodeName/:id/bodypng/:bodyType/:bodyNum/:bodyName
   *
   * Retrieves a bitmap image representation of the bytes in a file.
   * @name /session/:nodeName/:id/bodypng/:bodyType/:bodyNum/:bodyName
   * @returns {image/png} image - The bitmap image.
   */
  sModule.getFilePNG = (req, res) => {
    reqGetRawBody(req, (err, data) => {
      if (err || data === null || data.length === 0) {
        return res.send(internals.emptyPNG);
      }

      res.setHeader('Content-Type', 'image/png');

      const png = new PNG({
        width: internals.PNG_LINE_WIDTH,
        height: Math.ceil(data.length / internals.PNG_LINE_WIDTH)
      });

      png.data = data;

      res.send(PNG.sync.write(png, { inputColorType: 0, colorType: 0, bitDepth: 8, inputHasAlpha: false }));
    });
  };

  /**
   * GET - /api/sessions/pcap OR /api/sessions.pcap
   *
   * Retrieve the raw session data in pcap format.
   * @name /sessions/pcap
   * @param {SessionsQuery} query - The request query to filter sessions
   * @param {string} ids - The list of ids to return
   * @param {boolean} segments=false - When set return linked segments
   * @returns {pcap} A PCAP file with the sessions requested
   */
  sModule.getPCAP = (req, res) => {
    return sessionsPcap(req, res, writePcap, 'pcap');
  };

  /**
   * GET - /api/sessions/pcapng OR /api/sessions.pcapng
   *
   * Retrieve the raw session data in pcapng format.
   * @name /sessions/pcapng
   * @param {SessionsQuery} query - The request query to filter sessions
   * @param {string} ids - The list of ids to return
   * @param {boolean} segments=false - When set return linked segments
   * @returns {pcap} A PCAPNG file with the sessions requested
   */
  sModule.getPCAPNG = (req, res) => {
    return sessionsPcap(req, res, writePcapNg, 'pcapng');
  };

  /**
   * GET - /api/session/:nodeName/:id/pcap OR /api/session/:nodeName/:id.pcap
   *
   * Retrieve the raw session data in pcap format from a specific node.
   * @name /session/:nodeName/:id/pcap
   * @returns {pcap} A PCAP file with the session requested
   */
  sModule.getPCAPFromNode = (req, res) => {
    ViewerUtils.noCache(req, res, 'application/vnd.tcpdump.pcap');
    const writeHeader = !req.query || !req.query.noHeader || req.query.noHeader !== 'true';
    writePcap(res, req.params.id, { writeHeader: writeHeader }, () => {
      res.end();
    });
  };

  /**
   * GET - /api/session/:nodeName/:id/pcapng OR /api/session/:nodeName/:id.pcapng
   *
   * Retrieve the raw session data in pcapng format from a specific node.
   * @name /session/:nodeName/:id/pcapng
   * @returns {pcap} A PCAPNG file with the session requested
   */
  sModule.getPCAPNGFromNode = (req, res) => {
    ViewerUtils.noCache(req, res, 'application/vnd.tcpdump.pcap');
    const writeHeader = !req.query || !req.query.noHeader || req.query.noHeader !== 'true';
    writePcapNg(res, req.params.id, { writeHeader: writeHeader }, () => {
      res.end();
    });
  };

  /**
   * GET - /api/session/entire/:nodeName/:id/pcap OR /api/session/entire/:nodeName/:id.pcap
   *
   * Retrieve the entire pcap for a session.
   * @name /session/entire/:nodeName/:id/pcap
   * @returns {pcap} A PCAP file with the session requested
   */
  sModule.getEntirePCAP = (req, res) => {
    ViewerUtils.noCache(req, res, 'application/vnd.tcpdump.pcap');

    const writerOptions = { writeHeader: true };

    const query = {
      size: 1000,
      _source: ['rootId'],
      sort: { lastPacket: { order: 'asc' } },
      query: { term: { rootId: req.params.id } }
    };

    if (Config.debug) {
      console.log('entirePcap query', JSON.stringify(query));
    }

<<<<<<< HEAD
    Db.searchPrimary(['sessions2-*', 'sessions3-*'], 'session', query, null, (err, data) => {
=======
    Db.searchSessions('sessions2-*', query, null, (err, data) => {
>>>>>>> 18081ec8
      async.forEachSeries(data.hits.hits, (item, nextCb) => {
        writePcap(res, Db.session2Sid(item), writerOptions, nextCb);
      }, (err) => {
        res.end();
      });
    });
  };

  /**
   * GET - /api/session/raw/:nodeName/:id/png OR /api/session/raw/:nodeName/:id.png
   *
   * Retrieve a bitmap image representation of packets in a session.
   * @name /session/raw/:nodeName/:id/png
   * @param {string} type=src - Whether to retrieve the src (source) or dst (desintation) packets bitmap image. Defaults to src.
   * @returns {image/png} image - The bitmap image.
   */
  sModule.getPacketPNG = (req, res) => {
    ViewerUtils.noCache(req, res, 'image/png');

    sModule.processSessionIdAndDecode(req.params.id, 1000, (err, session, results) => {
      if (err) {
        return res.send(internals.emptyPNG);
      }

      let size = 0;
      let i = (req.query.type !== 'dst' ? 0 : 1);
      for (let ilen = results.length; i < ilen; i += 2) {
        size += results[i].data.length + 2 * internals.PNG_LINE_WIDTH - (results[i].data.length % internals.PNG_LINE_WIDTH);
      }

      const buffer = Buffer.alloc(size, 0);
      let pos = 0;
      if (size === 0) {
        return res.send(internals.emptyPNG);
      }

      for (let j = (req.query.type !== 'dst' ? 0 : 1); j < results.length; j += 2) {
        results[j].data.copy(buffer, pos);
        pos += results[j].data.length;
        const fillpos = pos;
        pos += 2 * internals.PNG_LINE_WIDTH - (results[j].data.length % internals.PNG_LINE_WIDTH);
        buffer.fill(0xff, fillpos, pos);
      }

      const png = new PNG({ width: internals.PNG_LINE_WIDTH, height: (size / internals.PNG_LINE_WIDTH) - 1 });
      png.data = buffer;
      res.send(PNG.sync.write(
        png,
        {
          inputColorType: 0,
          colorType: 0,
          bitDepth: 8,
          inputHasAlpha: false
        }
      ));
    });
  };

  /**
   * GET - /api/session/raw/:nodeName/:id
   *
   * Retrieve raw packets for a session.
   * @name /session/raw/:nodeName/:id
   * @param {string} type=src - Whether to retrieve the src (source) or dst (desintation) raw packets. Defaults to src.
   * @returns {string} The source or destination packet text.
   */
  sModule.getRawPackets = (req, res) => {
    ViewerUtils.noCache(req, res, 'application/vnd.tcpdump.pcap');

    sModule.processSessionIdAndDecode(req.params.id, 10000, (err, session, results) => {
      if (err) {
        return res.send('Error');
      }

      for (let i = (req.query.type !== 'dst' ? 0 : 1); i < results.length; i += 2) {
        res.write(results[i].data);
      }

      res.end();
    });
  };

  /**
   * GET - /api/sessions/bodyhash/:hash
   *
   * Retrieve a file given a hash of that file.
   * @name /sessions/bodyhash/:hash
   * @param {SessionsQuery} query - The request query to filter sessions
   * @returns {file} file - The file that matches the hash
   */
  sModule.getBodyHash = (req, res) => {
    let hash = null;
    let nodeName = null;
    let sessionID = null;

    sModule.buildSessionQuery(req, (bsqErr, query, indices) => {
      if (bsqErr) {
        res.status(400);
        return res.end(bsqErr);
      }

      query.size = 1;
      query.sort = { lastPacket: { order: 'desc' } };
      query._source = ['node'];

      if (Config.debug) {
        console.log(`sessions.json ${indices} query`, JSON.stringify(query, null, 1));
      }

      Db.searchSessions(indices, query, null, (err, sessions) => {
        if (err) {
          console.log('Error -> Db Search ', err);
          res.status(400);
          res.end(err);
        } else if (sessions.error) {
          console.log('Error -> Db Search ', sessions.error);
          res.status(400);
          res.end(sessions.error);
        } else {
          if (Config.debug) {
            console.log('bodyHash result', util.inspect(sessions, false, 50));
          }

          if (sessions.hits.hits.length > 0) {
            nodeName = sessions.hits.hits[0]._source.node;
            sessionID = Db.session2Sid(sessions.hits.hits[0]);
            hash = req.params.hash;

            sModule.isLocalView(nodeName, () => { // get file from the local disk
              localGetItemByHash(nodeName, sessionID, hash, (err, item) => {
                if (err) {
                  res.status(400);
                  return res.end(err);
                } else if (item) {
                  ViewerUtils.noCache(req, res, 'application/force-download');
                  res.setHeader('content-disposition', contentDisposition(item.bodyName + '.pellet'));
                  return res.end(item.data);
                } else {
                  res.status(400);
                  return res.end('No Match');
                }
              });
            }, () => { // get file from the remote disk
              const preq = Object.assign({}, req);
              preq.params.nodeName = nodeName;
              preq.params.id = sessionID;
              preq.params.hash = hash;
              preq.url = `api/session/${Config.basePath(nodeName) + nodeName}/${sessionID}/bodyhash/${hash}`;
              return sModule.proxyRequest(preq, res);
            });
          } else {
            res.status(400);
            res.end('No Match Found');
          }
        }
      });
    });
  };

  /**
   * @ignore
   * POST - /api/sessions/decodings
   *
   * Retrieve decodings.
   * @name /sessions/decodings
   */
  sModule.getDecodings = (req, res) => {
    res.send(JSON.stringify(decode.settings()));
  };

  /**
   * GET - /api/session/:nodeName/:id/bodyhash/:hash
   *
   * Retrieve a file from a specific node given a hash of that file.
   * @name /session/:nodeName/:id/bodyhash/:hash
   * @param {SessionsQuery} query - The request query to filter sessions
   * @returns {file} file - The file that matches the hash
   */
  sModule.getBodyHashFromNode = (req, res) => {
    localGetItemByHash(req.params.nodeName, req.params.id, req.params.hash, (err, item) => {
      if (err) {
        res.status(400);
        return res.end(err);
      } else if (item) {
        ViewerUtils.noCache(req, res, 'application/force-download');
        res.setHeader('content-disposition', contentDisposition(item.bodyName + '.pellet'));
        return res.end(item.data);
      } else {
        res.status(400);
        return res.end('No Match');
      }
    });
  };

  /**
   * GET - /api/delete
   *
   * Delete SPI and/or scrub PCAP data (remove persmission required).
   * @name /delete
   * @param {string} removeSpi=false - Whether to remove the SPI data.
   * @param {string} removePcap=true - Whether to remove the PCAP data.
   * @returns {boolean} success - Whether the operation was successful
   * @returns {string} text - The success/error message to (optionally) display to the user
   */
  sModule.deleteData = (req, res) => {
    if (req.query.removeSpi !== 'true' && req.query.removePcap !== 'true') {
      return res.serverError(403, 'You can\'t delete nothing');
    }

    let whatToRemove;
    if (req.query.removeSpi === 'true' && req.query.removePcap === 'true') {
      whatToRemove = 'all';
    } else if (req.query.removeSpi === 'true') {
      whatToRemove = 'spi';
    } else {
      whatToRemove = 'pcap';
    }

    if (req.body.ids) {
      const ids = ViewerUtils.queryValueToArray(req.body.ids);
      sModule.sessionsListFromIds(req, ids, ['node'], (err, list) => {
        scrubList(req, res, whatToRemove, list);
      });
    } else if (req.query.expression) {
      sessionsListFromQuery(req, res, ['node'], (err, list) => {
        scrubList(req, res, whatToRemove, list);
      });
    } else {
      return res.serverError(403, 'Error: Missing expression. An expression is required so you don\'t delete everything.');
    }
  };

  /**
   * @ignore
   * GET - /api/session/:nodeName/:id/send
   *
   * Sends a session to a node.
   * @name /session/:nodeName/:id/send
   */
  sModule.sendSessionToNode = (req, res) => {
    ViewerUtils.noCache(req, res);
    res.statusCode = 200;

    const options = {
      user: req.user,
      cluster: req.query.cluster,
      id: req.params.id,
      saveId: req.query.saveId,
      tags: req.body.tags,
      nodeName: req.params.nodeName
    };

    internals.sendSessionQueue.push(options, () => {
      res.end();
    });
  };

  /**
   * @ignore
   * POST - /api/sessions/:nodeName/send
   *
   * Sends sessions to a node.
   * @name /sessions/:nodeName/send
   * @param {string} ids - Comma separated list of session ids.
   * @param {string} tags - Commas separated list of tags to tag the sent sessions with.
   * @param {string} cluster - The name of the Arkime cluster to send the sessions.
   * @param {saveId} saveId - The sessionId to use on the remote side.
   */
  sModule.sendSessionsToNode = (req, res) => {
    ViewerUtils.noCache(req, res);
    res.statusCode = 200;

    if (req.body.ids === undefined ||
      req.query.cluster === undefined ||
      req.query.saveId === undefined ||
      req.body.tags === undefined) {
      return res.end();
    }

    let count = 0;
    const ids = ViewerUtils.queryValueToArray(req.body.ids);
    ids.forEach((id) => {
      const options = {
        user: req.user,
        cluster: req.query.cluster,
        id: id,
        saveId: req.query.saveId,
        tags: req.body.tags,
        nodeName: req.params.nodeName
      };

      count++;
      internals.sendSessionQueue.push(options, () => {
        count--;
        if (count === 0) {
          return res.end();
        }
      });
    });
  };

  /**
   * @ignore
   * POST - /api/sessions/send
   *
   * Sends sessions.
   * @name /sessions/send
   * @param {string} ids - Comma separated list of session ids.
   */
  sModule.sendSessions = (req, res) => {
    if (req.body.ids) {
      const ids = ViewerUtils.queryValueToArray(req.body.ids);

      sModule.sessionsListFromIds(req, ids, ['node'], (err, list) => {
        sendSessionsList(req, res, list);
      });
    } else {
      sessionsListFromQuery(req, res, ['node'], (err, list) => {
        sendSessionsList(req, res, list);
      });
    }
  };

  /**
   * @ignore
   * POST - /api/sessions/receive
   *
   * Receive sessions.
   * @name /sessions/receive
   * @param {saveId} saveId - The sessionId to save the session.
   */
  sModule.receiveSession = (req, res) => {
    if (!req.query.saveId) { return res.serverError(200, 'Missing saveId'); }

    req.query.saveId = req.query.saveId.replace(/[^-a-zA-Z0-9_]/g, '');

    // JS Static Variable :)
    this.saveIds = this.saveIds || {};

    let saveId = this.saveIds[req.query.saveId];
    if (!saveId) {
      saveId = this.saveIds[req.query.saveId] = { start: 0 };
    }

    let sessionlen = -1;
    let filelen = -1;
    let written = 0;
    let session = null;
    let buffer;
    let file;
    let writeHeader;

    async function makeFilename (cb) {
      if (saveId.filename) {
        return cb(saveId.filename);
      }

      // Just keep calling ourselves every 100 ms until we have a filename
      if (saveId.inProgress) {
        return setTimeout(makeFilename, 100, cb);
      }

      saveId.inProgress = 1;
      try {
        const seq = await Db.getSequenceNumber('fn-' + Config.nodeName());

        const filename = Config.get('pcapDir') + '/' + Config.nodeName() + '-' + seq + '-' + req.query.saveId + '.pcap';
        saveId.seq = seq;
        const options = { num: saveId.seq, name: filename, first: session.firstPacket, node: Config.nodeName(), filesize: -1, locked: 1 };

        await Db.indexNow('files', 'file', Config.nodeName() + '-' + saveId.seq, options);

        cb(filename);
        saveId.filename = filename; // Don't set the saveId.filename until after the first request completes
      } catch (err) {
        console.log(`ERROR - POST /api/sessions/receive ${saveId}`, err);
      }
    }

    function saveSession () {
      const id = session.id;
      delete session.id;
      Db.indexNow(Db.sid2Index(id), 'session', Db.sid2Id(id), session);
    }

    function chunkWrite (chunk) {
      // Write full chunk if first packet and writeHeader or not first packet
      if (writeHeader || written !== 0) {
        writeHeader = false;
        file.write(chunk);
      } else {
        file.write(chunk.slice(24));
      }
      written += chunk.length; // Pretend we wrote it all
    }

    req.on('data', (chunk) => {
      // If the file is open, just write the current chunk
      if (file) {
        return chunkWrite(chunk);
      }

      // If no file is open, then save the current chunk to the end of the buffer.
      if (!buffer) {
        buffer = chunk;
      } else {
        buffer = Buffer.concat([buffer, chunk]);
      }

      // Found the lengths
      if (sessionlen === -1 && (buffer.length >= 12)) {
        sessionlen = buffer.readUInt32BE(0);
        filelen = buffer.readUInt32BE(8);
        buffer = buffer.slice(12);
      }

      // If we know the session len and haven't read the session
      if (sessionlen !== -1 && !session && buffer.length >= sessionlen) {
        session = JSON.parse(buffer.toString('utf8', 0, sessionlen));
        session.node = Config.nodeName();
        buffer = buffer.slice(sessionlen);

        if (filelen > 0) {
          req.pause();

          makeFilename((filename) => {
            req.resume();
            session.packetPos[0] = -saveId.seq;
            session.fileId = [saveId.seq];

            if (saveId.start === 0) {
              file = fs.createWriteStream(filename, { flags: 'w' });
            } else {
              file = fs.createWriteStream(filename, { start: saveId.start, flags: 'r+' });
            }
            writeHeader = saveId.start === 0;

            // Adjust packet location based on where we start writing
            if (saveId.start > 0) {
              for (let p = 1; p < session.packetPos.length; p++) {
                session.packetPos[p] += (saveId.start - 24);
              }
            }

            // Filelen always includes header, if we don't write header subtract it
            saveId.start += filelen;
            if (!writeHeader) {
              saveId.start -= 24;
            }

            // Still more data in buffer, start of pcap
            if (buffer.length > 0) {
              chunkWrite(buffer);
            }

            saveSession();
          });
        } else {
          saveSession();
        }
      }
    });

    req.on('end', (chunk) => {
      if (file) {
        file.end();
      }
      return res.send({ success: true });
    });
  };

  return sModule;
};<|MERGE_RESOLUTION|>--- conflicted
+++ resolved
@@ -30,12 +30,7 @@
         console.log('sessionsListFromQuery query', JSON.stringify(query, null, 1));
       }
       const options = ViewerUtils.addCluster(req.query.cluster);
-<<<<<<< HEAD
-      Db.searchPrimary(indices, 'session', query, options, (err, result) => {
-        console.log(result.hits.hits);
-=======
       Db.searchSessions(indices, query, options, (err, result) => {
->>>>>>> 18081ec8
         if (err || result.error) {
           console.log('ERROR - Could not fetch list of sessions.  Err: ', err, ' Result: ', result, 'query:', query);
           return res.send('Could not fetch list of sessions.  Err: ' + err + ' Result: ' + result);
@@ -1649,13 +1644,8 @@
       }
 
       Promise.all([
-<<<<<<< HEAD
-        Db.searchPrimary(indices, 'session', query, options),
+        Db.searchSessions(indices, query, options),
         Db.numberOfDocuments(['sessions2-*', 'sessions3-*'], options.cluster ? { cluster: options.cluster } : {})
-=======
-        Db.searchSessions(indices, query, options),
-        Db.numberOfDocuments('sessions2-*', options.cluster ? { cluster: options.cluster } : {})
->>>>>>> 18081ec8
       ]).then(([sessions, total]) => {
         if (Config.debug) {
           console.log('sessions.json result', util.inspect(sessions, false, 50));
@@ -1832,13 +1822,8 @@
       let recordsFiltered = 0;
       const options = ViewerUtils.addCluster(req.query.cluster);
 
-<<<<<<< HEAD
-      Promise.all([Db.searchPrimary(indices, 'session', query, options),
+      Promise.all([Db.searchSessions(indices, query, options),
         Db.numberOfDocuments(['sessions2-*', 'sessions3-*'], options.cluster ? { cluster: options.cluster } : {})
-=======
-      Promise.all([Db.searchSessions(indices, query, options),
-        Db.numberOfDocuments('sessions2-*', options.cluster ? { cluster: options.cluster } : {})
->>>>>>> 18081ec8
       ]).then(([sessions, total]) => {
         if (Config.debug) {
           console.log('spiview.json result', util.inspect(sessions, false, 50));
@@ -1977,13 +1962,8 @@
       }
 
       Promise.all([
-<<<<<<< HEAD
         Db.numberOfDocuments(['sessions2-*', 'sessions3-*'], options.cluster ? { cluster: options.cluster } : {}),
-        Db.searchPrimary(indices, 'session', query, options)
-=======
-        Db.numberOfDocuments('sessions2-*', options.cluster ? { cluster: options.cluster } : {}),
         Db.searchSessions(indices, query, options)
->>>>>>> 18081ec8
       ]).then(([total, result]) => {
         if (result.error) { throw result.error; }
 
@@ -2771,11 +2751,7 @@
       console.log('entirePcap query', JSON.stringify(query));
     }
 
-<<<<<<< HEAD
-    Db.searchPrimary(['sessions2-*', 'sessions3-*'], 'session', query, null, (err, data) => {
-=======
-    Db.searchSessions('sessions2-*', query, null, (err, data) => {
->>>>>>> 18081ec8
+    Db.searchSessions(['sessions2-*', 'sessions3-*'], query, null, (err, data) => {
       async.forEachSeries(data.hits.hits, (item, nextCb) => {
         writePcap(res, Db.session2Sid(item), writerOptions, nextCb);
       }, (err) => {
