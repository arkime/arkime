'use strict';

const async = require('async');
const RE2 = require('re2');

module.exports = (Config, Db, internals, notifierAPIs, Pcap, sessionAPIs, ViewerUtils) => {
  const hModule = {};

  // --------------------------------------------------------------------------
  // HELPERS
  // --------------------------------------------------------------------------
  function packetSearch (packet, options) {
    let found = false;

    switch (options.searchType) {
    case 'asciicase':
      if (packet.toString().includes(options.search)) {
        found = true;
      }
      break;
    case 'ascii':
      if (packet.toString().toLowerCase().includes(options.search.toLowerCase())) {
        found = true;
      }
      break;
    case 'regex':
      if (options.regex && packet.toString().match(options.regex)) {
        found = true;
      }
      break;
    case 'hex':
      if (packet.toString('hex').includes(options.search)) {
        found = true;
      }
      break;
    case 'hexregex':
      if (options.regex && packet.toString('hex').match(options.regex)) {
        found = true;
      }
      break;
    default:
      console.log('Invalid hunt search type');
    }

    return found;
  }

  function sessionHunt (sessionId, options, cb) {
    if (options.type === 'reassembled') {
      sessionAPIs.processSessionIdAndDecode(sessionId, options.size || 10000, (err, session, packets) => {
        if (err) {
          return cb(null, false);
        }

        let i = 0;
        let increment = 1;
        const len = packets.length;

        if (options.src && !options.dst) {
          increment = 2;
        } else if (options.dst && !options.src) {
          i = 1;
          increment = 2;
        }

        for (i; i < len; i += increment) {
          if (packetSearch(packets[i].data, options)) { return cb(null, true); }
        }

        return cb(null, false);
      });
    } else if (options.type === 'raw') {
      const packets = [];
      sessionAPIs.processSessionId(sessionId, true, null, (pcap, buffer, processSessionIdCb, i) => {
        if (options.src === options.dst) {
          packets.push(buffer);
        } else {
          const packet = {};
          pcap.decode(buffer, packet);
          packet.data = buffer.slice(16);
          packets.push(packet);
        }
        processSessionIdCb(null);
      }, (err, session) => {
        if (err) {
          return cb(null, false);
        }

        const len = packets.length;
        if (options.src === options.dst) {
          // If search both src/dst don't need to check key
          for (let i = 0; i < len; i++) {
            if (packetSearch(packets[i], options)) { return cb(null, true); }
          }
        } else {
          // If searching src NOR dst need to check key
          const skey = Pcap.keyFromSession(session);
          for (let i = 0; i < len; i++) {
            const key = Pcap.key(packets[i]);
            const isSrc = key === skey;
            if (options.src && isSrc) {
              if (packetSearch(packets[i].data, options)) { return cb(null, true); }
            } else if (options.dst && !isSrc) {
              if (packetSearch(packets[i].data, options)) { return cb(null, true); }
            }
          }
        }
        return cb(null, false);
      },
      options.size || 10000, 10);
    }
  }

  function pauseHuntJobWithError (huntId, hunt, error, node) {
    let errorMsg = `${hunt.name} (${huntId}) hunt ERROR: ${error.value}.`;
    if (node) {
      errorMsg += ` On ${node} node`;
      error.node = node;
    }

    if (Config.debug) {
      console.log(errorMsg);
    }

    error.time = Math.floor(Date.now() / 1000);

    hunt.status = 'paused';

    if (error.unrunnable) {
      delete error.unrunnable;
      hunt.unrunnable = true;
    }

    if (!hunt.errors) {
      hunt.errors = [error];
    } else {
      hunt.errors.push(error);
    }

    async function continueProcess () {
      try {
        await Db.setHunt(huntId, hunt);
        internals.runningHuntJob = undefined;
        hModule.processHuntJobs();
      } catch (err) {
        return console.log('ERROR - adding errors and pausing hunt job', err);
      }
    }

    const message = `*${hunt.name}* hunt job paused with error: *${error.value}*\n*${hunt.matchedSessions}* matched sessions out of *${hunt.searchedSessions}* searched sessions`;
    notifierAPIs.issueAlert(hunt.notifier, message, continueProcess);
  }

  async function updateHuntStats (hunt, huntId, session, searchedSessions, cb) {
    // update the hunt with number of matchedSessions and searchedSessions
    // and the date of the first packet of the last searched session
    const lastPacketTime = session.lastPacket;
    const now = Math.floor(Date.now() / 1000);

    if ((now - hunt.lastUpdated) >= 2) { // only update every 2 seconds
      try {
        const { body: huntHit } = await Db.get('hunts', 'hunt', huntId);

        if (!huntHit) { return cb('undefined'); }

        hunt.status = huntHit._source.status;
        hunt.lastUpdated = now;
        hunt.searchedSessions = searchedSessions || hunt.searchedSessions;
        hunt.lastPacketTime = lastPacketTime;

        Db.setHunt(huntId, hunt);

        if (hunt.status === 'paused') {
          return cb('paused');
        } else {
          return cb(null);
        }
      } catch (err) {
        const errorText = `Error finding hunt: ${hunt.name} (${huntId}): ${err}`;
        pauseHuntJobWithError(huntId, hunt, { value: errorText });
        return cb({ success: false, text: errorText });
      }
    } else {
      return cb(null);
    }
  }

  function updateSessionWithHunt (session, sessionId, hunt, huntId) {
    Db.addHuntToSession(Db.sid2Index(sessionId), Db.sid2Id(sessionId), huntId, hunt.name, (err, data) => {
      if (err) { console.log('add hunt info error', session, err, data); }
    });
  }

  function buildHuntOptions (huntId, hunt) {
    const options = {
      src: hunt.src,
      dst: hunt.dst,
      size: hunt.size,
      type: hunt.type,
      search: hunt.search,
      searchType: hunt.searchType
    };

    if (hunt.searchType === 'regex' || hunt.searchType === 'hexregex') {
      try {
        options.regex = new RE2(hunt.search);
      } catch (e) {
        pauseHuntJobWithError(huntId, hunt, {
          value: `Fatal Error: Regex parse error. Fix this issue with your regex and create a new hunt: ${e}`,
          unrunnable: true
        });
      }
    }

    return options;
  }

  // if we couldn't retrieve the seession, skip it but add it to failedSessionIds
  // so that we can go back and search for it at the end of the hunt
  function continueHuntSkipSession (hunt, huntId, session, sessionId, searchedSessions, cb) {
    if (!hunt.failedSessionIds) {
      hunt.failedSessionIds = [sessionId];
    } else {
      // pause the hunt if there are more than 10k failed sessions
      if (hunt.failedSessionIds.length > 10000) {
        return pauseHuntJobWithError(huntId, hunt, {
          value: 'Error hunting: Too many sessions are unreachable. Please contact your administrator.'
        });
      }
      // make sure the session id is not already in the array
      // if it's not the first pass and a node is still down, this could be a duplicate
      if (hunt.failedSessionIds.indexOf(sessionId) < 0) {
        hunt.failedSessionIds.push(sessionId);
      }
    }

    return updateHuntStats(hunt, huntId, session, searchedSessions, cb);
  }

  async function updateHuntStatus (req, res, huntStatus, successText, errorText) {
    try {
      const { body: { _source: hunt } } = await Db.getHunt(req.params.id);
      // don't let a user play a hunt job if one is already running
      if (huntStatus === 'running' && internals.runningHuntJob) {
        return res.serverError(403, 'You cannot start a new hunt until the running job completes or is paused.');
      }

      // if hunt is finished, don't allow pause
      if (hunt.status === 'finished' && huntStatus === 'paused') {
        return res.serverError(403, 'You cannot pause a completed hunt.');
      }

      // clear the running hunt job if this is it
      if (hunt.status === 'running') { internals.runningHuntJob = undefined; }
      hunt.status = huntStatus; // update the hunt job

      try {
        await Db.setHunt(req.params.id, hunt);
        res.send(JSON.stringify({ success: true, text: successText }));
        hModule.processHuntJobs();
      } catch (err) {
        console.log(errorText, err);
        return res.serverError(500, errorText);
      }
    } catch (err) {
      console.log(errorText, err);
      return res.serverError(500, errorText);
    }
  }

  // if there are failed sessions, go through them one by one and do a packet search
  // if there are no failed sessions left at the end then the hunt is done
  // if there are still failed sessions, but some sessions were searched during the last pass, try again
  // if there are still failed sessions, but no new sessions coudl be searched, pause the job with an error
  function huntFailedSessions (hunt, huntId, options, searchedSessions, user) {
    if (!hunt.failedSessionIds && !hunt.failedSessionIds.length) { return; }

    let changesSearchingFailedSessions = false;

    options.searchingFailedSessions = true;
    // copy the failed session ids so we can remove them from the hunt
    // but still loop through them iteratively
    const failedSessions = JSON.parse(JSON.stringify(hunt.failedSessionIds));
    // we don't need to search the db for session, we just need to search each session in failedSessionIds
    async.forEachLimit(failedSessions, 3, (sessionId, cb) => {
      Db.getSession(sessionId, { _source: 'node,huntName,huntId,lastPacket,field' }, (err, session) => {
        if (err) {
          return continueHuntSkipSession(hunt, huntId, session, sessionId, searchedSessions, cb);
        }

        session = session._source;

        const huntRemotePath = `${session.node}/hunt/${huntId}/remote/${sessionId}`;

        ViewerUtils.makeRequest(session.node, huntRemotePath, user, (err, response) => {
          if (err) {
            return continueHuntSkipSession(hunt, huntId, session, sessionId, searchedSessions, cb);
          }

          const json = JSON.parse(response);

          if (json.error) {
            console.log(`ERROR - hunting on remote viewer: ${json.error} - ${huntRemotePath}`);
            return continueHuntSkipSession(hunt, huntId, session, sessionId, searchedSessions, cb);
          }

          // remove from failedSessionIds if it was found
          hunt.failedSessionIds.splice(hunt.failedSessionIds.indexOf(sessionId), 1);
          // there were changes to this hunt; we're making progress
          changesSearchingFailedSessions = true;

          if (json.matched) { hunt.matchedSessions++; }
          return updateHuntStats(hunt, huntId, session, searchedSessions, cb);
        });
      });
    }, (err) => { // done running a pass of the failed sessions
      async function continueProcess () {
        try {
          await Db.setHunt(huntId, hunt);
          internals.runningHuntJob = undefined;
          hModule.processHuntJobs(); // start new hunt
        } catch (err) {
          console.log(`ERROR - updating hunt (${huntId}) while hunting failed sessions`, err);
        }
      }

      if (hunt.failedSessionIds && hunt.failedSessionIds.length === 0) {
        options.searchingFailedSessions = false; // no longer searching failed sessions
        // we had failed sessions but we're done searching through them
        // so we're completely done with this hunt (inital search and failed sessions)
        hunt.status = 'finished';

        if (hunt.notifier) {
          const message = `*${hunt.name}* hunt job finished:\n*${hunt.matchedSessions}* matched sessions out of *${hunt.searchedSessions}* searched sessions`;
          notifierAPIs.issueAlert(hunt.notifier, message, continueProcess);
        } else {
          return continueProcess();
        }
      } else if (hunt.failedSessionIds && hunt.failedSessionIds.length > 0 && changesSearchingFailedSessions) {
        // there are still failed sessions, but there were also changes,
        // so keep going
        // uninitialize hunts so that the running job with failed sessions will kick off again
        internals.proccessHuntJobsInitialized = false;
        return continueProcess();
      } else if (!changesSearchingFailedSessions) {
        options.searchingFailedSessions = false; // no longer searching failed sessions
        // there were no changes, we're still struggling to connect to one or
        // more renote nodes, so error out
        return pauseHuntJobWithError(huntId, hunt, {
          value: 'Error hunting previously unreachable sessions. There is likely a node down. Please contact your administrator.'
        });
      }
    });
  }

  // Actually do the search against ES and process the results.
  function runHuntJob (huntId, hunt, query, user) {
    const options = buildHuntOptions(huntId, hunt);
    let searchedSessions;

    // look for failed sessions if we're done searching sessions normally
    if (!options.searchingFailedSessions && hunt.searchedSessions === hunt.totalSessions && hunt.failedSessionIds && hunt.failedSessionIds.length) {
      options.searchingFailedSessions = true;
      return huntFailedSessions(hunt, huntId, options, searchedSessions, user);
    }

    Db.search(['sessions2-*', 'sessions3-*'], 'session', query, { scroll: internals.esScrollTimeout }, function getMoreUntilDone (err, result) {
      if (err || result.error) {
        pauseHuntJobWithError(huntId, hunt, { value: `Hunt error searching sessions: ${err}` });
        return;
      }

      const hits = result.hits.hits;
      if (searchedSessions === undefined) {
        searchedSessions = hunt.searchedSessions || 0;
        // if the session query results length is not equal to the total sessions that the hunt
        // job is searching, update the hunt total sessions so that the percent works correctly
        if (!options.searchingFailedSessions && hunt.totalSessions !== (result.hits.total + searchedSessions)) {
          hunt.totalSessions = result.hits.total + searchedSessions;
        }
      }

      async.forEachLimit(hits, 3, (hit, cb) => {
        searchedSessions++;
        const session = hit._source;
        const sessionId = Db.session2Sid(hit);
        const node = session.node;

        // There are no files, this is a fake session, don't hunt it
        if (session.fileId === undefined || session.fileId.length === 0) {
          return updateHuntStats(hunt, huntId, session, searchedSessions, cb);
        }

        sessionAPIs.isLocalView(node, () => {
          sessionHunt(sessionId, options, (err, matched) => {
            if (err) {
              return pauseHuntJobWithError(huntId, hunt, { value: `Hunt error searching session (${sessionId}): ${err}` }, node);
            }

            if (matched) {
              hunt.matchedSessions++;
              updateSessionWithHunt(session, sessionId, hunt, huntId);
            }

            updateHuntStats(hunt, huntId, session, searchedSessions, cb);
          });
        }, () => { // Check Remotely
          const huntRemotePath = `${node}/hunt/${huntId}/remote/${sessionId}`;

          ViewerUtils.makeRequest(node, huntRemotePath, user, (err, response) => {
            if (err) {
              return continueHuntSkipSession(hunt, huntId, session, sessionId, searchedSessions, cb);
            }
            const json = JSON.parse(response);
            if (json.error) {
              console.log(`ERROR - hunting on remote viewer: ${json.error} - ${huntRemotePath}`);
              return pauseHuntJobWithError(huntId, hunt, { value: `Error hunting on remote viewer: ${json.error}` }, node);
            }
            if (json.matched) { hunt.matchedSessions++; }
            return updateHuntStats(hunt, huntId, session, searchedSessions, cb);
          });
        });
      }, async (err) => { // done running this section of hunt job
        // Some kind of error, stop now
        if (err === 'paused' || err === 'undefined') {
          if (result && result._scroll_id) {
            Db.clearScroll({ body: { scroll_id: result._scroll_id } });
          }
          internals.runningHuntJob = undefined;
          return;
        }

        // There might be more, issue another scroll
        if (result.hits.hits.length !== 0) {
          try {
            const { body: results } = await Db.scroll({
              body: { scroll_id: result._scroll_id }, scroll: internals.esScrollTimeout
            });
            return getMoreUntilDone(null, results);
          } catch (err) {
            console.log('ERROR - issuing scroll for hunt job', err);
            return getMoreUntilDone(err, {});
          }
        }

        Db.clearScroll({ body: { scroll_id: result._scroll_id } });

        hunt.searchedSessions = hunt.totalSessions;

        async function continueProcess () {
          try {
            await Db.setHunt(huntId, hunt);
            internals.runningHuntJob = undefined;
            hModule.processHuntJobs(); // start new hunt or go back over failedSessionIds
          } catch (err) {
            console.log(`ERROR - updating hunt (${huntId}) while hunting`, err);
          }
        }

        // the hunt is not actually finished, need to go through the failed session ids
        if (hunt.failedSessionIds && hunt.failedSessionIds.length) {
          // uninitialize hunts so that the running job with failed sessions will kick off again
          internals.proccessHuntJobsInitialized = false;
          return continueProcess();
        }

        // We are totally done with this hunt
        hunt.status = 'finished';

        if (hunt.notifier) {
          const message = `*${hunt.name}* hunt job finished:\n*${hunt.matchedSessions}* matched sessions out of *${hunt.searchedSessions}* searched sessions`;
          notifierAPIs.issueAlert(hunt.notifier, message, continueProcess);
        } else {
          return continueProcess();
        }
      });
    });
  }

  // Do the house keeping before actually running the hunt job
  function processHuntJob (huntId, hunt) {
    const now = Math.floor(Date.now() / 1000);

    hunt.lastUpdated = now;
    if (!hunt.started) { hunt.started = now; }

    try {
      Db.setHunt(huntId, hunt);
    } catch (err) {
      pauseHuntJobWithError(huntId, hunt, { value: `Error starting hunt job: ${err}` });
    }

    ViewerUtils.getUserCacheIncAnon(hunt.userId, (err, user) => {
      if (err && !user) {
        pauseHuntJobWithError(huntId, hunt, { value: err });
        return;
      }
      if (!user || !user.found) {
        pauseHuntJobWithError(huntId, hunt, { value: `User ${hunt.userId} doesn't exist` });
        return;
      }
      if (!user.enabled) {
        pauseHuntJobWithError(huntId, hunt, { value: `User ${hunt.userId} is not enabled` });
        return;
      }

      const fakeReq = {
        user: user,
        query: {
          from: 0,
          size: 100, // only fetch 100 items at a time
          _source: ['_id', 'node'],
          sort: 'lastPacket:asc'
        }
      };

      if (hunt.query.expression) {
        fakeReq.query.expression = hunt.query.expression;
      }

      if (hunt.query.view) {
        fakeReq.query.view = hunt.query.view;
      }

      sessionAPIs.buildSessionQuery(fakeReq, (err, query, indices) => {
        if (err) {
          pauseHuntJobWithError(huntId, hunt, {
            value: 'Fatal Error: Session query expression parse error. Fix your search expression and create a new hunt.',
            unrunnable: true
          });
          return;
        }

        ViewerUtils.lookupQueryItems(query.query.bool.filter, (lerr) => {
          query.query.bool.filter[0] = {
            range: {
              lastPacket: {
                gte: hunt.lastPacketTime || hunt.query.startTime * 1000,
                lt: hunt.query.stopTime * 1000
              }
            }
          };

          query._source = ['lastPacket', 'node', 'huntId', 'huntName', 'fileId'];

          if (Config.debug > 2) {
            console.log('HUNT', hunt.name, hunt.userId, '- start:', new Date(hunt.lastPacketTime || hunt.query.startTime * 1000), 'stop:', new Date(hunt.query.stopTime * 1000));
          }

          // do sessions query
          runHuntJob(huntId, hunt, query, user);
        });
      });
    });
  }

  // Kick off the process of running a hunt job
  // cb is optional and is called either when a job has been started or end of function
  hModule.processHuntJobs = async (cb) => {
    if (Config.debug) {
      console.log('HUNT - processing hunt jobs');
    }

    if (internals.runningHuntJob) { return (cb ? cb() : null); }
    internals.runningHuntJob = true;

    const query = {
      size: 10000,
      sort: { created: { order: 'asc' } },
      query: { terms: { status: ['queued', 'paused', 'running'] } }
    };

    try {
      const { body: { hits: hunts } } = await Db.searchHunt(query);
      for (const hit of hunts.hits) {
        const hunt = hit._source;
        const id = hit._id;

        // there is a job already running
        if (hunt.status === 'running') {
          internals.runningHuntJob = hunt;
          if (!internals.proccessHuntJobsInitialized) {
            internals.proccessHuntJobsInitialized = true;
            // restart the abandoned or incomplete hunt
            processHuntJob(id, hunt);
          }
          return (cb ? cb() : null);
        } else if (hunt.status === 'queued') { // get the first queued hunt
          internals.runningHuntJob = hunt;
          hunt.status = 'running'; // update the hunt job
          processHuntJob(id, hunt);
          return (cb ? cb() : null);
        }
      }

      // Made to the end without starting a job
      internals.proccessHuntJobsInitialized = true;
      internals.runningHuntJob = undefined;
      return (cb ? cb() : null);
    } catch (err) {
      console.log('ERROR - fetching hunt jobs', err);
      return (cb ? cb() : null);
    }
  };

  // --------------------------------------------------------------------------
  // APIs
  // --------------------------------------------------------------------------
  /**
   * A packet search job that allows users to search within session packets for text.
   * @typedef Hunt
   * @type {object}
   * @property {string} userId - The ID of the user that created the hunt.
   * @property {string} status - The status of the hunt. Options include:
     queued - The hunt is queued to search packets once the currently running hunt has finished.
     running - The hunt is currently searching packets.
     paused - The hunt is paused, either by a user or by error.
     finished - The hunt has searched all requested sessions.
   * @property {string} name - The name of the hunt (not unique).
   * @property {number} size - The number of packets to search within each session.
   * @property {string} search - The search text to search for within packets.
   * @property {string} searchType - What type of search the text is. Options include:
     ascii - search for case insensitive ascii text.
     asciicase - search for case sensitive ascii text.
     hex - search for hex text.
     regex - search for text using <a href="https://github.com/google/re2/wiki/Syntax">safe regex</a>.
     hexregex - search for text using <a href="https://github.com/google/re2/wiki/Syntax">safe hex regex</a>.
   * @property {boolean} src - Whether to search the source packets. Must search src or dst or both.
   * @property {boolean} dst - Whether to search the destination packets. Must search src or dst or both.
   * @property {string} type - Whether to search raw or reassembled packets.
   * @property {number} matchedSessions - How many sessions contain packets that match the search text.
   * @property {number} searchedSessions - How many sessions have had their packets searched.
   * @property {number} totalSessions - The number of sessions to search.
   * @property {number} lastPacketTime - The date of the first packet of the last searched session. Used to query for the next chunk of sessions to search. Format is seconds since Unix EPOC.
   * @property {number} created - The time that the hunt was created. Format is seconds since Unix EPOC.
   * @property {number} lastUpdated - The time that the hunt was last updated in the DB. Used to only update every 2 seconds. Format is seconds since Unix EPOC.
   * @property {number} started - The time that the hunt was started (put into running state). Format is seconds since Unix EPOC.
   * @property {SessionsQuery} query - The request query to filter sessions.
   * @property {array} errors - The list of errors that a hunt encountered. A hunt error includes:
     value - The error text to display to the user.
     time - The time the error was encountered.
     node - The Arkime node that the hunt was searching sessions for when the error occurred.
   * @property {string} notifier - The otional notifier name to fire when there is an error, or there are matches (every 10 minutes), or when the hunt is complete.
   * @property {boolean} unrunnable - Whether an error has rendered the hunt unrunnable.
   * @property {array} failedSessionIds - The list of sessions that have failed to be searched. Used to run the search against them again once the rest of the hunt is complete.
   * @property {array} users - The list of users to be added to the hunt so they can view the results.
   */

  /**
   * POST - /api/hunt
   *
   * Creates a new hunt.
   * @name /hunt
   * @param {SessionsQuery} query - The request query to filter sessions.
   * @param {number} totalSessions - The number of sessions to search.
   * @param {string} name - The name of the hunt (not unique).
   * @param {number} size - The number of packets to search within each session.
   * @param {boolean} src - Whether to search the source packets. Must search src or dst or both.
   * @param {boolean} dst - Whether to search the destination packets. Must search src or dst or both.
   * @param {string} type - Whether to search raw or reassembled packets.
   * @param {string} search - The search text to search for within packets.
   * @param {string} searchType - What type of search the text is. Options include:
     ascii - search for case insensitive ascii text.
     asciicase - search for case sensitive ascii text.
     hex - search for hex text.
     regex - search for text using <a href="https://github.com/google/re2/wiki/Syntax">safe regex</a>.
     hexregex - search for text using <a href="https://github.com/google/re2/wiki/Syntax">safe hex regex</a>.
   * @param {string} notifier - The otional notifier name to fire when there is an error, or there are matches (every 10 minutes), or when the hunt is complete.
   * @param {string} users - The comma separated list of users to be added to the hunt so they can view the results.
   * @returns {boolean} success - Whether the creation of the hunt was successful.
   * @returns {Hunt} hunt - The newly created hunt object.
   * @returns {array} invalidUsers - The list of users that could not be added to the hunt because they were invalid or nonexitent.
   */
  hModule.createHunt = async (req, res) => {
    // make sure all the necessary data is included in the post body
    if (!req.body.totalSessions) { return res.serverError(403, 'This hunt does not apply to any sessions'); }
    if (!req.body.name) { return res.serverError(403, 'Missing hunt name'); }
    if (!req.body.size) { return res.serverError(403, 'Missing max mumber of packets to examine per session'); }
    if (!req.body.search) { return res.serverError(403, 'Missing packet search text'); }
    if (!req.body.src && !req.body.dst) {
      return res.serverError(403, 'The hunt must search source or destination packets (or both)');
    }
    if (!req.body.query) { return res.serverError(403, 'Missing query'); }
    if (req.body.query.startTime === undefined || req.body.query.stopTime === undefined) {
      return res.serverError(403, 'Missing fully formed query (must include start time and stop time)');
    }

    const searchTypes = ['ascii', 'asciicase', 'hex', 'regex', 'hexregex'];
    if (!req.body.searchType) {
      return res.serverError(403, 'Missing packet search text type');
    } else if (searchTypes.indexOf(req.body.searchType) === -1) {
      return res.serverError(403, 'Improper packet search text type. Must be "ascii", "asciicase", "hex", "hexregex", or "regex"');
    }

    if (!req.body.type) {
      return res.serverError(403, 'Missing packet search type (raw or reassembled packets)');
    } else if (req.body.type !== 'raw' && req.body.type !== 'reassembled') {
      return res.serverError(403, 'Improper packet search type. Must be "raw" or "reassembled"');
    }

    const limit = req.user.createEnabled ? Config.get('huntAdminLimit', 10000000) : Config.get('huntLimit', 1000000);
    if (parseInt(req.body.totalSessions) > limit) {
      return res.serverError(403, `This hunt applies to too many sessions. Narrow down your session search to less than ${limit} first.`);
    }

    const now = Math.floor(Date.now() / 1000);

    req.body.name = req.body.name.replace(/[^-a-zA-Z0-9_: ]/g, '');

    const hunt = {
      name: req.body.name,
      size: req.body.size,
      search: req.body.search,
      searchType: req.body.searchType,
      type: req.body.type,
      src: req.body.src,
      dst: req.body.dst,
      totalSessions: req.body.totalSessions,
      notifier: req.body.notifier,
      created: now,
      status: 'queued', // always starts as queued
      userId: req.user.userId,
      matchedSessions: 0, // start with no matches
      searchedSessions: 0, // start with no sessions searched
      query: { // only use the necessary query items
        expression: req.body.query.expression,
        startTime: req.body.query.startTime,
        stopTime: req.body.query.stopTime,
        view: req.body.query.view
      }
    };

    async function doneCb (doneHunt, invalidUsers) {
      try {
        const { body: result } = await Db.createHunt(doneHunt);
        doneHunt.id = result._id;
        hModule.processHuntJobs(() => {
          const response = {
            success: true,
            hunt: doneHunt
          };

          if (invalidUsers) {
            response.invalidUsers = invalidUsers;
          }

          return res.send(JSON.stringify(response));
        });
      } catch (err) {
        console.log('ERROR - POST /api/hunt', err);
        return res.serverError(500, 'Error creating hunt');
      }
    }

    if (!req.body.users || !req.body.users.length) {
      return doneCb(hunt);
    }

    const reqUsers = ViewerUtils.commaStringToArray(req.body.users);

    try {
      const users = await ViewerUtils.validateUserIds(reqUsers);
      hunt.users = users.validUsers;
      // dedupe the array of users
      hunt.users = [...new Set(hunt.users)];
      return doneCb(hunt, users.invalidUsers);
    } catch (err) {
      return res.serverError(500, err);
    }
  };

  /**
   * GET - /api/hunts
   *
   * Retrieves a list of hunts.
   * @name /hunts
   * @param {string} searchTerm - The search text to search hunt results for.
   * @param {number} length=10000 - The number of items to return. Defaults to 10000.
   * @param {number} start=0 - The entry to start at. Defaults to 0
   * @param {string} sortField=created - The field to sort the hunt results by. Defaults to "created".
   * @param {string} desc=false - Whether to sort the results in descending order. Default is ascending.
   * @param {string} history=false - Whether to return only finished hunts. Default is to return queued, paused, and running hunts.
   * @returns {Hunt} runningJob - If there is a hunt running, returns the currently running hunt object.
   * @returns {Hunt[]} data - The list of hunts (either finished or queued/paused/running).
   * @returns {number} recordsTotal - The total number of hunts Arkime has.
   * @returns {number} recordsFiltered - The number of hunts returned in this result.
   */
  hModule.getHunts = (req, res) => {
    const query = {
      sort: {},
      from: parseInt(req.query.start) || 0,
      size: parseInt(req.query.length) || 10000,
      query: { bool: { must: [] } }
    };

    query.sort[req.query.sortField || 'created'] = { order: req.query.desc === 'true' ? 'desc' : 'asc' };

    if (req.query.history) { // only get finished jobs
      query.query.bool.must.push({ term: { status: 'finished' } });
      if (req.query.searchTerm) { // apply search term
        query.query.bool.must.push({
          query_string: {
            query: req.query.searchTerm,
            fields: ['name', 'userId']
          }
        });
      }
    } else { // get queued, paused, running jobs
      query.from = 0;
      query.size = 1000;
      query.query.bool.must.push({ terms: { status: ['queued', 'paused', 'running'] } });
    }

    if (Config.debug) {
      console.log('hunt query:', JSON.stringify(query, null, 2));
    }

    Promise.all([
      Db.searchHunt(query),
      Db.countHunts()
    ]).then(([{ body: { hits: hunts } }, { body: { count: total } }]) => {
      let runningJob;

      const results = { total: hunts.total, results: [] };
      for (let i = 0, ilen = hunts.hits.length; i < ilen; i++) {
        const hit = hunts.hits[i];
        const hunt = hit._source;
        hunt.id = hit._id;
        hunt.index = hit._index;
        // don't add the running job to the queue
        if (internals.runningHuntJob && hunt.status === 'running') {
          runningJob = hunt;
          continue;
        }

        hunt.users = hunt.users || [];

        // clear out secret fields for users who don't have access to that hunt
        // if the user is not an admin and didn't create the hunt and isn't part of the user's list
        if (!req.user.createEnabled && req.user.userId !== hunt.userId && hunt.users.indexOf(req.user.userId) < 0) {
          // since hunt isn't cached we can just modify
          hunt.id = '';
          hunt.search = '';
          hunt.userId = '';
          hunt.searchType = '';
          delete hunt.query;
        }
        results.results.push(hunt);
      }

      res.send({
        recordsTotal: total,
        recordsFiltered: results.total,
        data: results.results,
        runningJob: runningJob
      });
    }).catch(err => {
      console.log('ERROR - GET /api/hunts', err);
      return res.serverError(500, 'Error retrieving hunts');
    });
  };

  /**
   * DELETE - /api/hunt/:id
   *
   * Delete a hunt.
   * @name /hunt/:id
   * @returns {boolean} success - Whether the delete hunt operation was successful.
   * @returns {string} text - The success/error message to (optionally) display to the user.
   */
  hModule.deleteHunt = async (req, res) => {
    try {
      await Db.deleteHunt(req.params.id);
      return res.send(JSON.stringify({
        success: true,
        text: 'Deleted hunt successfully'
      }));
    } catch (err) {
      console.log(`ERROR - DELETE /api/hunt/${req.params.id}`, err);
      return res.serverError(500, 'Error deleting hunt');
    }
  };

  /**
   * PUT - /api/hunt/:id/pause
   *
   * Pause a hunt.
   * @name /hunt/:id/pause
   * @returns {boolean} success - Whether the pause hunt operation was successful.
   * @returns {string} text - The success/error message to (optionally) display to the user.
   */
  hModule.pauseHunt = (req, res) => {
    updateHuntStatus(req, res, 'paused', 'Paused hunt successfully', 'Error pausing hunt');
  };

  /**
   * PUT - /api/hunt/:id/play
   *
   * Play a hunt.
   * @name /hunt/:id/play
   * @returns {boolean} success - Whether the play hunt operation was successful.
   * @returns {string} text - The success/error message to (optionally) display to the user.
   */
  hModule.playHunt = (req, res) => {
    updateHuntStatus(req, res, 'queued', 'Queued hunt successfully', 'Error starting hunt');
  };

  /**
   * POST - /api/hunt/:id/users
   *
   * Add user(s) to a hunt.
   * @name /hunt/:id/users
   * @param {string} users - Comma separated list of user ids to add to the hunt.
   * @returns {boolean} success - Whether the add users operation was successful.
   * @returns {array} users - The list of users that were added to the hunt.
   * @returns {array} invalidUsers - The list of users that could not be added to the hunt because they were invalid or nonexitent.
   */
  hModule.addUsers = async (req, res) => {
    if (!req.body.users) {
      return res.serverError(403, 'You must provide users in a comma separated string');
    }

    try {
      const { body: { _source: hunt } } = await Db.getHunt(req.params.id);

      const reqUsers = ViewerUtils.commaStringToArray(req.body.users);

      try {
        const users = await ViewerUtils.validateUserIds(reqUsers);
        if (!users.validUsers.length) {
          return res.serverError(404, 'Unable to validate user IDs provided');
        }

        if (!hunt.users) {
          hunt.users = users.validUsers;
        } else {
          hunt.users = hunt.users.concat(users.validUsers);
        }

        // dedupe the array of users
        hunt.users = [...new Set(hunt.users)];

        try {
          await Db.setHunt(req.params.id, hunt);
          res.send(JSON.stringify({
            success: true,
            users: hunt.users,
            invalidUsers: users.invalidUsers
          }));
        } catch (err) {
          console.log(`ERROR - POST /api/hunt/${req.params.id}/users`, err);
          return res.serverError(500, 'Unable to add user(s)');
        }
      } catch (err) {
        return res.serverError(500, err);
      }
    } catch (err) {
      console.log(`ERROR - POST /api/hunt/${req.params.id}/users`, err);
      return res.serverError(500, 'Unable to add user(s)');
    }
  };

  /**
   * DELETE - /api/hunt/:id/user/:user
   *
   * Remove user(s) from a hunt.
   * @name /hunt/:id/user/:user
   * @returns {boolean} success - Whether the remove users operation was successful.
   * @returns {array} users - The list of users who have access to the hunt.
   * @returns {array} invalidUsers - The list of users that could not be removed from the hunt because they were invalid or nonexitent.
   */
  hModule.removeUsers = async (req, res) => {
    try {
      const { body: { _source: hunt } } = await Db.getHunt(req.params.id);

      if (!hunt.users || !hunt.users.length) {
        return res.serverError(404, 'There are no users that have access to view this hunt');
      }

      const userIdx = hunt.users.indexOf(req.params.user);

      if (userIdx < 0) { // user doesn't have access to this hunt
        return res.serverError(404, 'That user does not have access to this hunt');
      }

      hunt.users.splice(userIdx, 1); // remove the user from the list

      try {
        await Db.setHunt(req.params.id, hunt);
        res.send(JSON.stringify({ success: true, users: hunt.users }));
      } catch (err) {
        console.log(`ERROR - DELETE /api/hunt/${req.params.id}/user/${req.params.user}`, err);
        return res.serverError(500, 'Unable to remove user');
      }
    } catch (err) {
      console.log(`ERROR - DELETE /api/hunt/${req.params.id}/user/${req.params.user}`, err);
      return res.serverError(500, 'Unable to remove user');
    }
  };

  /**
   * @ignore
   * GET - /api/hunt/:nodeName/:huntId/remote/:sessionId
   *
   * Searches a session on a remote node.
   * @name /:nodeName/hunt/:huntId/remote/:sessionId
   * @returns {boolean} matched - Whether searching the session packets resulted in a match with the search text.
   * @returns {string} error - If an error occurred, describes the error.
   */
  hModule.remoteHunt = async (req, res) => {
    const huntId = req.params.huntId;
    const sessionId = req.params.sessionId;

    // fetch hunt and session
    Promise.all([
      Db.get('hunts', 'hunt', huntId),
<<<<<<< HEAD
      Db.get(Db.sid2Index(sessionId), 'session', Db.sid2Id(sessionId)) // ALWFIX - This should be getSession
    ]).then(([{ body: hunt }, { body: session }]) => {
=======
      Db.getSessionPromise(sessionId)
    ]).then(([{ body: hunt }, session]) => {
>>>>>>> 9b9069e1
      if (hunt.error || session.error) {
        res.send({ matched: false });
      }

      hunt = hunt._source;
      session = session._source;

      const options = buildHuntOptions(huntId, hunt);

      sessionHunt(sessionId, options, (err, matched) => {
        if (err) {
          return res.send({ matched: false, error: err });
        }

        if (matched) {
          updateSessionWithHunt(session, sessionId, hunt, huntId);
        }

        return res.send({ matched: matched });
      });
    }).catch((err) => {
      console.log(`ERROR - GET /api/${req.params.nodeName}/hunt/${req.params.huntId}/remote/${req.params.sessionId}`, err);
      res.send({ matched: false, error: err });
    });
  };

  return hModule;
};<|MERGE_RESOLUTION|>--- conflicted
+++ resolved
@@ -1014,13 +1014,8 @@
     // fetch hunt and session
     Promise.all([
       Db.get('hunts', 'hunt', huntId),
-<<<<<<< HEAD
-      Db.get(Db.sid2Index(sessionId), 'session', Db.sid2Id(sessionId)) // ALWFIX - This should be getSession
-    ]).then(([{ body: hunt }, { body: session }]) => {
-=======
       Db.getSessionPromise(sessionId)
     ]).then(([{ body: hunt }, session]) => {
->>>>>>> 9b9069e1
       if (hunt.error || session.error) {
         res.send({ matched: false });
       }
