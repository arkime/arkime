--- conflicted
+++ resolved
@@ -373,11 +373,7 @@
       return huntFailedSessions(hunt, huntId, options, searchedSessions, user);
     }
 
-<<<<<<< HEAD
-    Db.search(['sessions2-*', 'sessions3-*'], 'session', query, { scroll: internals.esScrollTimeout }, function getMoreUntilDone (err, result) {
-=======
-    Db.searchSessions('sessions2-*', query, { scroll: internals.esScrollTimeout }, function getMoreUntilDone (err, result) {
->>>>>>> 18081ec8
+    Db.searchSessions(['sessions2-*', 'sessions3-*'], query, { scroll: internals.esScrollTimeout }, function getMoreUntilDone (err, result) {
       if (err || result.error) {
         pauseHuntJobWithError(huntId, hunt, { value: `Hunt error searching sessions: ${err}` });
         return;
