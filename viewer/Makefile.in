install_sh = @install_sh@
mkdir_p = @mkdir_p@
INSTALL = @INSTALL@
VIEWERDIR = @prefix@/viewer
CP = /bin/cp


all:

install:
	test -z "$(VIEWERDIR)" || $(mkdir_p) "$(VIEWERDIR)"
	/bin/rm -f $(VIEWERDIR)/public/style.css
	$(INSTALL) *.js package.json $(VIEWERDIR)
<<<<<<< HEAD
	npm update
	npm run bundle:min
	$(CP) -pr views public bundle $(VIEWERDIR)
	(cd $(VIEWERDIR) ; yarn install || npm update)
=======
	$(CP) -pr views public $(VIEWERDIR)
	(cd $(VIEWERDIR) ; npm update)
>>>>>>> 2261f97c

distclean realclean clean:
	rm -rf node_modules
	rm -rf bundle<|MERGE_RESOLUTION|>--- conflicted
+++ resolved
@@ -11,15 +11,10 @@
 	test -z "$(VIEWERDIR)" || $(mkdir_p) "$(VIEWERDIR)"
 	/bin/rm -f $(VIEWERDIR)/public/style.css
 	$(INSTALL) *.js package.json $(VIEWERDIR)
-<<<<<<< HEAD
 	npm update
 	npm run bundle:min
-	$(CP) -pr views public bundle $(VIEWERDIR)
-	(cd $(VIEWERDIR) ; yarn install || npm update)
-=======
 	$(CP) -pr views public $(VIEWERDIR)
 	(cd $(VIEWERDIR) ; npm update)
->>>>>>> 2261f97c
 
 distclean realclean clean:
 	rm -rf node_modules
