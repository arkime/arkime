ul.nav.nav-pills.margined-bottom-xlg
  if (session.ro)
    li.cursor-pointer
      a.moloch-clickable(molochfield='rootId', molochvalue='\"' + session.ro + '\"') All Sessions
    li.cursor-pointer
      a(href='#{session.no}/pcap/#{session.id}.pcap') Download Segment Pcap
    li.cursor-pointer
      a(href='#{session.no}/entirePcap/#{session.ro}.pcap') Download Entire Pcap
  else
    li.cursor-pointer
      a(href='#{session.no}/pcap/#{session.id}.pcap') Download Pcap
  li.cursor-pointer
    a(href='#{session.no}/raw/#{session.id}?type=src',target="_blank") Source Raw
  li.cursor-pointer
    a(href='#{session.no}/raw/#{session.id}?type=dst',target="_blank") Destination Raw
  li.cursor-pointer
    a(href='#/session?expression=id=#{session.id}&startTime=#{session.fp}&stopTime=#{session.lp}') Permalink
  li.cursor-pointer.disabled(title="Under construction")
    a Actions &nbsp;
      span.fa.fa-bars
      //- img#actionsButtonArrow(src="down-arrow.png")

dl
  dt Id:
  dd
    +clickableValue('id', session.id, true)
    if (session.ro)
      strong.margined-left-xxxxlg Root Id:
      +clickableValue('rootId', session.ro, true)
    else
      | &nbsp;
  
  +arrayList(session, "prot-term", "Protocols:", "protocols")
  
  dt Start:
  dd
    span.hover-menu
      label.label.cursor-pointer
        div.moloch-clickable.format-seconds(molochstart="#{session.fp}") #{session.fp}
        
    strong.margined-left-xxxxlg Stop:
    span.hover-menu
      label.label.cursor-pointer
        div.moloch-clickable.format-seconds(molochstop='#{session.lp}') #{session.lp}
        
    strong.margined-left-xxxxlg Node:
    +clickableValue('node', session.no, true)
          
    strong.margined-left-lg IP Protocol:
    +clickableValue('ip.protocol', session.pr)

  +arrayList(session, "user", "Users", "user")
  +arrayList(session, "asset-term", "Assets", "asset")

  if (session.by1 || session.by2)
    dt Src:
    dd
      strong.medium.margined-left Packets 
      +clickableValue('packets.src', session.pa1)
        
      strong.medium.margined-left Bytes 
      +clickableValue('bytes.src', session.by1)
        
      strong.medium.margined-left Databytes 
      +clickableValue('databytes.src', session.db1)
      
      strong Dst:
      strong.medium.margined-left Packets 
      +clickableValue('packets.dst', session.pa2)
          
      strong.medium.margined-left Bytes 
      +clickableValue('bytes.dst', session.by2)
          
      strong.medium.margined-left Databytes 
      +clickableValue('databytes.dst', session.db2)
            
  if (session["mac1-term"])
    dt Ethernet:
    dd
      strong.medium.margined-left Src Mac 
      +arrayPrint(session, "mac1-term", "mac.src", true)
      
      strong.medium.margined-left Dst Mac 
      +arrayPrint(session, "mac2-term", "mac.dst", true)
      
      if (session.vlan)
        strong.medium VLan 
        +arrayPrint(session, "vlan", "vlan")
        
  dt Src IP/Port:
  dd
    if (session['tipv61-term'])
      +ipPrint6(session['tipv61-term'], session.p1, session.g1, session.as1, session.rir1, "src")
    else
      +ipPrint(session.a1, session.p1, session.g1, session.as1, session.rir1, "src")
      
  dt Dst IP/Port:
  dd
    if (session['tipv62-term'])
      +ipPrint6(session['tipv62-term'], session.p2, session.g2, session.as2, session.rir2, "dst")
    else
      +ipPrint(session.a2, session.p2, session.g2, session.as2, session.rir2, "dst")
      
  if (session.fb1 || session.fb2)
    dt Payload8:
    dd 
      if (session.fb1)
        strong.medium.margined-left Src 
        - var fb1a = new Buffer(session.fb1, "hex");
        +clickableValue('payload8.src.hex', session.fb1)
        | (
        +clickableValue('payload8.src.hex', fb1a, true)
        |)
                
      if (session.fb2)
        strong.medium.margined-left Dst 
        - var fb2a = new Buffer(session.fb2, "hex");
        +clickableValue('payload8.src.hex', session.fb2)
        | (
        +clickableValue('payload8.src.hex', fb2a, true)
        |)
              
  +arrayList(session, "ta", "Tags", "tags", "<div class=\"btn btn-xs btn-blue btn-tag\" disabled title=\"Under construction..\"><span class=\"fa fa-plus-circle\"></span></div>")
  
  if (session.fs && session.fs.length > 0)
    +arrayList(session, "fs", "Files:", "file")
    
  if (session.scrubby)
    dt Scrubbed:
    dd By Moloch user #{session.scrubby} at #{new Date(session.scrubat)}
    
  if (session.socksip)
    dt Socks Dst:
    dd
      +ipPrint(session.socksip, session.sockspo, session.gsocksip, session.assocksip, session.rirsocksip, "socks")
      
  if (session.greip)
    +ipArrayList(session, "greip", "GRE IPs", "gre.ip")
    
  if (session.socksho)
    dt Socks Dst:
    dd
      +clickableValue('host.socks', session.socksho)
      | :
      +clickableValue('port.socks', session.sockspo)
          
  if (session.socksuser)
    dt Socks User:
    dd
<<<<<<< HEAD
      +clickableValue('socks.user', session.socksuser)
=======
      a.moloch-right-click(href='#', molochexpr='socks.user') #{session.socksuser}
  if (session.tcpflags)
    dt TCP Flags
    dd
      span.sessionDetailSmall
        | SYN: 
        a.moloch-right-click(href='#', molochexpr='tcpflags.syn') #{session.tcpflags.syn}
        | &nbsp;SYN-ACK: 
        a.moloch-right-click(href='#', molochexpr='tcpflags.syn-ack') #{session.tcpflags["syn-ack"]}
        | &nbsp;ACK: 
        a.moloch-right-click(href='#', molochexpr='tcpflags.ack') #{session.tcpflags.ack}
        | &nbsp;PSH: 
        a.moloch-right-click(href='#', molochexpr='tcpflags.psh') #{session.tcpflags.psh}
        | &nbsp;RST: 
        a.moloch-right-click(href='#', molochexpr='tcpflags.rst') #{session.tcpflags.rst}
        | &nbsp;FIN: 
        a.moloch-right-click(href='#', molochexpr='tcpflags.fin') #{session.tcpflags.fin}
        | &nbsp;URG: 
        a.moloch-right-click(href='#', molochexpr='tcpflags.urg') #{session.tcpflags.urg}
>>>>>>> 630b476a
<|MERGE_RESOLUTION|>--- conflicted
+++ resolved
@@ -147,26 +147,21 @@
   if (session.socksuser)
     dt Socks User:
     dd
-<<<<<<< HEAD
       +clickableValue('socks.user', session.socksuser)
-=======
-      a.moloch-right-click(href='#', molochexpr='socks.user') #{session.socksuser}
   if (session.tcpflags)
     dt TCP Flags
     dd
-      span.sessionDetailSmall
-        | SYN: 
-        a.moloch-right-click(href='#', molochexpr='tcpflags.syn') #{session.tcpflags.syn}
-        | &nbsp;SYN-ACK: 
-        a.moloch-right-click(href='#', molochexpr='tcpflags.syn-ack') #{session.tcpflags["syn-ack"]}
-        | &nbsp;ACK: 
-        a.moloch-right-click(href='#', molochexpr='tcpflags.ack') #{session.tcpflags.ack}
-        | &nbsp;PSH: 
-        a.moloch-right-click(href='#', molochexpr='tcpflags.psh') #{session.tcpflags.psh}
-        | &nbsp;RST: 
-        a.moloch-right-click(href='#', molochexpr='tcpflags.rst') #{session.tcpflags.rst}
-        | &nbsp;FIN: 
-        a.moloch-right-click(href='#', molochexpr='tcpflags.fin') #{session.tcpflags.fin}
-        | &nbsp;URG: 
-        a.moloch-right-click(href='#', molochexpr='tcpflags.urg') #{session.tcpflags.urg}
->>>>>>> 630b476a
+      strong.medium.margined-left SYN 
+      +clickableValue('tcpflags.syn', session.tcpflags.syn)
+      strong.medium.margined-left SYN-ACK 
+      +clickableValue('tcpflags.syn-ack', session.tcpflags['syn-ack'])
+      strong.medium.margined-left ACK 
+      +clickableValue('tcpflags.ack', session.tcpflags.ack)
+      strong.medium.margined-left PSH
+      +clickableValue('tcpflags.psh', session.tcpflags.psh)
+      strong.medium.margined-left RST 
+      +clickableValue('tcpflags.rst', session.tcpflags.rst)
+      strong.medium.margined-left FIN 
+      +clickableValue('tcpflags.fin', session.tcpflags.fin)
+      strong.medium.margined-left URG 
+      +clickableValue('tcpflags.urg', session.tcpflags.urg)