--- conflicted
+++ resolved
@@ -2849,47 +2849,6 @@
   finished = 1;
 }
 
-<<<<<<< HEAD
-//////////////////////////////////////////////////////////////////////////////////
-//// determineQueryTimes(req)
-////
-//// Returns [startTimeSec, stopTimeSec, interval] using values from req.query.date,
-////   req.query.startTime, req.query.stopTime, req.query.interval, and
-////   req.query.segments.
-////
-//// This code was factored out from buildSessionQuery.
-//////////////////////////////////////////////////////////////////////////////////
-function determineQueryTimes (req) {
-  let startTimeSec = undefined;
-  let stopTimeSec = undefined;
-  let interval = 60*60;
-
-  if (Config.debug) {
-    console.log("determineQueryTimes", "req.query.date", req.query.date,
-                "req.query.segments", req.query.segments,
-                "req.query.startTime", req.query.startTime,
-                "req.query.stopTime", req.query.stopTime)
-  }
-
-  if ((req.query.date && req.query.date === '-1') ||
-      (req.query.segments && req.query.segments === "all")) {
-    interval = 60*60; // Hour to be safe
-
-  } else if ((req.query.startTime !== undefined) && (req.query.stopTime !== undefined)) {
-    if (! /^[0-9]+$/.test(req.query.startTime)) {
-      startTimeSec = Date.parse(req.query.startTime.replace('+', ' ')) / 1000;
-    } else {
-      startTimeSec = parseInt(req.query.startTime, 10);
-    }
-
-    if (! /^[0-9]+$/.test(req.query.stopTime)) {
-      stopTimeSec = Date.parse(req.query.stopTime.replace('+', ' ')) / 1000;
-    } else {
-      stopTimeSec = parseInt(req.query.stopTime, 10);
-    }
-
-    var diff = req.query.stopTime - req.query.startTime;
-=======
 
 //////////////////////////////////////////////////////////////////////////////////
 //// determineQueryTimes(reqQuery)
@@ -2927,15 +2886,12 @@
     }
 
     var diff = reqQuery.stopTime - reqQuery.startTime;
->>>>>>> d2d3e508
     if (diff < 30*60) {
       interval = 1; // second
     } else if (diff <= 5*24*60*60) {
       interval = 60; // minute
     } else {
       interval = 60*60; // hour
-<<<<<<< HEAD
-=======
     }
 
   } else {
@@ -2947,64 +2903,7 @@
       interval = 60; // minute
     } else {
       interval = 60 * 60; // hour
->>>>>>> d2d3e508
-    }
-
-  } else {
-    let queryDate = req.query.date || 1;
-    startTimeSec = (Math.floor(Date.now() / 1000) - 60*60*parseInt(queryDate, 10));
-    stopTimeSec = Date.now()/1000;
-
-    if (queryDate <= 5*24) {
-      interval = 60; // minute
-    } else {
-      interval = 60 * 60; // hour
-    }
-  }
-
-  switch (req.query.interval) {
-    case 'second':
-      interval = 1;
-      break;
-    case 'minute':
-      interval = 60;
-      break;
-    case 'hour':
-      interval = 60 * 60;
-      break;
-    case 'day':
-      interval = 60 * 60 * 24;
-      break;
-    case 'week':
-      interval = 60 * 60 * 24 * 7;
-      break;
-  }
-
-  if (Config.debug) {
-    console.log("determineQueryTimes", "startTimeSec", startTimeSec, "stopTimeSec", stopTimeSec, "interval", interval)
-  }
-
-  return [startTimeSec, stopTimeSec, interval];
-}
-
-function buildSessionQuery (req, buildCb) {
-  // validate time limit is not exceeded
-  let timeLimitExceeded = false;
-  var interval;
-
-  // determineQueryTimes calculates startTime, stopTime, and interval from req.query
-  let startAndStopParams = determineQueryTimes(req);
-  if (startAndStopParams[0] !== undefined) req.query.startTime = startAndStopParams[0];
-  if (startAndStopParams[1] !== undefined) req.query.stopTime = startAndStopParams[1];
-  interval = startAndStopParams[2];
-
-  if (parseInt(req.query.date) > parseInt(req.user.timeLimit) ||
-    (req.query.date === '-1') && req.user.timeLimit) {
-    timeLimitExceeded = true;
-
-  } else if ((req.query.startTime) && (req.query.stopTime) && (req.user.timeLimit) &&
-             ((req.query.stopTime - req.query.startTime) / 3600 > req.user.timeLimit)) {
-      timeLimitExceeded = true;
+    }
   }
 
   switch (reqQuery.interval) {
@@ -3076,21 +2975,12 @@
     reqQuery.bounding = "both";
   }
 
-<<<<<<< HEAD
-  if ((req.query.date && req.query.date === '-1') ||
-      (req.query.segments && req.query.segments === "all")) {
-    // interval is already assigned above from result of determineQueryTimes
-
-  } else if (req.query.startTime !== undefined && req.query.stopTime) {
-    switch (req.query.bounding) {
-=======
   if ((reqQuery.date && reqQuery.date === '-1') ||
       (reqQuery.segments && reqQuery.segments === "all")) {
     // interval is already assigned above from result of determineQueryTimes
 
   } else if (reqQuery.startTime !== undefined && reqQuery.stopTime) {
     switch (reqQuery.bounding) {
->>>>>>> d2d3e508
     case "first":
       query.query.bool.filter.push({range: {firstPacket: {gte: reqQuery.startTime*1000, lte: reqQuery.stopTime*1000}}});
       break;
@@ -3112,11 +3002,7 @@
     }
 
   } else {
-<<<<<<< HEAD
-    switch (req.query.bounding) {
-=======
     switch (reqQuery.bounding) {
->>>>>>> d2d3e508
     case "first":
       query.query.bool.filter.push({range: {firstPacket: {gte: reqQuery.startTime*1000}}});
       break;
@@ -5262,11 +5148,7 @@
   });
 });
 
-<<<<<<< HEAD
-function buildConnections(req, res, cb) {
-=======
 async function buildConnections(req, res, cb) {
->>>>>>> d2d3e508
 
   let dstipport;
   if (req.query.dstField === 'ip.dst:port') {
@@ -5281,30 +5163,16 @@
   let fdst                 = req.query.dstField;
   let minConn              = req.query.minConn || 1;
 
-<<<<<<< HEAD
-  // If network graph baseline is enabled (enabled: req.query.baseline=true, disabled:req.query.baseline=false or undefined)
-  //   then two queries will be run (ie., run buildSessionQuery->searchPrimary->process twice): first for the
-  //   original specified time frame and second for the same time frame immediately preceding it.
-=======
   // If network graph baseline is enabled (enabled: req.query.baselineDate != 0, disabled:req.query.baselineDate=0 or undefined)
   //   then two queries will be run (ie., run buildSessionQuery->searchPrimary->process twice): first for the
   //   original specified time frame and second for the same time frame immediately preceding it.
   //
->>>>>>> d2d3e508
   // Nodes have an .inresult attribute where:
   //   0 = 00 = not in either result set (although you'll never see these, obviously)
   //   1 = 01 = seen during the "current" time frame but not in the "baseline" time frame (ie., "new")
   //   2 = 10 = seen during the "baseline" time frame but not in the "current" time frame (ie., "old")
   //   3 = 11 = seen during both the "current" time frame and the "baseline" time frame
   // This is only performed where startTime/startTime are defined, and never for "all" time range (date=-1).
-<<<<<<< HEAD
-  let doBaseline = false;
-  if ((req.query.baseline !== undefined) && (req.query.date !== '-1') &&
-      (req.query.startTime !== undefined) && (req.query.stopTime !== undefined)) {
-    doBaseline = (String(req.query.baseline) === 'true') ? true : false;
-  }
-
-=======
   //
   // With baselining, req.query.baselineDate can determine baseline time frame, which is the number of
   // hours prior to the "start" query time, similar to req.query.date. If unspecified or zero, baseline
@@ -5338,7 +5206,6 @@
   let options;
   if (req.query.cancelId) { options = { cancelId: `${req.user.userId}::${req.query.cancelId}` }; }
 
->>>>>>> d2d3e508
   let dstIsIp = fdst.match(/(\.ip|Ip)$/);
 
   let nodesHash = {};
@@ -5346,8 +5213,6 @@
   let nodes = [];
   let links = [];
   let totalHits = 0;
-<<<<<<< HEAD
-=======
 
   // This loop (which handles buildSessionQuery->searchPrimary->process) will be run
   //   once or twice, depending on if baseline is enabled:
@@ -5410,7 +5275,6 @@
         resolve([JSON.parse(JSON.stringify(query)), JSON.parse(JSON.stringify(indices))]);
       }, tmpReqQuery);
     });
->>>>>>> d2d3e508
 
     try {
       // queryParams: [query, indices] or [[query, indices], [query, indices]]
@@ -5488,35 +5352,6 @@
     updateValues(f, connects[linkId], fields);
   }
 
-<<<<<<< HEAD
-  // This loop (which handles buildSessionQuery->searchPrimary->process) will be run
-  //   once or twice, depending on if baseline is enabled:
-  //   1. for the "current" time frame, the one specified originally in req.query
-  //   2. for the "baseline" time frame immediately prior to the time frame of "1."
-  //      (only if baseline is enabled)
-  // The call to process() will ensure the resultId value is OR'ed into the .inresult
-  //   attribute of each node.
-  let maxResultId = 1 + ((doBaseline === false) ? 0 : 1);
-
-  for (let resultId = 1; resultId <= maxResultId; resultId++) {
-
-    if (resultId > 1) {
-      // replace current time frame start/stop values with baseline time frame start/stop values
-      // TODO: allow specifying arbitrary baseline start/stop times rather than fixed previous time?
-      let currentQueryTimes = determineQueryTimes(req);
-      console.log("buildConnections baseline.0", "startTime", currentQueryTimes[0], "stopTime", currentQueryTimes[1])
-      if ((currentQueryTimes[0] !== undefined) && (currentQueryTimes[1] !== undefined)) {
-        let diff = currentQueryTimes[1] - currentQueryTimes[0];
-        req.query.stopTime = currentQueryTimes[0]-1;
-        req.query.startTime = req.query.stopTime-diff;
-        console.log("buildConnections baseline.1", "startTime", req.query.startTime, "stopTime", req.query.stopTime, "diff", diff)
-      }
-    }
-
-    buildSessionQuery(req, function(bsqErr, query, indices) {
-      if (bsqErr) {
-        return cb(bsqErr, 0, 0, 0);
-=======
   // prepare and execute the Db.searchPrimary query (or queries, if baseline is enabled)
   let searchDbPromises = [];
   queryParams.forEach(queryParam => {
@@ -5545,39 +5380,14 @@
 
       if (Config.debug) {
         console.log('buildConnections result', resultId, JSON.stringify(graph, null, 2));
->>>>>>> d2d3e508
-      }
-      query.query.bool.filter.push({exists: {field: req.query.srcField}});
-      query.query.bool.filter.push({exists: {field: req.query.dstField}});
-
-      // get the requested fields
-      let fields = ['totBytes', 'totDataBytes', 'totPackets', 'node'];
-      if (req.query.fields) { fields = req.query.fields.split(','); }
-      query._source = fields;
-      query.docvalue_fields = [fsrc, fdst];
-
-<<<<<<< HEAD
-      if (dstipport) {
-        query._source.push('dstPort');
-      }
-
-      let options;
-      if (req.query.cancelId) { options = { cancelId: `${req.user.userId}::${req.query.cancelId}` }; }
-
-      if (Config.debug) {
-        console.log('buildConnections query', JSON.stringify(query, null, 2));
-      }
-
-      Db.searchPrimary(indices, 'session', query, options, function (err, graph) {
-        if (Config.debug) {
-          console.log('buildConnections result', JSON.stringify(graph, null, 2));
-        }
-
-        if (err || graph.error) {
-          console.log('Build Connections ERROR', err, graph.error);
-          return cb(err || graph.error);
-        }
-
+      }
+
+      // accumulate resultSetGraphs[r].hits.total into totalHits so that recordsFiltered
+      // represents both current and baseline queries if baseline is enabled
+      totalHits += graph.hits.total;
+
+      // process each hit from each result set
+      resultSetProcessPromises.push(new Promise((resolve, reject) => {
         async.eachLimit(graph.hits.hits, 10, function (hit, hitCb) {
           let f = hit._source;
           f = flattenFields(f);
@@ -5612,90 +5422,6 @@
           setImmediate(hitCb);
 
         }, function (err) {
-
-          // accumulate graph.hits.total into totalHits so that recordsFiltered
-          // represents both current and baseline queries if baseline is enabled
-          totalHits += graph.hits.total;
-
-          // only calculate final return values if we are in the last loop iteration
-          if (resultId >= maxResultId) {
-            let nodeKeys = Object.keys(nodesHash);
-            if (Config.get('regressionTests', false)) {
-              nodeKeys = nodeKeys.sort(function (a,b) { return nodesHash[a].id.localeCompare(nodesHash[b].id); });
-            }
-            for (let node of nodeKeys) {
-              if (nodesHash[node].cnt < minConn) {
-                nodesHash[node].pos = -1;
-              } else {
-                nodesHash[node].pos = nodes.length;
-                nodes.push(nodesHash[node]);
-              }
-            }
-
-            for (let key in connects) {
-              var c = connects[key];
-              c.source = nodesHash[c.source].pos;
-              c.target = nodesHash[c.target].pos;
-              if (c.source >= 0 && c.target >= 0) {
-                links.push(connects[key]);
-              }
-            }
-
-            if (Config.debug) {
-              console.log('nodesHash', nodesHash);
-              console.log('connects', connects);
-              console.log('nodes', nodes.length, nodes);
-              console.log('links', links.length, links);
-            }
-
-            return cb(null, nodes, links, totalHits);
-          }
-        });
-      });
-    });
-  }
-}
-=======
-      // accumulate resultSetGraphs[r].hits.total into totalHits so that recordsFiltered
-      // represents both current and baseline queries if baseline is enabled
-      totalHits += graph.hits.total;
-
-      // process each hit from each result set
-      resultSetProcessPromises.push(new Promise((resolve, reject) => {
-        async.eachLimit(graph.hits.hits, 10, function (hit, hitCb) {
-          let f = hit._source;
-          f = flattenFields(f);
-
-          let asrc = hit.fields[fsrc];
-          let adst = hit.fields[fdst];
-
-          if (asrc === undefined || adst === undefined) {
-            return setImmediate(hitCb);
-          }
-
-          if (!Array.isArray(asrc)) {
-            asrc = [asrc];
-          }
-
-          if (!Array.isArray(adst)) {
-            adst = [adst];
-          }
-
-          for (let vsrc of asrc) {
-            for (let vdst of adst) {
-              if (dstIsIp && dstipport) {
-                if (vdst.includes(':')) {
-                  vdst += '.' + f.dstPort;
-                } else {
-                  vdst += ':' + f.dstPort;
-                }
-              }
-              process(vsrc, vdst, f, fields, resultId);
-            }
-          }
-          setImmediate(hitCb);
-
-        }, function (err) {
           if (err) {
             reject(err);
           } else {
@@ -5752,7 +5478,6 @@
   }); // Promise.all(searchDbPromises)
 
 } // buildConnections
->>>>>>> d2d3e508
 
 app.get('/connections.json', [noCacheJson, recordResponseTime, logAction('connections'), setCookie], (req, res) => {
   let health;
