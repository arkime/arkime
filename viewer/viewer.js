--- conflicted
+++ resolved
@@ -3652,7 +3652,12 @@
   });
 });
 
-<<<<<<< HEAD
+app.post('/estask/cancelAll', [noCacheJson, logAction(), checkCookieToken, checkPermissions(['createEnabled'])], (req, res) => {
+  Db.taskCancel(undefined, (err, result) => {
+    return res.send(JSON.stringify({ success: true, text: result }));
+  });
+});
+
 app.get('/essetting/list', [noCacheJson, recordResponseTime], function(req, res) {
   if (!req.user.createEnabled) { return res.molochError(403, "Need admin privileges"); }
 
@@ -3687,20 +3692,6 @@
     return res.send(rsettings);
   });
 });
-
-app.get('/esshard/list', [noCacheJson, recordResponseTime], function(req, res) {
-  if (req.user.hideStats) { return res.molochError(403, 'Need permission to view stats'); }
-
-  Promise.all([Db.shards(),
-               Db.getClusterSettings({flatSettings: true})
-              ]).then(([shards, settings]) => {
-=======
-app.post('/estask/cancelAll', [noCacheJson, logAction(), checkCookieToken, checkPermissions(['createEnabled'])], (req, res) => {
-  Db.taskCancel(undefined, (err, result) => {
-    return res.send(JSON.stringify({ success: true, text: result }));
-  });
-});
->>>>>>> b6e4f6e9
 
 app.get('/esshard/list', [noCacheJson, recordResponseTime, checkPermissions(['hideStats']), setCookie], (req, res) => {
   Promise.all([
