--- conflicted
+++ resolved
@@ -4968,16 +4968,12 @@
     var recordsFiltered = 0;
     var protocols;
 
-<<<<<<< HEAD
     let options = {};
     if (req.query.cluster && Config.get('multiES', false)) { options._cluster = req.query.cluster; }
 
     Promise.all([Db.searchPrimary(indices, 'session', query, options, null),
                  Db.numberOfDocuments('sessions2-*', options),
-=======
-    Promise.all([Db.searchPrimary(indices, 'session', query, null),
-                 Db.numberOfDocuments('sessions2-*'),
->>>>>>> 479ef7c8
+
                  Db.healthCachePromise()
     ]).then(([sessions, total, health]) => {
       if (Config.debug) {
