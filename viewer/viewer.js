/******************************************************************************/
/* viewer.js  -- The main moloch app
 *
 * Copyright 2012-2016 AOL Inc. All rights reserved.
 *
 * Licensed under the Apache License, Version 2.0 (the "License");
 * you may not use this Software except in compliance with the License.
 * You may obtain a copy of the License at
 *
 *     http://www.apache.org/licenses/LICENSE-2.0
 *
 * Unless required by applicable law or agreed to in writing, software
 * distributed under the License is distributed on an "AS IS" BASIS,
 * WITHOUT WARRANTIES OR CONDITIONS OF ANY KIND, either express or implied.
 * See the License for the specific language governing permissions and
 * limitations under the License.
 */
'use strict';

var MIN_DB_VERSION = 34;

//// Modules
//////////////////////////////////////////////////////////////////////////////////
try {
var Config         = require('./config.js'),
    express        = require('express'),
    stylus         = require('stylus'),
    util           = require('util'),
    fs             = require('fs-ext'),
    async          = require('async'),
    url            = require('url'),
    dns            = require('dns'),
    Pcap           = require('./pcap.js'),
    sprintf        = require('./public/sprintf.js'),
    Db             = require('./db.js'),
    os             = require('os'),
    zlib           = require('zlib'),
    molochparser   = require('./molochparser.js'),
    passport       = require('passport'),
    DigestStrategy = require('passport-http').DigestStrategy,
    HTTPParser     = process.binding('http_parser').HTTPParser,
    molochversion  = require('./version'),
    http           = require('http'),
    pug            = require('pug'),
    jade           = require('jade'),
    https          = require('https'),
    EventEmitter   = require('events').EventEmitter,
    decode         = require('./decode.js');
} catch (e) {
  console.log ("ERROR - Couldn't load some dependancies, maybe need to 'npm update' inside viewer directory", e);
  process.exit(1);
  throw new Error("Exiting");
}

try {
  var Png = require('png').Png;
} catch (e) {console.log("WARNING - No png support, maybe need to 'npm update'", e);}

if (typeof express !== "function") {
  console.log("ERROR - Need to run 'npm update' in viewer directory");
  process.exit(1);
  throw new Error("Exiting");
}
var app = express();

//////////////////////////////////////////////////////////////////////////////////
//// Config
//////////////////////////////////////////////////////////////////////////////////
var internals = {
  elasticBase: Config.get("elasticsearch", "http://localhost:9200").split(","),
  userNameHeader: Config.get("userNameHeader"),
  httpAgent:   new http.Agent({keepAlive: true, keepAliveMsecs:5000, maxSockets: 40}),
  httpsAgent:  new https.Agent({keepAlive: true, keepAliveMsecs:5000, maxSockets: 40}),
  previousNodeStats: [],
  caTrustCerts: {},
  cronRunning: false,
  rightClicks: {},
  pluginEmitter: new EventEmitter(),
  writers: {},

  cronTimeout: Math.max(+Config.get("tcpTimeout", 8*60), +Config.get("udpTimeout", 60), +Config.get("icmpTimeout", 10)) +
               +Config.get("dbFlushTimeout", 5) + 60 + 5,

//http://garethrees.org/2007/11/14/pngcrush/
  emptyPNG: new Buffer("iVBORw0KGgoAAAANSUhEUgAAAAEAAAABCAYAAAAfFcSJAAAACklEQVR4nGMAAQAABQABDQottAAAAABJRU5ErkJggg==", 'base64'),
  PNG_LINE_WIDTH: 256,
};

if (internals.elasticBase[0].lastIndexOf('http', 0) !== 0) {
  internals.elasticBase[0] = "http://" + internals.elasticBase[0];
}

function userCleanup(suser) {
  suser.settings = suser.settings || {};
  if (suser.emailSearch === undefined) {suser.emailSearch = false;}
  if (suser.removeEnabled === undefined) {suser.removeEnabled = false;}
  if (Config.get("multiES", false)) {suser.createEnabled = false;}
}

passport.use(new DigestStrategy({qop: 'auth', realm: Config.get("httpRealm", "Moloch")},
  function(userid, done) {
    Db.getUserCache(userid, function(err, suser) {
      if (err && !suser) {return done(err);}
      if (!suser || !suser.found) {console.log("User", userid, "doesn't exist"); return done(null, false);}
      if (!suser._source.enabled) {console.log("User", userid, "not enabled"); return done("Not enabled");}

      userCleanup(suser._source);

      return done(null, suser._source, {ha1: Config.store2ha1(suser._source.passStore)});
    });
  },
  function (options, done) {
      //TODO:  Should check nonce here
      return done(null, true);
  }
));

// app.configure
var logger = require("morgan");
var favicon = require("serve-favicon");
var bodyParser = require('body-parser');
var multer = require('multer');
var methodOverride = require('method-override');
var compression = require('compression');

app.enable("jsonp callback");
app.set('views', __dirname + '/views');
app.set('view engine', 'pug');
app.locals.molochversion =  molochversion.version;
app.locals.isIndex = false;
app.locals.basePath = Config.basePath();
app.locals.elasticBase = internals.elasticBase[0];
app.locals.allowUploads = Config.get("uploadCommand") !== undefined;
app.locals.molochClusters = Config.configMap("moloch-clusters");

app.use(favicon(__dirname + '/public/favicon.ico'));
app.use(passport.initialize());
app.use(function(req, res, next) {
  if (res.setTimeout) {
    res.setTimeout(10 * 60 * 1000); // Increase default from 2 min to 10 min
  }
  req.url = req.url.replace(Config.basePath(), "/");
  return next();
});
app.use(bodyParser.json());
app.use(bodyParser.urlencoded({ extended: true }));
//app.use(multer({dest: Config.get("pcapDir")}));

// send req to access log file or stdout
var _stream = process.stdout;
var _accesslogfile = Config.get("accessLogFile");
if (_accesslogfile) {
  _stream = fs.createWriteStream(_accesslogfile, {flags: 'a'});
}


app.use(logger(':date :username \x1b[1m:method\x1b[0m \x1b[33m:url\x1b[0m :status :res[content-length] bytes :response-time ms',{stream: _stream}));
app.use(compression());
app.use(methodOverride());


app.use('/font-awesome', express.static(__dirname + '/node_modules/font-awesome', { maxAge: 600 * 1000}));
app.use('/bootstrap', express.static(__dirname + '/node_modules/bootstrap', { maxAge: 600 * 1000}));


app.use("/", express.static(__dirname + '/public', { maxAge: 600 * 1000}));
if (Config.get("passwordSecret")) {
  app.locals.alwaysShowESStatus = false;
  app.use(function(req, res, next) {
    // 200 for NS
    if (req.url === "/_ns_/nstest.html") {
      return res.end();
    }

    // No auth for stats.json, dstats.json, esstats.json, eshealth.json
    if (req.url.match(/^\/([e]*[ds]*stats|eshealth).json/)) {
      return next();
    }

    // S2S Auth
    if (req.headers['x-moloch-auth']) {
      var obj = Config.auth2obj(req.headers['x-moloch-auth']);
      obj.path = obj.path.replace(Config.basePath(), "/");
      if (obj.path !== req.url) {
        console.log("ERROR - mismatch url", obj.path, req.url);
        return res.send("Unauthorized based on bad url, check logs on ", os.hostname());
      }
      if (Math.abs(Date.now() - obj.date) > 120000) { // Request has to be +- 2 minutes
        console.log("ERROR - Denying server to server based on timestamp, are clocks out of sync?", Date.now(), obj.date);
        return res.send("Unauthorized based on timestamp - check that all moloch viewer machines have accurate clocks");
      }

      if (req.url.match(/^\/receiveSession/)) {
        return next();
      }

      Db.getUserCache(obj.user, function(err, suser) {
        if (err) {return res.send("ERROR - user: " + obj.user + " err:" + err);}
        if (!suser || !suser.found) {return res.send(obj.user + " doesn't exist");}
        if (!suser._source.enabled) {return res.send(obj.user + " not enabled");}
        userCleanup(suser._source);
        req.user = suser._source;
        return next();
      });
      return;
    }

    // Header auth
    if (internals.userNameHeader !== undefined && req.headers[internals.userNameHeader] !== undefined) {
      var userName = req.headers[internals.userNameHeader];
      Db.getUserCache(userName, function(err, suser) {
        if (err) {return res.send("ERROR - " +  err);}
        if (!suser || !suser.found) {return res.send(userName + " doesn't exist");}
        if (!suser._source.enabled) {return res.send(userName + " not enabled");}
        if (!suser._source.headerAuthEnabled) {return res.send(userName + " header auth not enabled");}

        userCleanup(suser._source);
        req.user = suser._source;
        return next();
      });
      return;
    }

    // Browser auth
    req.url = req.url.replace("/", Config.basePath());
    passport.authenticate('digest', {session: false})(req, res, function (err) {
      req.url = req.url.replace(Config.basePath(), "/");
      if (err) {
        res.send(JSON.stringify({success: false, text: err}));
        return;
      } else {
        return next();
      }
    });
  });
} else {
  /* Shared password isn't set, who cares about auth, db is only used for settings */
  app.locals.alwaysShowESStatus = true;
  app.locals.noPasswordSecret   = true;
  app.use(function(req, res, next) {
    req.user = {userId: "anonymous", enabled: true, createEnabled: Config.get("regressionTests", false), webEnabled: true, headerAuthEnabled: false, emailSearch: true, removeEnabled: true, settings: {}};
    Db.getUserCache("anonymous", function(err, suser) {
        if (!err && suser && suser.found) {
          req.user.settings = suser._source.settings;
          req.user.views = suser._source.views;
        }
      next();
    });
  });
}

app.use(function(req, res, next) {
  if (!req.user || !req.user.userId) {
    return next();
  }

  var mrc = {};
  for (var key in internals.rightClicks) {
    var rc = internals.rightClicks[key];
    if (!rc.users || rc.users[req.user.userId]) {
      mrc[key] = rc;
    }
  }
  app.locals.molochRightClick = mrc;
  next();
});

logger.token('username', function(req, res){ return req.user?req.user.userId:"-"; });

function loadFields() {
  Db.loadFields(function (data) {
    Config.loadFields(data);
    app.locals.fieldsMap = JSON.stringify(Config.getFieldsMap());
    app.locals.fieldsArr = Config.getFields().sort(function(a,b) {return (a.exp > b.exp?1:-1);});
  });
}

function loadPlugins() {
  var api = {
    registerWriter: function(str, info) {
      internals.writers[str] = info;
    },
    getDb: function() { return Db; },
    getPcap: function() { return Pcap; },
  };
  var plugins = Config.get("viewerPlugins", "").split(";");
  var dirs = Config.get("pluginsDir", "/data/moloch/plugins").split(";");
  plugins.forEach(function (plugin) {
    plugin = plugin.trim();
    if (plugin === "") {
      return;
    }
    var found = false;
    dirs.forEach(function (dir) {
      dir = dir.trim();
      if (found || dir === "") {
        return;
      }
      if (fs.existsSync(dir + "/" + plugin)) {
        found = true;
        var p = require(dir + "/" + plugin);
        p.init(Config, internals.pluginEmitter, api);
      }
    });
    if (!found) {
      console.log("WARNING - Couldn't find plugin", plugin, "in", dirs);
    }
  });
}

//////////////////////////////////////////////////////////////////////////////////
//// Utility
//////////////////////////////////////////////////////////////////////////////////
function isEmptyObject(object) { for(var i in object) { return false; } return true; }
function safeStr(str) {
  return str.replace(/&/g,'&amp;').replace(/</g,'&lt;').replace(/>/g,'&gt;').replace(/\"/g,'&quot;').replace(/\'/g, '&#39;').replace(/\//g, '&#47;');
}

function twoDigitString(value) {
  return (value < 10) ? ("0" + value) : value.toString();
}

function queryValueToArray(val) {
  if (val === undefined || val === null) {
    return [];
  }
  if (!Array.isArray(val)) {
    val = [val];
  }
  return val.join(",").split(",");
}

var FMEnum = Object.freeze({other: 0, ip: 1, tags: 2, hh: 3});
function fmenum(field) {
  var fieldsMap = Config.getFieldsMap();
  if (field.match(/^(a1|a2|xff|dnsip|eip|socksip)$/) !== null ||
      fieldsMap[field] && fieldsMap[field].type === "ip") {
    return FMEnum.ip;
  } else if (field.match(/^(ta)$/) !== null) {
    return FMEnum.tags;
  } else if (field.match(/^(hh1|hh2)$/) !== null) {
    return FMEnum.hh;
  }
  return FMEnum.other;
}

function errorString(err, result) {
  var str;
  if (err && typeof err === "string") {
    str = err;
  } else if (err && typeof err.message === "string") {
    str = err.message;
  } else if (result && result.error) {
    str = result.error;
  } else {
    str = "Unknown issue, check logs";
    console.log(err, result);
  }

  if (str.match("IndexMissingException")) {
    return "Moloch's Elasticsearch database has no matching session indices for timeframe selected";
  } else {
    return "Elasticsearch error: " + str;
  }
}

// http://stackoverflow.com/a/10934946
function dot2value(obj, str) {
      return str.split(".").reduce(function(o, x) { return o[x]; }, obj);
}

function createSessionDetailOld() {
  var found = {};
  var dirs = [];

  dirs = dirs.concat(Config.get("pluginsDir", "/data/moloch/plugins").split(';'));
  dirs = dirs.concat(Config.get("parsersDir", "/data/moloch/parsers").split(';'));

  dirs.forEach(function(dir) {
    try {
      var files = fs.readdirSync(dir);
      files.forEach(function(file) {
        if (file.match(/\.detail\.jade$/i) && !found[file]) {
          found[file] = "  include " + dir + "/" + file + "\n";
        }
      });
    } catch (e) {}
  });

  var makers = internals.pluginEmitter.listeners("makeSessionDetail");
  async.each(makers, function(cb, nextCb) {
    cb(function (err, items) {
      for (var k in items) {
        found[k] = items[k].replace(/^/mg, "  ") + "\n";
      }
      return nextCb();
    });
  }, function () {
    internals.sessionDetailOld =    "include views/mixins.jade\n" +
                                    "div.sessionDetail(sessionid='#{session.id}')\n" +
                                    "  include views/sessionDetail-standard.jade\n";
    Object.keys(found).sort().forEach(function(k) {
      internals.sessionDetailOld += found[k];
    });
    internals.sessionDetailOld +=   "  include views/sessionDetail-body.jade\n";
    internals.sessionDetailOld +=   "include views/sessionDetail-footer.jade\n";
  });
}

function createSessionDetailNew() {
  var found = {};
  var dirs = [];

  dirs = dirs.concat(Config.get("pluginsDir", "/data/moloch/plugins").split(';'));
  dirs = dirs.concat(Config.get("parsersDir", "/data/moloch/parsers").split(';'));

  dirs.forEach(function(dir) {
    try {
      var files = fs.readdirSync(dir);
      // sort().reverse() so in this dir pug is processed before jade
      files.sort().reverse().forEach(function(file) {
        if (found[file]) {
          return;
        }
        if (file.match(/\.detail\.jade$/i)) {
          found[file] = fs.readFileSync(dir + "/" + file, 'utf8').replace(/^/mg, "  ") + "\n";
        } else if (file.match(/\.detail\.pug$/i)) {
          found[file] = "  include " + dir + "/" + file + "\n";
        }
      });
    } catch (e) {}
  });

  var makers = internals.pluginEmitter.listeners("makeSessionDetail");
  async.each(makers, function(cb, nextCb) {
    cb(function (err, items) {
      for (var k in items) {
        found[k] = items[k].replace(/^/mg, "  ") + "\n";
      }
      return nextCb();
    });
  }, function () {
    internals.sessionDetailNew = "include views/mixins.pug\n" +
                                 "div.sessionDetail(sessionid=session.id)\n" +
                                 "  include views/sessionDetail\n";
    Object.keys(found).sort().forEach(function(k) {
      internals.sessionDetailNew += found[k];
    });

    internals.sessionDetailNew = internals.sessionDetailNew.replace(/div.sessionDetailMeta.bold/g, "h4")
                                                           .replace(/dl.sessionDetailMeta/g, "dl")
                                                           .replace(/a.moloch-right-click.*molochexpr='([^']+)'.*#{(.*)}/g, "+clickableValue('$1', $2)")
                                                           ;
  });
}

function createSessionDetail() {
  createSessionDetailOld();
  createSessionDetailNew();
}

function createRightClicks() {

  var mrc = Config.configMap("right-click");
  for (var key in mrc) {
    if (mrc[key].fields) {
      mrc[key].fields = mrc[key].fields.split(",");
    }
    if (mrc[key].users) {
      var users = {};
      mrc[key].users.split(",").forEach(function(item) {
        users[item] = 1;
      });
      mrc[key].users = users;
    }
  }
  var makers = internals.pluginEmitter.listeners("makeRightClick");
  async.each(makers, function(cb, nextCb) {
    cb(function (err, items) {
      for (var k in items) {
        mrc[k] = items[k];
        if (mrc[k].fields && !Array.isArray(mrc[k].fields)) {
          mrc[k].fields = mrc[k].fields.split(",");
        }
      }
      return nextCb();
    });
  }, function () {
    internals.rightClicks = mrc;
  });
}

//https://coderwall.com/p/pq0usg/javascript-string-split-that-ll-return-the-remainder
function splitRemain(str, separator, limit) {
    str = str.split(separator);
    if(str.length <= limit) {return str;}

    var ret = str.splice(0, limit);
    ret.push(str.join(separator));

    return ret;
}

function arrayZeroFill(n) {
  var a = [];
  while (n > 0) {
    a.push(0);
    n--;
  }
  return a;
}

//////////////////////////////////////////////////////////////////////////////////
//// Requests
//////////////////////////////////////////////////////////////////////////////////

function addAuth(info, user, node, secret) {
    if (!info.headers) {
        info.headers = {};
    }
    info.headers['x-moloch-auth'] = Config.obj2auth({date: Date.now(),
                                                     user: user.userId,
                                                     node: node,
                                                     path: info.path
                                                    }, secret);
}

function addCaTrust(info, node) {
  if (!Config.isHTTPS(node)) {
    return;
  }

  if ((internals.caTrustCerts[node] !== undefined) && (internals.caTrustCerts[node].length > 0)) {
    info.ca = internals.caTrustCerts[node];
    info.agent.options.ca = internals.caTrustCerts[node];
    return;
  }

  var caTrustFile = Config.getFull(node, "caTrustFile");

  if (caTrustFile && caTrustFile.length > 0) {
    var caTrustFileLines = fs.readFileSync(caTrustFile, 'utf8');
    caTrustFileLines = caTrustFileLines.split("\n");

    var foundCert = [],
        line;

    internals.caTrustCerts[node] = [];

    for (var i = 0, ilen = caTrustFileLines.length; i < ilen; i++) {
      line = caTrustFileLines[i];
      if (line.length === 0) {
        continue;
      }
      foundCert.push(line);
      if (line.match(/-END CERTIFICATE-/)) {
        internals.caTrustCerts[node].push(foundCert.join("\n"));
        foundCert = [];
      }
    }

    if (internals.caTrustCerts[node].length > 0) {
      info.ca = internals.caTrustCerts[node];
      info.agent.options.ca = internals.caTrustCerts[node];
      return;
    }
  }
}

function noCache(req, res, ct) {
  res.header('Cache-Control', 'no-cache, private, no-store, must-revalidate, max-stale=0, post-check=0, pre-check=0');
  if (ct) {
    res.setHeader("Content-Type", ct);
  }
}

function getViewUrl(node, cb) {
  if (Array.isArray(node)) {
    node = node[0];
  }

  var url = Config.getFull(node, "viewUrl");
  if (url) {
    cb(null, url, url.slice(0, 5) === "https"?https:http);
    return;
  }

  Db.molochNodeStatsCache(node, function(err, stat) {
    if (err) {
      return cb(err);
    }

    if (Config.isHTTPS(node)) {
      cb(null, "https://" + stat.hostname + ":" + Config.getFull(node, "viewPort", "8005"), https);
    } else {
      cb(null, "http://" + stat.hostname + ":" + Config.getFull(node, "viewPort", "8005"), http);
    }
  });
}

function proxyRequest (req, res, errCb) {
  noCache(req, res);

  getViewUrl(req.params.nodeName, function(err, viewUrl, client) {
    if (err) {
      if (errCb) {
        return errCb(err);
      }
      console.log("ERROR - ", err);
      res.send("Can't find view url for '" + req.params.nodeName + "' check viewer logs on " + os.hostname());
    }
    var info = url.parse(viewUrl);
    info.path = req.url;
    info.agent = (client === http?internals.httpAgent:internals.httpsAgent);
    info.rejectUnauthorized = true;
    addAuth(info, req.user, req.params.nodeName);
    addCaTrust(info, req.params.nodeName);

    var preq = client.request(info, function(pres) {
      if (pres.headers['content-type']) {
        res.setHeader('content-type', pres.headers['content-type']);
      }
      pres.on('data', function (chunk) {
        res.write(chunk);
      });
      pres.on('end', function () {
        res.end();
      });
    });

    preq.on('error', function (e) {
      if (errCb) {
        return errCb(e);
      }
      console.log("ERROR - Couldn't proxy request=", info, "\nerror=", e);
      res.send("Error talking to node '" + req.params.nodeName + "' using host '" + info.host + "' check viewer logs on " + os.hostname());
    });
    preq.end();
  });
}

function isLocalView (node, yesCb, noCb) {
  var pcapWriteMethod = Config.getFull(node, "pcapWriteMethod");
  var writer = internals.writers[pcapWriteMethod];
  if (writer && writer.localNode === false) {
    return yesCb();
  }
  return Db.isLocalView(node, yesCb, noCb);
}

//////////////////////////////////////////////////////////////////////////////////
//// Middleware
//////////////////////////////////////////////////////////////////////////////////
function checkProxyRequest(req, res, next) {
  isLocalView(req.params.nodeName, function () {
    return next();
  },
  function () {
    return proxyRequest(req, res);
  });
}

function checkToken(req, res, next) {
  if (!req.body.token) {
    return res.send(JSON.stringify({success: false, text: "Missing token"}));
  }

  req.token = Config.auth2obj(req.body.token);
  var diff = Math.abs(Date.now() - req.token.date);
  if (diff > 2400000 || req.token.pid !== process.pid || req.token.userId !== req.user.userId) {
    console.trace("bad token", req.token);
    return res.send(JSON.stringify({success: false, text: "Timeout - Please try reloading page and repeating the action"}));
  }

  // Shorter token timeout if editing someone elses info
  if (req.token.suserId && req.token.userId !== req.user.userId && diff > 600000) {
    console.trace("admin bad token", req.token);
    return res.send(JSON.stringify({success: false, text: "Admin Timeout - Please try reloading page and repeating the action"}));
  }

  return next();
}

function checkCookieToken(req, res, next) {
  function error(text) {
    res.status(500);
    return res.send(JSON.stringify({ success: false, text: text }));
  }

  if (!req.headers['x-moloch-cookie']) {
    return error('Missing token');
  }

  req.token = Config.auth2obj(req.headers['x-moloch-cookie']);
  var diff = Math.abs(Date.now() - req.token.date);
  if (diff > 2400000 || req.token.pid !== process.pid ||
      req.token.userId !== req.user.userId) {
    console.trace('bad token', req.token);
    return error('Timeout - Please try reloading page and repeating the action');
  }

  return next();
}

function checkWebEnabled(req, res, next) {
  if (!req.user.webEnabled) {
    return res.send("Moloch Permision Denied");
  }

  return next();
}
//////////////////////////////////////////////////////////////////////////////////
//// Pages
//////////////////////////////////////////////////////////////////////////////////

// APIs disabled in demoMode, needs to be before real callbacks
if (Config.get('demoMode', false)) {
  console.log("WARNING - Starting in demo mode, some APIs disabled");
  app.all(['/settings', '/users'], function(req, res) {
    return res.send('Disabled in demo mode.');
  });

  app.get(['/user/settings', '/user/cron'], function(req, res) {
    res.status(403);
    return res.send(JSON.stringify({success: false, text: "Disabled in demo mode."}));
  });

  app.post(['/user/password/change', '/changePassword', '/tableState/:tablename'], function(req, res) {
    res.status(403);
    return res.send(JSON.stringify({success: false, text: "Disabled in demo mode."}));
  });
}

function makeTitle(req, page) {
  var title = Config.get("titleTemplate", "_cluster_ - _page_ _-view_ _-expression_");
  title = title.replace(/_cluster_/g, internals.clusterName)
               .replace(/_page_/g, page)
               .replace(/_userId_/g, req.user?req.user.userId:"-")
               .replace(/_userName_/g, req.user?req.user.userName:"-")
               ;
  return title;
}

function sessionsOld (req, res) {
  var settings = decode.settings();
  var decodeItems = {};
  for (var key in settings) {
    var setting = settings[key];
    var obj = {name: setting.name || key};
    if (setting.title || setting.fields) {
      obj.items = {};
      if (setting.title) {
        obj.items.title = {name: setting.title, disabled: true};
      }
      obj.items[key + ":enabled"] = {name: "Enable", type: "checkbox"};
      setting.fields.forEach(function(field) {
        obj.items[key + ":" + field.key] = {name: field.name || field.key, type: field.type};
      });
      decodeItems[key] = obj;
    } else {
      obj.type = "checkbox";
      decodeItems[key+":enabled"] = obj;
    }
  }

  res.render('index.jade', {
    user: req.user,
    title: makeTitle(req, 'Sessions'),
    titleLink: 'sessionsLink',
    helpLink: 'sessions',
    isIndex: true,
    decodeItems: JSON.stringify(decodeItems)
  });
}

app.get(['/', '/app'], function(req, res) {
  var question = req.url.indexOf("?");
  if (question === -1) {
    res.redirect("sessions");
  } else {
    res.redirect("sessions" + req.url.substring(question));
  }
});

app.get("/sessions.old", checkWebEnabled, sessionsOld);

app.get("/spiview.old", checkWebEnabled, function(req, res) {
  res.render('spiview.jade', {
    user: req.user,
    title: makeTitle(req, 'SPI View'),
    titleLink: 'spiLink',
    helpLink: 'spiview',
    isIndex: true,
    reqFields: Config.headers("headers-http-request"),
    resFields: Config.headers("headers-http-response"),
    emailFields: Config.headers("headers-email"),
    categories: Config.getCategories(),
    token: Config.obj2auth({date: Date.now(), pid: process.pid, userId: req.user.userId, suserId: req.user.userId})
  });
});

app.get("/spigraph.old", checkWebEnabled, function(req, res) {
  res.render('spigraph.jade', {
    user: req.user,
    title: makeTitle(req, 'SPI Graph'),
    titleLink: 'spigraphLink',
    helpLink: 'spigraph',
    isIndex: true
  });
});

app.get("/connections.old", checkWebEnabled, function(req, res) {
  res.render('connections.jade', {
    user: req.user,
    title: makeTitle(req, 'Connections'),
    titleLink: 'connectionsLink',
    helpLink: 'connections',
    isIndex: true
  });
});

app.get("/upload", checkWebEnabled, function(req, res) {
  res.render('upload.jade', {
    user: req.user,
    title: makeTitle(req, 'Upload'),
    titleLink: 'uploadLink',
    helpLink: 'upload',
    isIndex: false
  });
});

app.get('/about', checkWebEnabled, function(req, res) {
  res.redirect("help");
});

app.get('/molochclusters', function(req, res) {
  if(!app.locals.molochClusters) {
    var molochClusters = Config.configMap("moloch-clusters");

    if (!molochClusters) {
      res.status(404);
      return res.send('Cannot locate right clicks');
    }

    return res.send(molochClusters);
  }

  return res.send(app.locals.molochClusters);
});

app.get('/stats.old', checkWebEnabled, function(req, res) {
  var query = {size: 100};

  Db.search('stats', 'stat', query, function(err, data) {
    var hits = data.hits.hits;
    var nodes = [];
    hits.forEach(function(hit) {
      nodes.push(hit._id);
    });
    nodes.sort();
    res.render('stats.jade', {
      user: req.user,
      title: makeTitle(req, 'Stats'),
      titleLink: 'statsLink',
      helpLink: 'stats',
      nodes: nodes
    });
  });
});

app.get('/:nodeName/statsDetail', checkWebEnabled, function(req, res) {
  res.render('statsDetail.jade', {
    user: req.user,
    nodeName: req.params.nodeName
  });
});

fs.unlink("./public/style.css", function () {}); // Remove old style.css file
app.get('/style.css', function(req, res) {
  fs.readFile("./views/style.styl", 'utf8', function(err, str) {
    if (err) {return console.log("ERROR - ", err);}
    var style = stylus(str);
    style.render(function(err, css){
      if (err) {return console.log("ERROR - ", err);}
      var date = new Date().toUTCString();
      res.setHeader('Content-Type', 'text/css');
      res.setHeader('Date', date);
      res.setHeader('Cache-Control', 'public, max-age=600');
      res.setHeader('Last-Modified', date);
      res.send(css);
    });
  });
});

// angular app pages
<<<<<<< HEAD
app.get(['/sessions', '/help', '/settings', '/files', '/stats', '/spigraph'], checkWebEnabled, function(req, res) {
=======
app.get(['/sessions', '/help', '/settings', '/files', '/stats', '/spiview', '/connections'], checkWebEnabled, function(req, res) {
>>>>>>> 205b3b71
  // send cookie for basic, non admin functions
  res.cookie(
     'MOLOCH-COOKIE',
     Config.obj2auth({date: Date.now(), pid: process.pid, userId: req.user.userId}),
     { path: app.locals.basePath }
  );

  res.render('app.pug');
});

app.get(['/users'], checkWebEnabled, function(req, res) {
  if (!req.user.createEnabled) {
    return res.status(404).send("Not found");
  }

  // send cookie for basic, non admin functions
  res.cookie(
     'MOLOCH-COOKIE',
     Config.obj2auth({date: Date.now(), pid: process.pid, userId: req.user.userId}),
     { path: app.locals.basePath }
  );

  res.render('app.pug');
});

// angular app bundles
app.get('/app.bundle.js', function(req, res) {
  res.sendFile(__dirname + '/bundle/app.bundle.js');
});
app.get('/vendor.bundle.js', function(req, res) {
  res.sendFile(__dirname + '/bundle/vendor.bundle.js');
});

// source maps
app.get('/app.bundle.js.map', function(req, res) {
  res.sendFile(__dirname + '/bundle/app.bundle.js.map');
});
app.get('/vendor.bundle.js.map', function(req, res) {
  res.sendFile(__dirname + '/bundle/vendor.bundle.js.map');
});


/* User Endpoints ---------------------------------------------------------- */
// default settings for users with no settings
var settingDefaults = {
  timezone      : 'local',
  detailFormat  : 'last',
  showTimestamps: 'last',
  sortColumn    : 'start',
  sortDirection : 'asc',
  spiGraph      : 'no',
  connSrcField  : 'a1',
  connDstField  : 'ip.dst:port',
  numPackets    : 'last'
};

// gets the current user
app.get('/user/current', function(req, res) {
  Db.getUserCache(req.user.userId, function(err, user) {
    if (err || !user || !user.found) {
      if (app.locals.noPasswordSecret) {
        return res.send(req.user);
      } else {
        console.log('/user/current error', err, user);
        res.status(403);
        return res.send(JSON.stringify({success: false, text: 'Unknown user'}));
      }
    }

    var userProps = ['createEnabled', 'emailSearch', 'enabled', 'removeEnabled',
      'headerAuthEnabled', 'settings', 'userId', 'webEnabled'];

    var clone     = {};
    var source    = user._source;

    for (var i = 0, len = userProps.length; i < len; ++i) {
      var prop = userProps[i];
      if (source.hasOwnProperty(prop)) {
        clone[prop] = source[prop];
      }
    }

    // send default settings if user doesn't have settings
    if (Object.keys(clone.settings).length === 0) {
      clone.settings = settingDefaults;
    }

    return res.send(clone);
  });
});

// gets a user's settings
app.get('/user/settings', function(req, res) {
  function error(status, text) {
    res.status(status || 403);
    return res.send(JSON.stringify({ success: false, text: text }));
  }

  var userId = req.user.userId;                         // get current user
  if (req.query.userId) { userId = req.query.userId; }  // or requested user

  if (req.query.userId && (req.query.userId !== req.user.userId) && !req.user.createEnabled) {
    // user is trying to get another user's settings without admin privilege
    return error(403, 'Need admin privileges');
  }

  Db.getUserCache(userId, function(err, user) {
    if (err || !user || !user.found) {
      if (app.locals.noPasswordSecret) {
        // TODO: send anonymous user's settings
        return res.send('{}');
      } else {
        console.log('Unknown user', err, user);
        return error(404, 'User not found');
      }
    }

    var settings = user._source.settings || settingDefaults;

    return res.send(settings);
  });
});

// updates a user's settings
app.post('/user/settings/update', checkCookieToken, function(req, res) {
  function error(status, text) {
    res.status(status || 403);
    return res.send(JSON.stringify({ success: false, text: text }));
  }

  var userId = req.user.userId;                         // get current user
  if (req.query.userId) { userId = req.query.userId; }  // or requested user

  if (req.query.userId && (req.query.userId !== req.user.userId) && !req.user.createEnabled) {
    // user is trying to update another user's settings without admin privilege
    return error(403, 'Need admin privileges');
  }

  Db.getUser(userId, function(err, user) {
    if (err || !user.found) {
      console.log('/user/settings/update failed', err, user);
      return error(403, 'Unknown user');
    }

    user = user._source;
    user.settings = req.body;
    delete user.settings.token;

    Db.setUser(user.userId, user, function(err, info) {
      if (err) {
        console.log('/user/settings/update error', err, info);
        return error(500, 'Settings update failed');
      }
      return res.send(JSON.stringify({
        success : true,
        text    : 'Updated settings successfully'
      }));
    });
  });
});

// gets a user's views
app.get('/user/views', function(req, res) {
  var userId = req.user.userId;                         // get current user
  if (req.query.userId) { userId = req.query.userId; }  // or requested user

  if (req.query.userId && (req.query.userId !== req.user.userId) && !req.user.createEnabled) {
    // user is trying to get another user's views without admin privilege
    res.status(403);
    return res.send(JSON.stringify({success: false, text: 'Need admin privileges'}));
  }

  Db.getUserCache(userId, function(err, user) {
    if (err || !user || !user.found) {
      if (app.locals.noPasswordSecret) {
        // TODO: send anonymous user's views
        return res.send('{}');
      } else {
        console.log('Unknown user', err, user);
        return res.send('{}');
      }
    }

    var views = user._source.views || {};

    return res.send(views);
  });
});

// creates a new view for a user
app.post('/user/views/create', checkCookieToken, function(req, res) {
  function error(status, text) {
    res.status(status || 403);
    return res.send(JSON.stringify({ success: false, text: text }));
  }

  if (req.query.userId && (req.query.userId !== req.user.userId) && !req.user.createEnabled) {
    // user is trying to create a view for another user without admin privilege
    return error(403, 'Need admin privileges');
  }

  if (!req.body.viewName)   { return error(403, 'Missing view name'); }
  if (!req.body.expression) { return error(403, 'Missing view expression'); }

  var userId = req.user.userId;                         // get current user
  if (req.query.userId) { userId = req.query.userId; }  // or requested user

  Db.getUser(userId, function(err, user) {
    if (err || !user.found) {
      console.log('/user/views/create failed', err, user);
      return error(403, 'Unknown user');
    }

    user = user._source;
    user.views = user.views || {};
    var container = user.views;
    if (req.body.groupName) {
      req.body.groupName = req.body.groupName.replace(/[^-a-zA-Z0-9_: ]/g, '');
      if (!user.views._groups) {
        user.views._groups = {};
      }
      if (!user.views._groups[req.body.groupName]) {
        user.views._groups[req.body.groupName] = {};
      }
      container = user.views._groups[req.body.groupName];
    }
    req.body.viewName = req.body.viewName.replace(/[^-a-zA-Z0-9_: ]/g, '');
    if (container[req.body.viewName]) {
      container[req.body.viewName].expression = req.body.expression;
    } else {
      container[req.body.viewName] = {expression: req.body.expression};
    }

    Db.setUser(user.userId, user, function(err, info) {
      if (err) {
        console.log('/user/views/create error', err, info);
        return error(500, 'Create view failed');
      }
      return res.send(JSON.stringify({
        success : true,
        text    : 'Created view successfully'
      }));
    });
  });
});

// deletes a user's specified view
app.post('/user/views/delete', checkCookieToken, function(req, res) {
  function error(status, text) {
    res.status(status || 403);
    return res.send(JSON.stringify({ success: false, text: text }));
  }

  if (req.query.userId && (req.query.userId !== req.user.userId) && !req.user.createEnabled) {
    // user is trying to delete another user's view without admin privilege
    return error(403, 'Need admin privileges');
  }

  if (!req.body.view) { return error(403, 'Missing view'); }

  var userId = req.user.userId;                         // get current user
  if (req.query.userId) { userId = req.query.userId; }  // or requested user

  Db.getUser(userId, function(err, user) {
    if (err || !user.found) {
      console.log('/user/views/delete failed', err, user);
      return error(403, 'Unknown user');
    }

    user = user._source;
    user.views = user.views || {};
    delete user.views[req.body.view];

    Db.setUser(user.userId, user, function(err, info) {
      if (err) {
        console.log('/user/views/delete failed', err, info);
        return error(500, 'Delete view failed');
      }
      return res.send(JSON.stringify({
        success : true,
        text    : 'Deleted view successfully'
      }));
    });
  });
});

// updates a user's specified view
app.post('/user/views/update', function(req, res) {
  function error(status, text) {
    res.status(status || 403);
    return res.send(JSON.stringify({ success: false, text: text }));
  }

  if (req.query.userId && (req.query.userId !== req.user.userId) && !req.user.createEnabled) {
    // user is trying to update another user's view without admin privilege
    return error(403, 'Need admin privileges');
  }

  if (!req.body.name)       { return error(403, 'Missing view name'); }
  if (!req.body.expression) { return error(403, 'Missing view expression'); }
  if (!req.body.key)        { return error(403, 'Missing view key'); }

  var userId = req.user.userId;                         // get current user
  if (req.query.userId) { userId = req.query.userId; }  // or requested user

  Db.getUser(userId, function(err, user) {
    if (err || !user.found) {
      console.log('/user/views/update failed', err, user);
      return error(403, 'Unknown user');
    }

    user = user._source;
    user.views = user.views || {};
    var container = user.views;
    if (req.body.groupName) {
      req.body.groupName = req.body.groupName.replace(/[^-a-zA-Z0-9_: ]/g, '');
      if (!user.views._groups) {
        user.views._groups = {};
      }
      if (!user.views._groups[req.body.groupName]) {
        user.views._groups[req.body.groupName] = {};
      }
      container = user.views._groups[req.body.groupName];
    }
    req.body.name = req.body.name.replace(/[^-a-zA-Z0-9_: ]/g, '');
    if (container[req.body.name]) {
      container[req.body.name].expression = req.body.expression;
    } else {
      container[req.body.name] = {expression: req.body.expression};
    }

    // delete the old one if the key (view name) has changed
    if (user.views[req.body.key] && req.body.name !== req.body.key) {
      user.views[req.body.key] = null;
      delete user.views[req.body.key];
    }

    Db.setUser(user.userId, user, function(err, info) {
      if (err) {
        console.log('/user/views/update error', err, info);
        return error(500, 'Updating view failed');
      }
      return res.send(JSON.stringify({
        success : true,
        text    : 'Updated view successfully',
        views   : user.views
      }));
    });
  });
});

// gets a user's cron queries
app.get('/user/cron', function(req, res) {
  function error(text) {
    res.status(403);
    return res.send(JSON.stringify({ success: false, text: text }));
  }

  function sendCronQueries(user, cp) {
    if (user.settings === undefined) {user.settings = {};}
    Db.search('queries', 'query', {size:1000, query: {term: {creator: user.userId}}}, function (err, data) {
      if (err || data.error) {
        console.log('/user/cron error', err || data.error);
      }

      let queries = {};

      if (data && data.hits && data.hits.hits) {
        user.queries = {};
        data.hits.hits.forEach(function(item) {
          queries[item._id] = item._source;
        });
      }

      res.send(queries);
    });
  }

  if (req.query.userId) {
    if (!req.user.createEnabled && req.query.userId !== req.user.userId) {
      // user is trying to get another user's cron queries without admin privilege
      return error('Need admin privileges');
    }
    Db.getUser(req.query.userId, function(err, user) {
      if (err || !user.found) {
        console.log('/user/cron error', err, user);
        return error('Unknown user');
      }
      sendCronQueries(user._source, 0);
    });
  } else {
    sendCronQueries(req.user, 1);
  }
});

// creates a new cron query for a user
app.post('/user/cron/create', checkCookieToken, function(req, res) {
  function error(status, text) {
    res.status(status || 403);
    return res.send(JSON.stringify({ success: false, text: text }));
  }

  if (req.query.userId && (req.query.userId !== req.user.userId) && !req.user.createEnabled) {
    // user is trying to create a cron query for another user without admin privilege
    return error(403, 'Need admin privileges');
  }

  if (!req.body.name)   { return error(403, 'Missing cron query name'); }
  if (!req.body.query)  { return error(403, 'Missing cron query expression'); }
  if (!req.body.action) { return error(403, 'Missing cron query action'); }
  if (!req.body.tags)   { return error(403, 'Missing cron query tag(s)'); }

  var document = {
    doc: {
      enabled : true,
      name    : req.body.name,
      query   : req.body.query,
      tags    : req.body.tags,
      action  : req.body.action
    }
  };

  var userId = req.user.userId;                         // get current user
  if (req.query.userId) { userId = req.query.userId; }  // or requested user

  if (req.body.since === '-1') {
    document.doc.lpValue =  document.doc.lastRun = 0;
  } else {
    document.doc.lpValue =  document.doc.lastRun =
       Math.floor(Date.now()/1000) - 60*60*parseInt(req.body.since || '0', 10);
  }
  document.doc.count = 0;
  document.doc.creator = userId || 'anonymous';

  Db.indexNow('queries', 'query', null, document.doc, function(err, info) {
    if (err) {
      console.log('/user/cron/create error', err, info);
      return error(500, 'Create cron query failed');
    }
    if (Config.get('cronQueries', false)) {
      processCronQueries();
    }
    return res.send(JSON.stringify({
      success : true,
      text    : 'Created cron query successfully',
      key     : info._id
    }));
  });
});

// deletes a user's specified cron query
app.post('/user/cron/delete', checkCookieToken, function(req, res) {
  function error(status, text) {
    res.status(status || 403);
    return res.send(JSON.stringify({ success: false, text: text }));
  }

  if (req.query.userId && (req.query.userId !== req.user.userId) && !req.user.createEnabled) {
    // user is trying to delete a cron query for another user without admin privilege
    return error(403, 'Need admin privileges');
  }

  if (!req.body.key) { return error(403, 'Missing cron query key'); }

  Db.deleteDocument('queries', 'query', req.body.key, {refresh: 1}, function(err, sq) {
    if (err) {
      console.log('/user/cron/delete error', err, info);
      return error(500, 'Delete cron query failed');
    }
    res.send(JSON.stringify({
      success : true,
      text    : 'Deleted cron query successfully'
    }));
  });
});

// updates a user's specified cron query
app.post('/user/cron/update', checkCookieToken, function(req, res) {
  function error(status, text) {
    res.status(status || 403);
    return res.send(JSON.stringify({ success: false, text: text }));
  }

  if (req.query.userId && (req.query.userId !== req.user.userId) && !req.user.createEnabled) {
    // user is trying to update a cron query for another user without admin privilege
    return error(403, 'Need admin privileges');
  }

  if (!req.body.key)    { return error(403, 'Missing cron query key'); }
  if (!req.body.name)   { return error(403, 'Missing cron query name'); }
  if (!req.body.query)  { return error(403, 'Missing cron query expression'); }
  if (!req.body.action) { return error(403, 'Missing cron query action'); }
  if (!req.body.tags)   { return error(403, 'Missing cron query tag(s)'); }

  var document = {
    doc: {
      enabled : req.body.enabled,
      name    : req.body.name,
      query   : req.body.query,
      tags    : req.body.tags,
      action  : req.body.action
    }
  };

  Db.get('queries', 'query', req.body.key, function(err, sq) {
    if (err || !sq.found) {
      console.log('/user/cron/update failed', err, sq);
      return error(403, 'Unknown query');
    }

    Db.update('queries', 'query', req.body.key, document, {refresh: 1}, function(err, data) {
      if (err) {
        console.log('/user/cron/update error', err, document, data);
        return error(500, 'Cron query update failed');
      }
      if (Config.get('cronQueries', false)) {
        processCronQueries();
      }
      return res.send(JSON.stringify({
        success : true,
        text    : 'Updated cron query successfully'
      }));
    });
  });
});

// changes a user's password
app.post('/user/password/change', checkCookieToken, function(req, res) {
  function error(status, text) {
    res.status(status || 403);
    return res.send(JSON.stringify({ success: false, text: text }));
  }

  if (req.query.userId && (req.query.userId !== req.user.userId) && !req.user.createEnabled) {
    // user is trying to change password for another user without admin privilege
    return error(403, 'Need admin privileges');
  }

  if (!req.body.newPassword || req.body.newPassword.length < 3) {
    return error(403, 'New password needs to be at least 3 characters');
  }

  if (!req.query.userId && (req.user.passStore !==
     Config.pass2store(req.token.userId, req.body.currentPassword) ||
     req.token.userId !== req.user.userId)) {
    return error(403, 'Current password mismatch');
  }

  var userId = req.user.userId;                         // get current user
  if (req.query.userId) { userId = req.query.userId; }  // or requested user

  Db.getUser(userId, function(err, user) {
    if (err || !user.found) {
      console.log('/user/password/change error', err, user);
      return error(403, 'Unknown user');
    }

    user = user._source;
    user.passStore = Config.pass2store(user.userId, req.body.newPassword);

    Db.setUser(user.userId, user, function(err, info) {
      if (err) {
        console.log('/user/password/change error', err, info);
        return error(500, 'Update failed');
      }
      return res.send(JSON.stringify({
        success : true,
        text    : 'Changed password successfully'
      }));
    });
  });
});

// gets custom column configurations for a user
app.get('/user/columns', function(req, res) {
  Db.getUserCache(req.user.userId, function(err, user) {
    if (err || !user || !user.found) {
      if (app.locals.noPasswordSecret) {
        // TODO: send anonymous user's views
        return res.send('[]');
      } else {
        console.log('Unknown user', err, user);
        return res.send('[]');
      }
    }

    var columnConfigurations = user._source.columnConfigs || [];

    return res.send(columnConfigurations);
  });
});

// creates a new custom column configuration for a user
app.post('/user/columns/create', checkCookieToken, function(req, res) {
  function error(status, text) {
    res.status(status || 403);
    return res.send(JSON.stringify({ success: false, text: text }));
  }

  if (req.query.userId && (req.query.userId !== req.user.userId) && !req.user.createEnabled) {
    // user is trying to create a view for another user without admin privilege
    return error(403, 'Need admin privileges');
  }

  if (!req.body.name)     { return error(403, 'Missing custom column configuration name'); }
  if (!req.body.columns)  { return error(403, 'Missing columns'); }
  if (!req.body.order)    { return error(403, 'Missing sort order'); }

  var userId = req.user.userId;                         // get current user
  if (req.query.userId) { userId = req.query.userId; }  // or requested user

  Db.getUser(userId, function(err, user) {
    if (err || !user.found) {
      console.log('/user/columns/create failed', err, user);
      return error(403, 'Unknown user');
    }

    req.body.name = req.body.name.replace(/[^-a-zA-Z0-9\s_:]/g, '');

    if (req.body.name.length < 1) {
      return error(403, 'Invalid custom column configuration name');
    }

    user = user._source;
    user.columnConfigs = user.columnConfigs || [];

    var duplicate = false;
    // don't let user use duplicate names
    for (var i = 0, len = user.columnConfigs.length; i < len; ++i) {
      if (req.body.name === user.columnConfigs[i].name) {
        duplicate = true;
        break;
      }
    }
    if (duplicate) { return error(403, 'There is already a custom column with that name'); }

    user.columnConfigs.push({
      name    : req.body.name,
      columns : req.body.columns,
      order   : req.body.order
    });

    Db.setUser(user.userId, user, function(err, info) {
      if (err) {
        console.log('/user/columns/create error', err, info);
        return error(500, 'Create custom column configuration failed');
      }
      return res.send(JSON.stringify({
        success : true,
        text    : 'Created custom column configuration successfully',
        name    : req.body.name
      }));
    });
  });
});

// deletes a user's specified custom column configuration
app.post('/user/columns/delete', checkCookieToken, function(req, res) {
  function error(status, text) {
    res.status(status || 403);
    return res.send(JSON.stringify({ success: false, text: text }));
  }

  if (req.query.userId && (req.query.userId !== req.user.userId) && !req.user.createEnabled) {
    // user is trying to delete another user's view without admin privilege
    return error(403, 'Need admin privileges');
  }

  if (!req.body.name) { return error(403, 'Missing custom column configuration name'); }

  var userId = req.user.userId;                         // get current user
  if (req.query.userId) { userId = req.query.userId; }  // or requested user

  Db.getUser(userId, function(err, user) {
    if (err || !user.found) {
      console.log('/user/columns/delete failed', err, user);
      return error(403, 'Unknown user');
    }

    user = user._source;
    user.columnConfigs = user.columnConfigs || [];

    for (var i = 0, len = user.columnConfigs.length; i < len; ++i) {
      if (req.body.name === user.columnConfigs[i].name) {
        user.columnConfigs.splice(i, 1);
        break;
      }
    }

    Db.setUser(user.userId, user, function(err, info) {
      if (err) {
        console.log('/user/columns/delete failed', err, info);
        return error(500, 'Delete custom column configuration failed');
      }
      return res.send(JSON.stringify({
        success : true,
        text    : 'Deleted custom column configuration successfully'
      }));
    });
  });
});


//////////////////////////////////////////////////////////////////////////////////
//// EXPIRING
//////////////////////////////////////////////////////////////////////////////////
// Search for all files on a set of nodes in a set of directories.
// If less then size items are returned we don't delete anything.
// Doesn't support mounting sub directories in main directory, don't do it.
function expireDevice (nodes, dirs, minFreeSpaceG, nextCb) {
  var query = { _source: [ 'num', 'name', 'first', 'size', 'node' ],
                  from: '0',
                  size: 200,
                 query: { bool: {
                    must: [
                          {terms: {node: nodes}},
                          { bool: {should: []}}
                        ],
                    must_not: { term: {locked: 1}}
                }},
                sort: { first: { order: 'asc' } } };

  Object.keys(dirs).forEach( function (pcapDir) {
    var obj = {wildcard: {}};
    if (pcapDir[pcapDir.length - 1] === "/") {
      obj.wildcard.name = pcapDir + "*";
    } else {
      obj.wildcard.name = pcapDir + "/*";
    }
    query.query.bool.must[1].bool.should.push(obj);
  });

  // Keep at least 10 files
  Db.search('files', 'file', query, function(err, data) {
      if (err || data.error || !data.hits || data.hits.total <= 10) {
        return nextCb();
      }
      async.forEachSeries(data.hits.hits, function(item, forNextCb) {
        if (data.hits.total <= 10) {
          return forNextCb("DONE");
        }

        var fields = item._source || item.fields;

        var freeG;
        try {
          var stat = fs.statVFS(fields.name);
          freeG = stat.f_frsize/1024.0*stat.f_bavail/(1024.0*1024.0);
        } catch (e) {
          console.log("ERROR", e);
          // File doesn't exist, delete it
          freeG = minFreeSpaceG - 1;
        }
        if (freeG < minFreeSpaceG) {
          data.hits.total--;
          console.log("Deleting", item);
          return Db.deleteFile(fields.node, item._id, fields.name, forNextCb);
        } else {
          return forNextCb("DONE");
        }
      }, function () {
        return nextCb();
      });
  });
}

function expireCheckDevice (nodes, stat, nextCb) {
  var doit = false;
  var minFreeSpaceG = 0;
  async.forEach(nodes, function(node, cb) {
    var freeSpaceG = Config.getFull(node, "freeSpaceG", "5%");
    if (freeSpaceG[freeSpaceG.length-1] === "%") {
      freeSpaceG = (+freeSpaceG.substr(0,freeSpaceG.length-1)) * 0.01 * stat.f_frsize/1024.0*stat.f_blocks/(1024.0*1024.0);
    }
    var freeG = stat.f_frsize/1024.0*stat.f_bavail/(1024.0*1024.0);
    if (freeG < freeSpaceG) {
      doit = true;
    }

    if (freeSpaceG > minFreeSpaceG) {
      minFreeSpaceG = freeSpaceG;
    }

    cb();
  }, function () {
    if (doit) {
      expireDevice(nodes, stat.dirs, minFreeSpaceG, nextCb);
    } else {
      return nextCb();
    }
  });
}

function expireCheckAll () {
  var devToStat = {};
  // Find all the nodes running on this host
  Db.hostnameToNodeids(os.hostname(), function(nodes) {
    // Find all the pcap dirs for local nodes
    async.map(nodes, function (node, cb) {
      var pcapDirs = Config.getFull(node, "pcapDir");
      if (typeof pcapDirs !== "string") {
        return cb("ERROR - couldn't find pcapDir setting for node: " + node + "\nIf you have it set try running:\nnpm remove iniparser; npm cache clean; npm update iniparser");
      }
      // Create a mapping from device id to stat information and all directories on that device
      pcapDirs.split(";").forEach(function (pcapDir) {
        if (!pcapDir) {
          return; // Skip empty elements.  Prevents errors when pcapDir has a trailing or double ;
        }
        pcapDir = pcapDir.trim();
        var fileStat = fs.statSync(pcapDir);
        var vfsStat = fs.statVFS(pcapDir);
        if (!devToStat[fileStat.dev]) {
          vfsStat.dirs = {};
          vfsStat.dirs[pcapDir] = {};
          devToStat[fileStat.dev] = vfsStat;
        } else {
          devToStat[fileStat.dev].dirs[pcapDir] = {};
        }
      });
      cb(null);
    },
    function (err) {
      // Now gow through all the local devices and check them
      var keys = Object.keys(devToStat);
      async.forEachSeries(keys, function (key, cb) {
        expireCheckDevice(nodes, devToStat[key], cb);
      }, function (err) {
      });
    });
  });
}
//////////////////////////////////////////////////////////////////////////////////
//// Sessions Query
//////////////////////////////////////////////////////////////////////////////////
function addSortToQuery(query, info, d, missing) {

  function addSortDefault() {
    if (d) {
      if (!query.sort) {
        query.sort = [];
      }
      var obj = {};
      obj[d] = {order: "asc"};
      if (missing && missing[d] !== undefined) {
        obj[d].missing = missing[d];
      }
      query.sort.push(obj);
    }
  }

  if (!info) {
    addSortDefault();
    return;
  }

  // New Method
  if (info.order) {
    if (info.order.length === 0) {
      addSortDefault();
      return;
    }

    if (!query.sort) {
      query.sort = [];
    }

    info.order.split(",").forEach(function(item) {
      var parts = item.split(":");
      var field = parts[0];

      var obj = {};
      if (field === "fp") {
        obj.fpd = {order: parts[1]};
      } else if (field === "lp") {
        obj.lpd = {order: parts[1]};
      } else {
        obj[field] = {order: parts[1]};
      }

      if (missing && missing[field] !== undefined) {
        obj[field].missing = missing[field];
      }
      query.sort.push(obj);
    });
    return;
  }

  // Old Method
  if (!info.iSortingCols || parseInt(info.iSortingCols, 10) === 0) {
    addSortDefault();
    return;
  }

  if (!query.sort) {
    query.sort = [];
  }

  for (var i = 0, ilen = parseInt(info.iSortingCols, 10); i < ilen; i++) {
    if (!info["iSortCol_" + i] || !info["sSortDir_" + i] || !info["mDataProp_" + info["iSortCol_" + i]]) {
      continue;
    }

    var obj = {};
    var field = info["mDataProp_" + info["iSortCol_" + i]];
    obj[field] = {order: info["sSortDir_" + i]};
    if (missing && missing[field] !== undefined) {
      obj[field].missing = missing[field];
    }
    query.sort.push(obj);

    if (field === "fp") {
      query.sort.push({fpd: {order: info["sSortDir_" + i]}});
    } else if (field === "lp") {
      query.sort.push({lpd: {order: info["sSortDir_" + i]}});
    }
  }
}

/* This method fixes up parts of the query that jison builds to what ES actually
 * understands.  This includes mapping all the tag fields from strings to numbers
 * and any of the filename stuff
 */
function lookupQueryItems(query, doneCb) {
  if (Config.get("multiES", false)) {
    return doneCb(null);
  }

  var outstanding = 0;
  var finished = 0;
  var err = null;

  function process(parent, obj, item) {
    //console.log("\nprocess:\n", item, obj, typeof obj[item], "\n");
    if ((item === "ta" || item === "hh" || item === "hh1" || item === "hh2") && (typeof obj[item] === "string" || Array.isArray(obj[item]))) {
      if (obj[item].indexOf("*") !== -1) {
        delete parent.wildcard;
        outstanding++;
        var query;
        if (item === "ta") {
          query = {bool: {must: {wildcard: {_uid: "tag#" + obj[item]}},
                          must_not: {wildcard: {_uid: "tag#" + "http:header:*"}}
                         }
                  };
        } else {
          query = {wildcard: {_uid: "tag#http:header:" + obj[item].toLowerCase()}};
        }
        Db.search('tags', 'tag', {size:500, _source:["id", "n"], query: query}, function(err, result) {
          var terms = [];
          result.hits.hits.forEach(function (hit) {
            var fields = hit._source || hit.fields;
            terms.push(fields.n);
          });
          parent.terms = {};
          parent.terms[item] = terms;
          outstanding--;
          if (finished && outstanding === 0) {
            doneCb(err);
          }
        });
      } else if (Array.isArray(obj[item])) {
        outstanding++;

        async.map(obj[item], function(str, cb) {
          var tag = (item !== "ta"?"http:header:" + str.toLowerCase():str);
          Db.tagNameToId(tag, function (id) {
            if (id === null) {
              console.log("Tag '" + tag + "' not found");
              cb(null, -1);
            } else {
              cb(null, id);
            }
          });
        },
        function (err, results) {
          outstanding--;
          obj[item] = results;
          if (finished && outstanding === 0) {
            doneCb(err);
          }
        });
      } else {
        outstanding++;
        var tag = (item !== "ta"?"http:header:" + obj[item].toLowerCase():obj[item]);

        Db.tagNameToId(tag, function (id) {
          outstanding--;
          if (id === null) {
            err = "Tag '" + tag + "' not found";
          } else {
            obj[item] = id;
          }
          if (finished && outstanding === 0) {
            doneCb(err);
          }
        });
      }
    } else if (item === "fileand" && typeof obj[item] === "string") {
      var name = obj.fileand;
      delete obj.fileand;
      outstanding++;
      Db.fileNameToFiles(name, function (files) {
        outstanding--;
        if (files === null || files.length === 0) {
          err = "File '" + name + "' not found";
        } else if (files.length > 1) {
          obj.bool = {should: []};
          files.forEach(function(file) {
            obj.bool.should.push({bool: {must: [{term: {no: file.node}}, {term: {fs: file.num}}]}});
          });
        } else {
          obj.bool = {must: [{term: {no: files[0].node}}, {term: {fs: files[0].num}}]};
        }
        if (finished && outstanding === 0) {
          doneCb(err);
        }
      });
    } else if (typeof obj[item] === "object") {
      convert(obj, obj[item]);
    }
  }

  function convert(parent, obj) {
    for (var item in obj) {
      process(parent, obj, item);
    }
  }

  convert(null, query);
  if (outstanding === 0) {
    return doneCb(err);
  }

  finished = 1;
}

function buildSessionQuery(req, buildCb) {
  var limit = Math.min(2000000, +req.query.length || +req.query.iDisplayLength || 100);
  var i;


  var query = {from: req.query.start || req.query.iDisplayStart || 0,
               size: limit,
               query: {bool: {filter: []}}
              };

  if (req.query.strictly === "true") {
    req.query.bounding = "both";
  }

  var interval;
  if ((req.query.date && req.query.date === '-1') ||
      (req.query.segments && req.query.segments === "all")) {
    interval = 60*60; // Hour to be safe
  } else if (req.query.startTime && req.query.stopTime) {
    if (! /^[0-9]+$/.test(req.query.startTime)) {
      req.query.startTime = Date.parse(req.query.startTime.replace("+", " "))/1000;
    } else {
      req.query.startTime = parseInt(req.query.startTime, 10);
    }

    if (! /^[0-9]+$/.test(req.query.stopTime)) {
      req.query.stopTime = Date.parse(req.query.stopTime.replace("+", " "))/1000;
    } else {
      req.query.stopTime = parseInt(req.query.stopTime, 10);
    }

    switch (req.query.bounding) {
    case "first":
      query.query.bool.filter.push({range: {fp: {gte: req.query.startTime, lte: req.query.stopTime}}});
      break;
    case "last":
    default:
      query.query.bool.filter.push({range: {lp: {gte: req.query.startTime, lte: req.query.stopTime}}});
      break;
    case "both":
      query.query.bool.filter.push({range: {fp: {gte: req.query.startTime}}});
      query.query.bool.filter.push({range: {lp: {lte: req.query.stopTime}}});
      break;
    case "either":
      query.query.bool.filter.push({range: {fp: {lte: req.query.stopTime}}});
      query.query.bool.filter.push({range: {lp: {gte: req.query.startTime}}});
      break;
    case "database":
      query.query.bool.filter.push({range: {timestamp: {gte: req.query.startTime*1000, lte: req.query.stopTime*1000}}});
      break;
    }

    var diff = req.query.stopTime - req.query.startTime;
    if (diff < 30*60) {
      interval = 1; // second
    } else if (diff <= 5*24*60*60) {
      interval = 60; // minute
    } else {
      interval = 60*60; // hour
    }
  } else {
    if (!req.query.date) {
      req.query.date = 1;
    }
    req.query.startTime = (Math.floor(Date.now() / 1000) - 60*60*parseInt(req.query.date, 10));
    req.query.stopTime = Date.now()/1000;

    switch (req.query.bounding) {
    case "first":
      query.query.bool.filter.push({range: {fp: {gte: req.query.startTime}}});
      break;
    case "both":
    case "last":
    default:
      query.query.bool.filter.push({range: {lp: {gte: req.query.startTime}}});
      break;
    case "either":
      query.query.bool.filter.push({range: {fp: {lte: req.query.stopTime}}});
      query.query.bool.filter.push({range: {lp: {gte: req.query.startTime}}});
      break;
    case "database":
      query.query.bool.filter.push({range: {timestamp: {gte: req.query.startTime*1000}}});
      break;
    }

    if (req.query.date <= 5*24) {
      interval = 60; // minute
    } else {
      interval = 60*60; // hour
    }
  }


  if (req.query.facets) {
    query.aggregations = {mapG1: {terms: {field: "g1", size:1000, min_doc_count:1}},
                          mapG2: {terms: {field: "g2", size:1000, min_doc_count:1}}
                 };
    switch (req.query.bounding) {
    case "first":
      query.aggregations.dbHisto = {histogram : {field: "fp", interval: interval, min_doc_count:1}, aggregations: {db : {sum: {field:"db"}}, pa: {sum: {field:"pa"}}}};
      break;
    case "database":
      query.aggregations.dbHisto = {histogram : {field: "timestamp", interval: interval*1000, min_doc_count:1}, aggregations: {db : {sum: {field:"db"}}, pa: {sum: {field:"pa"}}}};
      break;
    default:
      query.aggregations.dbHisto = {histogram : {field: "lp", interval: interval, min_doc_count:1}, aggregations: {db : {sum: {field:"db"}}, pa: {sum: {field:"pa"}}}};
      break;
    }
  }

  addSortToQuery(query, req.query, "fp");

  var err = null;
  molochparser.parser.yy = {emailSearch: req.user.emailSearch === true,
                                  views: req.user.views,
                              fieldsMap: Config.getFieldsMap()};
  if (req.query.expression) {
    //req.query.expression = req.query.expression.replace(/\\/g, "\\\\");
    try {
      query.query.bool.filter.push(molochparser.parse(req.query.expression));
    } catch (e) {
      err = e;
    }
  }

  if (!err && req.query.view && req.user.views && req.user.views[req.query.view]) {
    try {
      var viewExpression = molochparser.parse(req.user.views[req.query.view].expression);
      query.query.bool.filter.push(viewExpression);
    } catch (e) {
      console.log("ERR - User expression doesn't compile", req.user.views[req.query.view], e);
      err = e;
    }
  }

  if (!err && req.user.expression && req.user.expression.length > 0) {
    try {
      // Expression was set by admin, so assume email search ok
      molochparser.parser.yy.emailSearch = true;
      var userExpression = molochparser.parse(req.user.expression);
      query.query.bool.filter.push(userExpression);
    } catch (e) {
      console.log("ERR - Forced expression doesn't compile", req.user.expression, e);
      err = e;
    }
  }

  lookupQueryItems(query.query.bool.filter, function (lerr) {
    if (req.query.date && req.query.date === '-1') {
      return buildCb(err || lerr, query, "sessions-*");
    }

    Db.getIndices(req.query.startTime, req.query.stopTime, Config.get("rotateIndex", "daily"), function(indices) {
      return buildCb(err || lerr, query, indices);
    });
  });
}
//////////////////////////////////////////////////////////////////////////////////
//// Sessions List
//////////////////////////////////////////////////////////////////////////////////
function sessionsListAddSegments(req, indices, query, list, cb) {
  var processedRo = {};

  // Index all the ids we have, so we don't include them again
  var haveIds = {};
  list.forEach(function(item) {
    haveIds[item._id] = true;
  });

  delete query.aggregations;

  // Do a ro search on each item
  var writes = 0;
  async.eachLimit(list, 10, function(item, nextCb) {
    var fields = item._source || item.fields;
    if (!fields.ro || processedRo[fields.ro]) {
      if (writes++ > 100) {
        writes = 0;
        setImmediate(nextCb);
      } else {
        nextCb();
      }
      return;
    }
    processedRo[fields.ro] = true;

    query.query.bool.filter.push({term: {ro: fields.ro}});

    Db.searchPrimary(indices, 'session', query, function(err, result) {
      if (err || result === undefined || result.hits === undefined || result.hits.hits === undefined) {
        console.log("ERROR fetching matching sessions", err, result);
        return nextCb(null);
      }
      result.hits.hits.forEach(function(item) {
        if (!haveIds[item._id]) {
          haveIds[item._id] = true;
          list.push(item);
        }
      });
      return nextCb(null);
    });
  }, function (err) {
    cb(err, list);
  });
}

function sessionsListFromQuery(req, res, fields, cb) {
  if (req.query.segments && fields.indexOf("ro") === -1) {
    fields.push("ro");
  }

  buildSessionQuery(req, function(err, query, indices) {
    query._source = fields;
    Db.searchPrimary(indices, 'session', query, function(err, result) {
      if (err || result.error) {
          console.log("ERROR - Could not fetch list of sessions.  Err: ", err,  " Result: ", result, "query:", query);
          return res.send("Could not fetch list of sessions.  Err: " + err + " Result: " + result);
      }
      var list = result.hits.hits;
      if (req.query.segments) {
        sessionsListAddSegments(req, indices, query, list, function(err, list) {
          cb(err, list);
        });
      } else {
        cb(err, list);
      }
    });
  });
}

function sessionsListFromIds(req, ids, fields, cb) {
  var list = [];
  var nonArrayFields = ["pr", "fp", "lp", "a1", "p1", "g1", "a2", "p2", "g2", "by", "db", "pa", "no", "ro", "tipv61-term", "tipv62-term"];
  var fixFields = nonArrayFields.filter(function(x) {return fields.indexOf(x) !== -1;});

  // ES treats _source=no as turning off _source, very sad :(
  if (fields.length === 1 && fields[0] === "no") {
    fields.push("lp");
  }

  async.eachLimit(ids, 10, function(id, nextCb) {
    Db.getWithOptions(Db.id2Index(id), 'session', id, {_source: fields.join(",")}, function(err, session) {
      if (err) {
        return nextCb(null);
      }

      for (var i = 0; i < fixFields.length; i++) {
        var field = fixFields[i];
        if (session._source[field] && Array.isArray(session._source[field])) {
          session._source[field] = session._source[field][0];
        }
      }

      list.push(session);
      nextCb(null);
    });
  }, function(err) {
    if (req && req.query.segments) {
      buildSessionQuery(req, function(err, query, indices) {
        query._source = fields;
        sessionsListAddSegments(req, indices, query, list, function(err, list) {
          cb(err, list);
        });
      });
    } else {
      cb(err, list);
    }
  });
}

//////////////////////////////////////////////////////////////////////////////////
//// APIs
//////////////////////////////////////////////////////////////////////////////////
app.get('/fields', function(req, res) {
  if (!app.locals.fieldsMap) {
    res.status(404);
    res.send('Cannot locate fields');
  }

  if (req.query && req.query.array) {
    res.send(app.locals.fieldsArr)
  } else {
    res.send(app.locals.fieldsMap);
  }
});

app.get('/file/list', function(req, res) {
  var columns = ["num", "node", "name", "locked", "first", "filesize"];

  var query = {_source: columns,
               from: +req.query.start || 0,
               size: +req.query.length || 10,
               sort: {}

              };

  query.sort[req.query.sortField || "num"] = { order: req.query.desc === "true" ? "desc": "asc"};

  if (req.query.filter) {
    query.query = {wildcard: {name: "*" + req.query.filter + "*"}};
  }

  async.parallel({
    files: function (cb) {
      Db.search('files', 'file', query, function(err, result) {
        var results = {total: result.hits.total, results: []};
        if (err || result.error) {
          return cb(err || result.error);
        }

        for (var i = 0, ilen = result.hits.hits.length; i < ilen; i++) {
          var fields = result.hits.hits[i]._source || result.hits.hits[i].fields;
          if (fields.locked === undefined) {
            fields.locked = 0;
          }
          fields.id = result.hits.hits[i]._id;
          results.results.push(fields);
        }
        cb(null, results);
      });
    },
    total: function (cb) {
      Db.numberOfDocuments('files', cb);
    }
  },
  function(err, results) {
    if (err) {
      return res.send({recordsTotal: 0, recordsFiltered: 0, data: []});
    }

    var r = {recordsTotal: results.total,
             recordsFiltered: results.files.total,
             data: results.files.results};
    res.send(r);
  });
});

app.get('/titleconfig', checkWebEnabled, function(req, res) {
  var titleConfig = Config.get('titleTemplate', '_cluster_ - _page_ _-view_ _-expression_');

  titleConfig = titleConfig.replace(/_cluster_/g, internals.clusterName)
    .replace(/_userId_/g, req.user?req.user.userId:"-")
    .replace(/_userName_/g, req.user?req.user.userName:"-");

  res.send(titleConfig);
});

app.get('/molochRightClick', checkWebEnabled, function(req, res) {
  if(!app.locals.molochRightClick) {
    res.status(404);
    res.send('Cannot locate right clicks');
  }
  res.send(app.locals.molochRightClick);
});

app.get('/eshealth.json', function(req, res) {
  Db.healthCache(function(err, health) {
    res.send(health);
  });
});

app.get('/esstats.json', function(req, res) {
  var stats = [];
  var r;

  async.parallel({
    nodes: function(nodesCb) {
      Db.nodesStats({metric: "jvm,process,fs,os,indices"}, nodesCb);
    },
    health: Db.healthCache
  },
  function(err, results) {
    if (err || !results.nodes) {
      console.log ("ERROR", err);
      r = {draw: req.query.draw,
           health: results.health,
           recordsTotal: 0,
           recordsFiltered: 0,
           data: []};
      return res.send(r);
    }

    var now = new Date().getTime();
    while (internals.previousNodeStats.length > 1 && internals.previousNodeStats[1].timestamp + 10000 < now) {
      internals.previousNodeStats.shift();
    }

    var regex;
    if (req.query.filter !== undefined) {
      regex = new RegExp(req.query.filter);
    }


    var nodes = Object.keys(results.nodes.nodes);
    for (var n = 0, nlen = nodes.length; n < nlen; n++) {
      var node = results.nodes.nodes[nodes[n]];

      if (regex && !node.name.match(regex)) {continue;}

      var read = 0;
      var write = 0;

      var oldnode = internals.previousNodeStats[0][nodes[n]];
      if (node.fs.io_stats !== undefined && oldnode.fs.io_stats !== undefined) {
        var timediffsec = (node.timestamp - oldnode.timestamp)/1000.0;
        read = Math.ceil((node.fs.io_stats.total.read_kilobytes - oldnode.fs.io_stats.total.read_kilobytes)/timediffsec*1024);
        write = Math.ceil((node.fs.io_stats.total.write_kilobytes - oldnode.fs.io_stats.total.write_kilobytes)/timediffsec*1024);
      }

      stats.push({
        name: node.name,
        storeSize: node.indices.store.size_in_bytes,
        docs: node.indices.docs.count,
        searches: node.indices.search.query_current,
        searchesTime: node.indices.search.query_time_in_millis,
        heapSize: node.jvm.mem.heap_used_in_bytes,
        nonHeapSize: node.jvm.mem.non_heap_used_in_bytes,
        cpu: node.process.cpu.percent,
        read: read,
        write: write,
        load: node.os.load_average !== undefined ? /* ES 2*/ node.os.load_average : /*ES 5*/ node.os.cpu.load_average["5m"]
      });
    }

    if (req.query.sortField) {
      if (req.query.sortField === "nodeName") {
        if (req.query.desc === "true")
          stats = stats.sort(function(a,b){ return b.name.localeCompare(a.name); })
        else
          stats = stats.sort(function(a,b){ return a.name.localeCompare(b.name); })
      } else {
        var field = req.query.sortField;
        if (req.query.desc === "true")
          stats = stats.sort(function(a,b){ return b[field] - a[field]; })
        else
          stats = stats.sort(function(a,b){ return a[field] - b[field]; })
      }
    }

    results.nodes.nodes.timestamp = new Date().getTime();
    internals.previousNodeStats.push(results.nodes.nodes);

    r = {draw: req.query.draw,
         health: results.health,
         recordsTotal: stats.length,
         recordsFiltered: stats.length,
         data: stats};
    res.send(r);
  });
});

function mergeUnarray(to, from) {
  for (var key in from) {
    if (Array.isArray(from[key])) {
      to[key] = from[key][0];
    } else {
      to[key] = from[key];
    }
  }
}
app.get('/stats.json', function(req, res) {
  noCache(req, res);

  var query = {from: +req.query.start || 0,
               size: Math.min(10000, +req.query.length || 500)
              };

  if (req.query.filter !== undefined) {
    query.query = {wildcard: {nodeName: "*" + req.query.filter + "*"}};
  }

  if (req.query.sortField !== undefined || req.query.desc !== undefined) {
    console.log("DESC", req.query.desc, typeof req.query.desc);
    query.sort = {};
    req.query.sortField = req.query.sortField || "nodeName";
    query.sort[req.query.sortField] = { order: req.query.desc === "true" ? "desc": "asc"};
    query.sort[req.query.sortField].missing = internals.usersMissing[req.query.sortField];
  } else {
    addSortToQuery(query, req.query, "_uid");
  }

  async.parallel({
    stats: function (cb) {
      Db.search('stats', 'stat', query, function(err, result) {
        if (err || result.error) {
          console.log("ERROR - stats", query, err || result.error);
          res.send({total: 0, results: []});
        } else {
          var results = {total: result.hits.total, results: []};
          for (var i = 0, ilen = result.hits.hits.length; i < ilen; i++) {
            var fields = result.hits.hits[i]._source || result.hits.hits[i].fields;
            if (result.hits.hits[i]._source) {
              mergeUnarray(fields, result.hits.hits[i].fields);
            }
            fields.id        = result.hits.hits[i]._id;

            ["totalPackets", "totalK", "totalSessions",
             "monitoring", "tcpSessions", "udpSessions", "icmpSessions",
             "freeSpaceM", "freeSpaceP", "memory", "memoryP", "frags", "cpu",
             "diskQueue", "esQueue", "packetQueue", "closeQueue", "needSave", "fragsQueue",
             "deltaFragsDropped", "deltaOverloadDropped", "deltaESDropped"
            ].forEach(function(key) {
              fields[key] = fields[key] || 0;
            });

            fields.deltaBytesPerSec           = Math.floor(fields.deltaBytes * 1000.0/fields.deltaMS);
            fields.deltaBitsPerSec            = Math.floor(fields.deltaBytes * 1000.0/fields.deltaMS * 8);
            fields.deltaPacketsPerSec         = Math.floor(fields.deltaPackets * 1000.0/fields.deltaMS);
            fields.deltaSessionsPerSec        = Math.floor(fields.deltaSessions * 1000.0/fields.deltaMS);
            fields.deltaDroppedPerSec         = Math.floor(fields.deltaDropped * 1000.0/fields.deltaMS);
            fields.deltaFragsDroppedPerSec    = Math.floor(fields.deltaFragsDropped * 1000.0/fields.deltaMS);
            fields.deltaOverloadDroppedPerSec = Math.floor(fields.deltaOverloadDropped * 1000.0/fields.deltaMS);
            fields.deltaESDroppedPerSec       = Math.floor(fields.deltaESDropped * 1000.0/fields.deltaMS);
            fields.deltaTotalDroppedPerSec    = Math.floor((fields.deltaDropped + fields.deltaOverloadDropped) * 1000.0/fields.deltaMS);
            results.results.push(fields);
          }
          cb(null, results);
        }
      });
    },
    total: function (cb) {
      Db.numberOfDocuments('stats', cb);
    }
  },
  function(err, results) {
    var r = {draw: req.query.draw,
             recordsTotal: results.total,
             recordsFiltered: results.stats.total,
             data: results.stats.results};
    res.send(r);
  });
});

app.get('/dstats.json', function(req, res) {
  noCache(req, res);

  var query = {
               query: {
                 bool: {
                   filter: [
                     {
                       range: { currentTime: { from: req.query.start, to: req.query.stop } }
                     },
                     {
                       term: { interval: req.query.interval || 60}
                     }
                   ]
                 }
               }
              };

  if (req.query.nodeName !== undefined) {
    query.sort = {currentTime: {order: 'desc' }};
    query.size = req.query.size || 1440;
    query.query.bool.filter.push({term: { nodeName: req.query.nodeName}});
  } else {
    query.size = 100000;
  }

  var mapping = {
    deltaBits: {_source: ["deltaBytes"], func: function (item) {return Math.floor(item.deltaBytes * 8.0);}},
    deltaTotalDropped: {_source: ["deltaDropped", "deltaOverloadDropped"], func: function (item) {return Math.floor(item.deltaDropped + item.deltaOverloadDropped);}},
    deltaBytesPerSec: {_source: ["deltaBytes", "deltaMS"], func: function(item) {return Math.floor(item.deltaBytes * 1000.0/item.deltaMS);}},
    deltaBitsPerSec: {_source: ["deltaBytes", "deltaMS"], func: function(item) {return Math.floor(item.deltaBytes * 1000.0/item.deltaMS * 8);}},
    deltaPacketsPerSec: {_source: ["deltaPackets", "deltaMS"], func: function(item) {return Math.floor(item.deltaPackets * 1000.0/item.deltaMS);}},
    deltaSessionsPerSec: {_source: ["deltaSessions", "deltaMS"], func: function(item) {return Math.floor(item.deltaSessions * 1000.0/item.deltaMS);}},
    deltaDroppedPerSec: {_source: ["deltaDropped", "deltaMS"], func: function(item) {return Math.floor(item.deltaDropped * 1000.0/item.deltaMS);}},
    deltaFragsDroppedPerSec: {_source: ["deltaFragsDropped", "deltaMS"], func: function(item) {return Math.floor(item.deltaFragsDropped * 1000.0/item.deltaMS);}},
    deltaOverloadDroppedPerSec: {_source: ["deltaOverloadDropped", "deltaMS"], func: function(item) {return Math.floor(item.deltaOverloadDropped * 1000.0/item.deltaMS);}},
    deltaESDroppedPerSec: {_source: ["deltaESDropped", "deltaMS"], func: function(item) {return Math.floor(item.deltaESDropped * 1000.0/item.deltaMS);}},
    deltaTotalDroppedPerSec: {_source: ["deltaDropped", "deltaOverloadDropped", "deltaMS"], func: function(item) {return Math.floor((item.deltaDropped + item.deltaOverloadDropped) * 1000.0/item.deltaMS);}},
    cpu: {_source: ["cpu"], func: function (item) {return item.cpu * .01;}}
  };

  query._source = mapping[req.query.name]?mapping[req.query.name]._source:[req.query.name];
  query._source.push("nodeName", "currentTime");

  var func = mapping[req.query.name]?mapping[req.query.name].func:function(item) {return item[req.query.name]};

  Db.searchScroll('dstats', 'dstat', query, {filter_path: "_scroll_id,hits.total,hits.hits._source"}, function(err, result) {
    if (err || result.error) {
      console.log("ERROR - dstats", query, err || result.error);
    }
    var i, ilen;
    var data = {};
    var num = (req.query.stop - req.query.start)/req.query.step;

    var mult = 1;
    if (req.query.name === "freeSpaceM") {
      mult = 1000000;
    }

    //console.log("dstats.json result", util.inspect(result, false, 50));

    if (result && result.hits && result.hits.hits) {
      for (i = 0, ilen = result.hits.hits.length; i < ilen; i++) {
        var fields = result.hits.hits[i]._source;
        var pos = Math.floor((fields.currentTime - req.query.start)/req.query.step);

        if (data[fields.nodeName] === undefined) {
          data[fields.nodeName] = arrayZeroFill(num);
        }
        data[fields.nodeName][pos] = mult * func(fields);
      }
    }
    if (req.query.nodeName === undefined) {
      res.send(data);
    } else {
      if (data[req.query.nodeName] === undefined) {
        data[req.query.nodeName] = arrayZeroFill(num);
      }
      res.send(data[req.query.nodeName]);
    }
  });
});

app.get('/:nodeName/:fileNum/filesize.json', function(req, res) {
  Db.fileIdToFile(req.params.nodeName, req.params.fileNum, function(file) {
    if (!file) {
      return res.send({filesize: -1});
    }

    fs.stat(file.name, function (err, stats) {
      if (err || !stats) {
        return res.send({filesize: -1});
      } else {
        return res.send({filesize: stats.size});
      }
    });
  });
});

function mapMerge(aggregations) {
  var map = {src: {}, dst: {}};
  if (!aggregations || !aggregations.mapG1) {
    return {};
  }

  aggregations.mapG1.buckets.forEach(function (item) {
    map.src[item.key] = item.doc_count;
  });

  aggregations.mapG2.buckets.forEach(function (item) {
    map.dst[item.key] = item.doc_count;
  });

  return map;
}

function graphMerge(req, query, aggregations) {
  var graph = {
    lpHisto: [],
    dbHisto: [],
    paHisto: [],
    xmin: req.query.startTime * 1000|| null,
    xmax: req.query.stopTime * 1000 || null,
    interval: query.aggregations?query.aggregations.dbHisto.histogram.interval || 60 : 60
  };

  if (!aggregations || !aggregations.dbHisto) {
    return graph;
  }

  if (req.query.bounding === "database") {
    graph.interval = query.aggregations?(query.aggregations.dbHisto.histogram.interval/1000) || 60 : 60;
    aggregations.dbHisto.buckets.forEach(function (item) {
      var key = item.key;
      graph.lpHisto.push([key, item.doc_count]);
      graph.paHisto.push([key, item.pa.value]);
      graph.dbHisto.push([key, item.db.value]);
    });
  } else {
    aggregations.dbHisto.buckets.forEach(function (item) {
      var key = item.key*1000;
      graph.lpHisto.push([key, item.doc_count]);
      graph.paHisto.push([key, item.pa.value]);
      graph.dbHisto.push([key, item.db.value]);
    });
  }
  return graph;
}

function fixTagsField(container, field, doneCb, offset) {
  if (container[field] === undefined) {
    return doneCb(null);
  }
  async.map(container[field], function (item, cb) {
    Db.tagIdToName(item, function (name) {
      cb(null, name.substring(offset));
    });
  },
  function(err, results) {
    container[field] = results;
    doneCb(err);
  });
}

function fixTagBucketsField(container, field, doneCb, offset) {
  if (container[field] === undefined) {
    return doneCb(null);
  }
  async.map(container[field].buckets, function (item, cb) {
    Db.tagIdToName(item.key, function (name) {
      item.key = name.substring(offset);
      cb(null, item);
    });
  },
  function(err, results) {
    container[field].buckets = results;
    doneCb(err);
  });
}

function fixFields(fields, fixCb) {
  async.parallel([
    function(parallelCb) {
      fixTagsField(fields, "ta", parallelCb, 0);
    },
    function(parallelCb) {
      fixTagsField(fields, "hh", parallelCb, 12);
    },
    function(parallelCb) {
      fixTagsField(fields, "hh1", parallelCb, 12);
    },
    function(parallelCb) {
      fixTagsField(fields, "hh2", parallelCb, 12);
    },
    function(parallelCb) {
      var files = [];
      if (!fields.fs) {
        fields.fs = [];
        return parallelCb(null);
      }
      async.forEachSeries(fields.fs, function (item, cb) {
        Db.fileIdToFile(fields.no, item, function (file) {
          if (file && file.locked === 1) {
            files.push(file.name);
          }
          cb(null);
        });
      },
      function(err) {
        fields.fs = files;
        parallelCb(err);
      });
    }],
    function(err, results) {
      fixCb(err, fields);
    }
  );
}

/**
 * Flattens fields that are objects (only goes 1 level deep)
 *
 * @example
 * { http: { statuscode: [200, 302] } } => { "http.statuscode": [200, 302] }
 *
 * @param {object} fields The object containing fields to be flattened
 * @returns {object} fields The object with fields flattened
 */
function flattenFields(fields) {
  var newFields = {};

  for (var key in fields) {
    if (fields.hasOwnProperty(key)) {
      var field = fields[key];
      if (typeof field === 'object' && !field.length) {
        var baseKey = key + '.';
        for (var nestedKey in field) {
          if (field.hasOwnProperty(nestedKey)) {
            var nestedField = field[nestedKey];
            var newKey = baseKey + nestedKey;
            newFields[newKey] = nestedField;
          }
        }
        fields[key] = null;
        delete fields[key];
      }
    }
  }

  for (var key in newFields) {
    if (newFields.hasOwnProperty(key)) {
      fields[key] = newFields[key];
    }
  }

  return fields;
}

app.get('/sessions.json', function(req, res) {
  var i;

  var graph = {};
  var map = {};
  buildSessionQuery(req, function(bsqErr, query, indices) {
    if (bsqErr) {
      var r = {draw: req.query.draw,
               recordsTotal: 0,
               recordsFiltered: 0,
               graph: graph,
               map: map,
               bsqErr: bsqErr.toString(),
               health: Db.healthCache(),
               data:[]};
      res.send(r);
      return;
    }
    var addMissing = false;
    if (req.query.fields) {
      query._source = queryValueToArray(req.query.fields);
      ["no", "a1", "p1", "a2", "p2"].forEach(function(item) {
        if (query._source.indexOf(item) === -1) {
          query._source.push(item);
        }
      });
    } else {
      addMissing = true;
      query._source = ["pr", "ro", "db", "db1", "db2", "fp", "lp", "a1", "p1", "a2", "p2", "pa", "pa1", "pa2", "by", "by1", "by2", "no", "us", "g1", "g2", "esub", "esrc", "edst", "efn", "dnsho", "tls", "ircch", "tipv61-term", "tipv62-term"];
    }

    if (query.aggregations && query.aggregations.dbHisto) {
      graph.interval = query.aggregations.dbHisto.histogram.interval;
    }

    console.log("sessions.json query", JSON.stringify(query));

    async.parallel({
      sessions: function (sessionsCb) {
        Db.searchPrimary(indices, 'session', query, function(err, result) {
          if (Config.debug) {
            console.log("sessions.json result", util.inspect(result, false, 50));
          }
          if (err || result.error) {
            console.log("sessions.json error", err, (result?result.error:null));
            sessionsCb(null, {total: 0, results: []});
            return;
          }

          graph = graphMerge(req, query, result.aggregations);
          map = mapMerge(result.aggregations);

          var results = {total: result.hits.total, results: []};
          async.each(result.hits.hits, function (hit, hitCb) {
            var fields = hit._source || hit.fields;
            if (fields === undefined) {
              return hitCb(null);
            }
            fields.index = hit._index;
            fields.id = hit._id;

            if (req.query.flatten === '1') {
              fields = flattenFields(fields);
            }

            if (addMissing) {
              ["pa1", "pa2", "by1", "by2", "db1", "db2"].forEach(function(item) {
                if (fields[item] === undefined) {
                  fields[item] = -1;
                }
              });
              results.results.push(fields);
              return hitCb();
            } else {
              fixFields(fields, function() {
                results.results.push(fields);
                return hitCb();
              });
            }
          }, function () {
            sessionsCb(null, results);
          });
        });
      },
      total: function (totalCb) {
        Db.numberOfDocuments('sessions-*', totalCb);
      },
      health: Db.healthCache
    },
    function(err, results) {
      var r = {draw: req.query.draw,
               recordsTotal: results.total,
               recordsFiltered: (results.sessions?results.sessions.total:0),
               graph: graph,
               health: results.health,
               map: map,
               data: (results.sessions?results.sessions.results:[])};
      try {
        res.send(r);
      } catch (c) {
      }
    });
  });
});

app.get('/spigraph.json', function(req, res) {
  req.query.facets = 1;
  buildSessionQuery(req, function(bsqErr, query, indices) {
    var results = {items: [], graph: {}, map: {}, iTotalRecords: 0};
    if (bsqErr) {
      results.bsqErr = bsqErr.toString();
      results.health = Db.healthCache();
      res.send(results);
      return;
    }

    delete query.sort;
    query.size = 0;
    var size = +req.query.size || 20;

    var field = req.query.field || "no";
    query.aggregations.field = {terms: {field: field, size: size}};

    /* Need the setImmediate so we don't blow max stack frames */
    var eachCb;
    switch (fmenum(field)) {
    case FMEnum.other:
      eachCb = function (item, cb) {setImmediate(cb);};
      break;
    case FMEnum.ip:
      eachCb = function(item, cb) {
        item.name = Pcap.inet_ntoa(item.name);
        setImmediate(cb);
      };
      break;
    case FMEnum.tags:
      eachCb = function(item, cb) {
        Db.tagIdToName(item.name, function (name) {
          item.name = name;
          setImmediate(cb);
        });
      };
      break;
    case FMEnum.hh:
      eachCb = function(item, cb) {
        Db.tagIdToName(item.name, function (name) {
          item.name = name.substring(12);
          setImmediate(cb);
        });
      };
      break;
    }

    Db.healthCache(function(err, health) {results.health = health;});
    Db.numberOfDocuments('sessions-*', function (err, total) {results.recordsTotal = total;});
    Db.searchPrimary(indices, 'session', query, function(err, result) {
      if (err || result.error) {
        results.bsqErr = errorString(err, result);
        console.log("spigraph.json error", err, (result?result.error:null));
        return res.send(results);
      }
      results.recordsFiltered = result.hits.total;

      results.graph = graphMerge(req, query, result.aggregations);
      results.map = mapMerge(result.aggregations);

      if (!result.aggregations) {
        result.aggregations = {field: {buckets: []}};
      }

      var aggs = result.aggregations.field.buckets;
      var interval = query.aggregations.dbHisto.histogram.interval;
      var filter = {term: {}};
      query.query.bool.filter.push(filter);

      delete query.aggregations.field;

      var queries = [];
      aggs.forEach(function(item) {
        filter.term[field] = item.key;
        queries.push(JSON.stringify(query));
      });

      Db.msearch(indices, 'session', queries, function(err, result) {
        if (!result.responses) {
          return res.send(results);
        }

        result.responses.forEach(function(item, i) {
          var r = {name: aggs[i].key, count: aggs[i].doc_count};

          r.graph = graphMerge(req, query, result.responses[i].aggregations);
          if (r.graph.xmin === null) {
            r.graph.xmin = results.graph.xmin || results.graph.paHisto[0][0];
          }

          if (r.graph.xmax === null) {
            r.graph.xmax = results.graph.xmax || results.graph.paHisto[results.graph.paHisto.length-1][0];
          }

          r.map = mapMerge(result.responses[i].aggregations);
          eachCb(r, function () {
            results.items.push(r);
            r.lpHisto = 0.0;
            r.dbHisto = 0.0;
            r.paHisto = 0.0;
            var graph = r.graph;
            for (var i = 0; i < graph.lpHisto.length; i++) {
              r.lpHisto += graph.lpHisto[i][1];
              r.dbHisto += graph.dbHisto[i][1];
              r.paHisto += graph.paHisto[i][1];
            }
            if (results.items.length === result.responses.length) {
              var s = req.query.sort || "lpHisto";
              results.items = results.items.sort(function(a,b) {return b[s]- a[s];});
              //console.log("results", util.inspect(results, false, 50));
              return res.send(results);
            }
          });
        });
      });
    });
  });
});

app.get('/spiview.json', function(req, res) {
  if (req.query.spi === undefined) {
    return res.send({spi:{}, recordsTotal: 0, recordsFiltered: 0});
  }

  var spiDataMaxIndices = +Config.get("spiDataMaxIndices", 1);

  if (req.query.date === '-1' && spiDataMaxIndices !== -1) {
    return res.send({spi: {}, bsqErr: "'All' date range not allowed for spiview query"});
  }

  buildSessionQuery(req, function(bsqErr, query, indices) {
    if (bsqErr) {
      var r = {spi: {},
               bsqErr: bsqErr.toString(),
               health: Db.healthCache()
              };
      return res.send(r);
    }

    delete query.sort;

    if (!query.aggregations) {
      query.aggregations = {};
    }

    if (req.query.facets) {
      query.aggregations.protocols = {terms: {field: "prot-term", size:1000}};
    }

    queryValueToArray(req.query.spi).forEach(function (item) {
      var parts = item.split(":");
      if (parts[0] === "fileand") {
        query.aggregations[parts[0]] = {terms: {field: "no", size: 1000}, aggs: {fs: {terms: {field: "fs", size: parts.length>1?parseInt(parts[1],10):10}}}};
      } else {
        query.aggregations[parts[0]] = {terms: {field: parts[0]}};

        if (parts.length > 1) {
          query.aggregations[parts[0]].terms.size = parseInt(parts[1], 10);
        }
      }
    });
    query.size = 0;

    console.log("spiview.json query", JSON.stringify(query), "indices", indices);

    var graph;
    var map;

    var indicesa = indices.split(",");
    if (spiDataMaxIndices !== -1 && indicesa.length > spiDataMaxIndices) {
      bsqErr = "To save ES from blowing up, reducing number of spi data indices searched from " + indicesa.length + " to " + spiDataMaxIndices + ".  This can be increased by setting spiDataMaxIndices in the config file.  Indices being searched: ";
      indices = indicesa.slice(-spiDataMaxIndices).join(",");
      bsqErr += indices;
    }

    var recordsFiltered = 0;
    var protocols;

    async.parallel({
      spi: function (sessionsCb) {
        Db.searchPrimary(indices, 'session', query, function(err, result) {
          if (Config.debug) {
            console.log("spiview.json result", util.inspect(result, false, 50));
          }
          if (err || result.error) {
            bsqErr = errorString(err, result);
            console.log("spiview.json ERROR", err, (result?result.error:null));
            sessionsCb(null, {});
            return;
          }

          recordsFiltered = result.hits.total;

          if (!result.aggregations) {
            result.aggregations = {};
            for (var spi in query.aggregations) {
              result.aggregations[spi] = {sum_other_doc_count: 0, buckets: []};
            }
          }

          if (result.aggregations.pr) {
            result.aggregations.pr.buckets.forEach(function (item) {
              item.key = Pcap.protocol2Name(item.key);
            });
          }

          if (req.query.facets) {
            graph = graphMerge(req, query, result.aggregations);
            map = mapMerge(result.aggregations);
            protocols = {};
            result.aggregations.protocols.buckets.forEach(function (item) {
              protocols[item.key] = item.doc_count;
            });

            delete result.aggregations.dbHisto;
            delete result.aggregations.paHisto;
            delete result.aggregations.mapG1;
            delete result.aggregations.mapG2;
            delete result.aggregations.protocols;
          }

          sessionsCb(null, result.aggregations);
        });
      },
      total: function (totalCb) {
        Db.numberOfDocuments('sessions-*', totalCb);
      },
      health: Db.healthCache
    },
    function(err, results) {
      async.parallel([
        function(parallelCb) {
          if (!results.spi.fileand) {
            return parallelCb();
          }
          var nresults = [];
          var sodc = 0;
          async.each(results.spi.fileand.buckets, function(nobucket, cb) {
            sodc += nobucket.fs.sum_other_doc_count;
            async.each(nobucket.fs.buckets, function (fsitem, cb) {
              Db.fileIdToFile(nobucket.key, fsitem.key, function(file) {
                if (file && file.name) {
                  nresults.push({key: file.name, doc_count: fsitem.doc_count})
                }
                cb();
              });
            }, function () {
              cb();
            });
          }, function () {
            nresults = nresults.sort(function(a, b) {
              if (a.doc_count === b.doc_count) {
                return a.key.localeCompare(b.key);
              }
              return b.doc_count - a.doc_count;
            });
            results.spi.fileand = {doc_count_error_upper_bound: 0, sum_other_doc_count: sodc, buckets: nresults};
            parallelCb();
          });
        },
        function(parallelCb) {
          fixTagBucketsField(results.spi, "ta", parallelCb, 0);
        },
        function(parallelCb) {
          fixTagBucketsField(results.spi, "hh", parallelCb, 12);
        },
        function(parallelCb) {
          fixTagBucketsField(results.spi, "hh1", parallelCb, 12);
        },
        function(parallelCb) {
          fixTagBucketsField(results.spi, "hh2", parallelCb, 12);
        }],
        function() {
          r = {health: results.health,
               recordsTotal: results.total,
               spi: results.spi,
               recordsFiltered: recordsFiltered,
               graph: graph,
               map: map,
               protocols: protocols,
               bsqErr: bsqErr
          };
          try {
            res.send(r);
          } catch (c) {
          }
        }
      );
    });
  });
});

app.get('/dns.json', function(req, res) {
  console.log("dns.json", req.query);
  dns.reverse(req.query.ip, function (err, data) {
    if (err) {
      return res.send({hosts: []});
    }
    return res.send({hosts: data});
  });
});

function buildConnections(req, res, cb) {
  if (req.query.dstField === "ip.dst:port") {
    var dstipport = true;
    req.query.dstField = "a2";
  }

  req.query.srcField       = req.query.srcField || "a1";
  req.query.dstField       = req.query.dstField || "a2";
  var fsrc                 = req.query.srcField.replace(".snow", "");
  var fdst                 = req.query.dstField.replace(".snow", "");
  var minConn              = req.query.minConn  || 1;
  req.query.iDisplayLength = req.query.iDisplayLength || "5000";

  var nodesHash = {};
  var connects = {};
  var tsrc = fmenum(fsrc);
  var tdst = fmenum(fdst);

  function process(vsrc, vdst, f, cb) {
    if (nodesHash[vsrc] === undefined) {
      nodesHash[vsrc] = {id: ""+vsrc, db: 0, by: 0, pa: 0, cnt: 0, sessions: 0};
    }

    nodesHash[vsrc].sessions++;
    nodesHash[vsrc].by += f.by;
    nodesHash[vsrc].db += f.db;
    nodesHash[vsrc].pa += f.pa;
    nodesHash[vsrc].type |= 1;

    if (nodesHash[vdst] === undefined) {
      nodesHash[vdst] = {id: ""+vdst, db: 0, by: 0, pa: 0, cnt: 0, sessions: 0};
    }

    nodesHash[vdst].sessions++;
    nodesHash[vdst].by += f.by;
    nodesHash[vdst].db += f.db;
    nodesHash[vdst].pa += f.pa;
    nodesHash[vdst].type |= 2;

    var n = "" + vsrc + "->" + vdst;
    if (connects[n] === undefined) {
      connects[n] = {value: 0, source: vsrc, target: vdst, by: 0, db: 0, pa: 0, no: {}};
      nodesHash[vsrc].cnt++;
      nodesHash[vdst].cnt++;
    }

    connects[n].value++;
    connects[n].by += f.by;
    connects[n].db += f.db;
    connects[n].pa += f.pa;
    connects[n].no[f.no] = 1;
    return setImmediate(cb);
  }

  function processDst(vsrc, adst, f, cb) {
    async.each(adst, function(vdst, dstCb) {
      if (tdst === FMEnum.other) {
        process(vsrc, vdst, f, dstCb);
      } else if (tdst === FMEnum.ip) {
        vdst = Pcap.inet_ntoa(vdst);
        if (dstipport) {
          vdst += ":" + f.p2;
        }
        process(vsrc, vdst, f, dstCb);
      } else {
        Db.tagIdToName(vdst, function (name) {
          if (tdst === FMEnum.tags) {
            vdst = name;
          } else {
            vdst = name.substring(12);
          }
          process(vsrc, vdst, f, dstCb);
        });
      }
    }, function (err) {
      return setImmediate(cb);
    });
  }

  buildSessionQuery(req, function(bsqErr, query, indices) {
    if (bsqErr) {
      return cb(bsqErr, 0, 0, 0);
    }

    query.query.bool.filter.push({exists: {field: req.query.srcField}});
    query.query.bool.filter.push({exists: {field: req.query.dstField}});

    query._source = ["by", "db", "pa", "no"];
    if (Db.isES5) {
      query.docvalue_fields = [fsrc, fdst];
    } else {
      query.fields = [fsrc, fdst];
    }
    if (dstipport) {
      query._source.push("p2");
    }

    console.log("buildConnections query", JSON.stringify(query));

    Db.searchPrimary(indices, 'session', query, function (err, graph) {
    //console.log("buildConnections result", JSON.stringify(graph));
      if (err || graph.error) {
        console.log("Build Connections ERROR", err, graph.error);
        return cb(err || graph.error);
      }
      var i;

      async.eachLimit(graph.hits.hits, 10, function(hit, hitCb) {
        var f = hit._source;

        var asrc = hit.fields[fsrc];
        var adst = hit.fields[fdst];


        if (asrc === undefined || adst === undefined) {
          return setImmediate(hitCb);
        }

        if (!Array.isArray(asrc)) {
          asrc = [asrc];
        }

        if (!Array.isArray(adst)) {
          adst = [adst];
        }

        async.each(asrc, function(vsrc, srcCb) {
          if (tsrc === FMEnum.other) {
            processDst(vsrc, adst, f, srcCb);
          } else if (tsrc === FMEnum.ip) {
            vsrc = Pcap.inet_ntoa(vsrc);
            processDst(vsrc, adst, f, srcCb);
          } else {
            Db.tagIdToName(vsrc, function (name) {
              if (tsrc === FMEnum.tags) {
                vsrc = name;
              } else {
                vsrc = name.substring(12);
              }
              processDst(vsrc, adst, f, srcCb);
            });
          }
        }, function (err) {
          setImmediate(hitCb);
        });
      }, function (err) {
        var nodes = [];
        for (var node in nodesHash) {
          if (nodesHash[node].cnt < minConn) {
            nodesHash[node].pos = -1;
          } else {
            nodesHash[node].pos = nodes.length;
            nodes.push(nodesHash[node]);
          }
        }


        var links = [];
        for (var key in connects) {
          var c = connects[key];
          c.source = nodesHash[c.source].pos;
          c.target = nodesHash[c.target].pos;
          if (c.source >= 0 && c.target >= 0) {
            links.push(connects[key]);
          }
        }

        //console.log("nodesHash", nodesHash);
        //console.log("connects", connects);
        //console.log("nodes", nodes.length, nodes);
        //console.log("links", links.length, links);

        return cb(null, nodes, links, graph.hits.total);
      });
    });
  });
}

app.get('/connections.json', function(req, res) {
  var health;
  Db.healthCache(function(err, h) {health = h;});
  buildConnections(req, res, function (err, nodes, links, total) {
    if (err) {
      return res.send({health: health, bsqErr: err.toString()});
    }
    res.send({health: health, nodes: nodes, links: links, recordsFiltered: total});
  });
});

app.get('/connections.csv', function(req, res) {
  res.setHeader("Content-Type", "application/force-download");
  var seperator = req.query.seperator || ",";
  buildConnections(req, res, function (err, nodes, links, total) {
    if (err) {
      return res.send(err);
    }

    res.write("Source, Destination, Sessions, Packets, Bytes, Databytes\r\n");
    for (var i = 0, ilen = links.length; i < ilen; i++) {
      res.write("\"" + nodes[links[i].source].id.replace('"', '""') + "\"" + seperator +
                "\"" + nodes[links[i].target].id.replace('"', '""') + "\"" + seperator +
                     links[i].value + seperator +
                     links[i].pa + seperator +
                     links[i].by + seperator +
                     links[i].db + "\r\n");
    }
    res.end();
  });
});

function csvListWriter(req, res, list, pcapWriter, extension) {
  if (list.length > 0 && list[0].fields) {
    list = list.sort(function(a,b){return a.fields.lp - b.fields.lp;});
  } else if (list.length > 0 && list[0]._source) {
    list = list.sort(function(a,b){return a._source.lp - b._source.lp;});
  }

  res.write("Protocol, First Packet, Last Packet, Source IP, Source Port, Source Geo, Destination IP, Destination Port, Destination Geo, Packets, Bytes, Data Bytes, Node\r\n");

  for (var i = 0, ilen = list.length; i < ilen; i++) {
    var fields = list[i]._source || list[i].fields;

    if (!fields) {
      continue;
    }
    var pr;
    switch (fields.pr) {
    case 1:
      pr = "icmp";
      break;
    case 6:
      pr = "tcp";
      break;
    case 17:
      pr =  "udp";
      break;
    case 58:
      pr =  "icmpv6";
      break;
    }


    res.write(pr + ", " + fields.fp + ", " + fields.lp + ", " + Pcap.inet_ntoa(fields.a1) + ", " + fields.p1 + ", " + (fields.g1||"") + ", "  + Pcap.inet_ntoa(fields.a2) + ", " + fields.p2 + ", " + (fields.g2||"") + ", " + fields.pa + ", " + fields.by + ", " + fields.db + ", " + fields.no + "\r\n");
  }
  res.end();
}

app.get(/\/sessions.csv.*/, function(req, res) {
  noCache(req, res, "text/csv");
  var fields = ["pr", "fp", "lp", "a1", "p1", "g1", "a2", "p2", "g2", "by", "db", "pa", "no"];

  if (req.query.ids) {
    var ids = queryValueToArray(req.query.ids);

    sessionsListFromIds(req, ids, fields, function(err, list) {
      csvListWriter(req, res, list);
    });
  } else {
    sessionsListFromQuery(req, res, fields, function(err, list) {
      csvListWriter(req, res, list);
    });
  }
});

app.get('/uniqueValue.json', function(req, res) {
  noCache(req, res);
  var query;

  if (req.query.type === "tags") {
    query = {bool: {must: {wildcard: {_uid: "tag#" + req.query.filter + "*"}},
                  must_not: {wildcard: {_uid: "tag#http:header:*"}}
                     }
          };
  } else {
    query = {wildcard: {_uid: "tag#http:header:" + req.query.filter + "*"}};
  }

  console.log("uniqueValue query", JSON.stringify(query));
  Db.search('tags', 'tag', {size:200, query: query}, function(err, result) {
    var terms = [];
    if (req.query.type === "tags") {
      result.hits.hits.forEach(function (hit) {
        terms.push(hit._id);
      });
    } else {
      result.hits.hits.forEach(function (hit) {
        terms.push(hit._id.substring(12));
      });
    }
    res.send(terms);
  });
});

app.get('/unique.txt', function(req, res) {
  if (req.query.field === undefined) {
    return res.send("Missing field parameter");
  }

  noCache(req, res);

  /* How should the results be written.  Use setImmediate to not blow stack frame */
  var writeCb;
  var doneCb;
  var writes = 0;
  var items = [];
  var aggSize = 1000000;
  if (req.query.autocomplete !== undefined) {
    var spiDataMaxIndices = +Config.get("spiDataMaxIndices", 3);
    if (spiDataMaxIndices !== -1) {
      if (req.query.date === '-1' ||
          (req.query.date !== undefined && +req.query.date > spiDataMaxIndices)) {
        console.log("INFO For autocomplete replacing date="+ req.query.date, "with", spiDataMaxIndices);
        req.query.date = spiDataMaxIndices;
      }
    }

    aggSize = 1000;
    doneCb = function() {
      res.send(items);
    }
    writeCb = function (item, cb) {
      items.push(item.key);
      if (writes++ > 1000) {
        writes = 0;
        setImmediate(cb);
      } else {
        cb();
      }
    };
  } else if (parseInt(req.query.counts, 10) || 0) {
    writeCb = function (item, cb) {
      res.write("" + item.key + ", " + item.doc_count + "\n");
      if (writes++ > 1000) {
        writes = 0;
        setImmediate(cb);
      } else {
        cb();
      }
    };
  } else {
    writeCb = function (item, cb) {
      res.write("" + item.key + "\n");
      if (writes++ > 1000) {
        writes = 0;
        setImmediate(cb);
      } else {
        cb();
      }
    };
  }

  /* How should each item be processed. */
  var eachCb;
  switch (fmenum(req.query.field)) {
  case FMEnum.other:
    eachCb = writeCb;
    break;
  case FMEnum.ip:
    eachCb = function(item, cb) {
      item.key = Pcap.inet_ntoa(item.key);
      writeCb(item, cb);
    };
    break;
  case FMEnum.tags:
    eachCb = function(item, cb) {
      Db.tagIdToName(item.key, function (name) {
        item.key = name;
        writeCb(item, cb);
      });
    };
    break;
  case FMEnum.hh:
    eachCb = function(item, cb) {
      Db.tagIdToName(item.key, function (name) {
        item.key = name.substring(12);
        writeCb(item, cb);
      });
    };
    break;
  }

  if (req.query.field === "a1:p1" || req.query.field === "a2:p2") {
    eachCb = function(item, cb) {
      var key = Pcap.inet_ntoa(item.key);
      item.field2.buckets.forEach(function (item2) {
        item2.key = key + ":" + item2.key;
        writeCb(item2, function() {});
      });
      cb();
    };
  }

  buildSessionQuery(req, function(err, query, indices) {
    delete query.sort;
    delete query.aggregations;

    if (req.query.field.match(/^(rawus|rawua)$/)) {
      var field = req.query.field.substring(3);
      query.size   = 200000;

      query._source = [field];

      query.query.bool.filter.push({exists: {field: field}});

      console.log("unique query", indices, JSON.stringify(query));
      Db.searchPrimary(indices, 'session', query, function(err, result) {
        console.log(err);
        var counts = {};

        // Count up hits
        var hits = result.hits.hits;
        for (var i = 0, ilen = hits.length; i < ilen; i++) {
          var fields = hits[i]._source || hits[i].fields;
          var avalue = fields[field];
          if (Array.isArray(avalue)) {
            for (var j = 0, jlen = avalue.length; j < jlen; j++) {
              var value = avalue[j];
              counts[value] = (counts[value] || 0) + 1;
            }
          } else {
            counts[avalue] = (counts[avalue] || 0) + 1;
          }
        }

        // Change to aggregations looking array
        var aggregations = [];
        for (var key in counts) {
          aggregations.push({key: key, doc_count: counts[key]});
        }

        async.forEachSeries(aggregations, eachCb, function () {
          doneCb?doneCb():res.end();
        });
      });
    } else {
      if (req.query.field === "a1:p1") {
        query.aggregations = {field: { terms : {field : "a1", size: aggSize}, aggregations: {field2: {terms: {field: "p1", size: 100}}}}};
      } else if (req.query.field === "a2:p2") {
        query.aggregations = {field: { terms : {field : "a2", size: aggSize}, aggregations: {field2: {terms: {field: "p2", size: 100}}}}};
      } else  {
        query.aggregations = {field: { terms : {field : req.query.field, size: aggSize}}};
      }
      query.size = 0;
      console.log("unique aggregations", indices, JSON.stringify(query));
      Db.searchPrimary(indices, 'session', query, function(err, result) {
        if (err) {
          console.log("Error", query, err);
          return doneCb?doneCb():res.end();
        }
        if (Config.debug) {
          console.log("unique.txt result", util.inspect(result, false, 50));
        }

        async.forEachSeries(result.aggregations.field.buckets, eachCb, function () {
          doneCb?doneCb():res.end();
        });
      });
    }
  });
});

function processSessionIdDisk(session, headerCb, packetCb, endCb, limit) {
  function processFile(pcap, pos, i, nextCb) {
    pcap.ref();
    pcap.readPacket(pos, function(packet) {
      switch(packet) {
      case null:
        endCb("Error loading data for session " + session._id, null);
        break;
      case undefined:
        break;
      default:
        packetCb(pcap, packet, nextCb, i);
        break;
      }
      pcap.unref();
    });
  }

  var fields;

  fields = session._source || session.fields;

  var fileNum;
  var itemPos = 0;
  async.eachLimit(fields.ps, limit || 1, function(pos, nextCb) {
    if (pos < 0) {
      fileNum = pos * -1;
      return nextCb(null);
    }

    // Get the pcap file for this node a filenum, if it isn't opened then do the filename lookup and open it
    var opcap = Pcap.get(fields.no + ":" + fileNum);
    if (!opcap.isOpen()) {
      Db.fileIdToFile(fields.no, fileNum, function(file) {
        if (!file) {
          console.log("WARNING - Only have SPI data, PCAP file no longer available", fields.no + '-' + fileNum);
          return nextCb("Only have SPI data, PCAP file no longer available for " + fields.no + '-' + fileNum);
        }
        if (file.kekId) {
          file.kek = Config.sectionGet("keks", file.kekId, undefined);
          if (file.kek === undefined) {
            console.log("ERROR - Couldn't find kek", file.kekId, "in keks section");
            return nextCb("Couldn't find kek " + file.kekId + " in keks section");
          }
        }

        var ipcap = Pcap.get(fields.no + ":" + file.num);

        try {
          ipcap.open(file.name, file);
        } catch (err) {
          console.log("ERROR - Couldn't open file ", err);
          return nextCb("Couldn't open file " + err);
        }

        if (headerCb) {
          headerCb(ipcap, ipcap.readHeader());
          headerCb = null;
        }
        processFile(ipcap, pos, itemPos++, nextCb);
      });
    } else {
      if (headerCb) {
        headerCb(opcap, opcap.readHeader());
        headerCb = null;
      }
      processFile(opcap, pos, itemPos++, nextCb);
    }
  },
  function (pcapErr, results) {
    endCb(pcapErr, fields);
  });
}

function processSessionId(id, fullSession, headerCb, packetCb, endCb, maxPackets, limit) {
  var options;
  if (!fullSession) {
    options  = {_source: "no,pa,ps,psl,a1,p1,tipv61-term"};
  }

  Db.getWithOptions(Db.id2Index(id), 'session', id, options, function(err, session) {
    if (err || !session.found) {
      console.log("session get error", err, session);
      return endCb("Session not found", null);
    }

    var fields = session._source || session.fields;

    if (maxPackets && fields.ps.length > maxPackets) {
      fields.ps.length = maxPackets;
    }

    /* Go through the list of prefetch the id to file name if we are running in parallel to
     * reduce the number of elasticsearch queries and problems
     */
    var outstanding = 0;
    var saveInfo;
    for (var i = 0, ilen = fields.ps.length; i < ilen; i++) {
      if (fields.ps[i] < 0) {
        outstanding++;
        Db.fileIdToFile(fields.no, -1 * fields.ps[i], function (info) {
          outstanding--;
          if (i === 0) {
            saveInfo = info;
          }
          if (i === ilen && outstanding === 0) {
            i++; // So not called again below
            readyToProcess();
          }
        });
      }
    }

    if (i === ilen && outstanding === 0) {
      readyToProcess();
    }

    function readyToProcess() {
      var pcapWriteMethod = Config.getFull(fields.no, "pcapWriteMethod");
      var psid = processSessionIdDisk;
      var writer = internals.writers[pcapWriteMethod];
      if (writer && writer.processSessionId) {
        psid = writer.processSessionId;
      }

      psid(session, headerCb, packetCb, function (err, fields) {
        if (!fields) {
          return endCb(err, fields);
        }

        if (!fields.ta) {
          fields.ta = [];
        }

        fixFields(fields, endCb);
      }, limit);
    }
  });
}

function processSessionIdAndDecode(id, numPackets, doneCb) {
  var packets = [];
  processSessionId(id, true, null, function (pcap, buffer, cb, i) {
    var obj = {};
    if (buffer.length > 16) {
      pcap.decode(buffer, obj);
    } else {
      obj = {ip: {p: ""}};
    }
    packets[i] = obj;
    cb(null);
  },
  function(err, session) {
    if (err) {
      return doneCb("error");
    }
    packets = packets.filter(Boolean);
    if (packets.length === 0) {
      return doneCb(null, session, []);
    } else if (packets[0].ip === undefined) {
      return doneCb(null, session, []);
    } else if (packets[0].ip.p === 1) {
      Pcap.reassemble_icmp(packets, function(err, results) {
        return doneCb(err, session, results);
      });
    } else if (packets[0].ip.p === 6) {
      var key;
      if (session["tipv61-term"]) {
        key = session["tipv61-term"];
      } else {
        key = Pcap.inet_ntoa(session.a1);
      }
      Pcap.reassemble_tcp(packets, key + ':' + session.p1, function(err, results) {
        return doneCb(err, session, results);
      });
    } else if (packets[0].ip.p === 17) {
      Pcap.reassemble_udp(packets, function(err, results) {
        return doneCb(err, session, results);
      });
    } else {
      return doneCb(null, session, []);
    }
  },
  numPackets, 10);
}

// Some ideas from hexy.js
function toHex(input, offsets) {
  var out = "";
  var i, ilen;

  for (var pos = 0, poslen = input.length; pos < poslen; pos += 16) {
    var line = input.slice(pos, Math.min(pos+16, input.length));
    if (offsets) {
      out += sprintf.sprintf("<span class=\"sessionln\">%08d:</span> ", pos);
    }

    for (i = 0; i < 16; i++) {
      if (i % 2 === 0 && i > 0) {
        out += " ";
      }
      if (i < line.length) {
        out += sprintf.sprintf("%02x", line[i]);
      } else {
        out += "  ";
      }
    }

    out += " ";

    for (i = 0, ilen = line.length; i < ilen; i++) {
      if (line[i] <= 32 || line[i]  > 128) {
        out += ".";
      } else {
        out += safeStr(line.toString("ascii", i, i+1));
      }
    }
    out += "\n";
  }
  return out;
}

// Modified version of https://gist.github.com/penguinboy/762197
function flattenObject1 (obj) {
  var toReturn = {};

  for (var i in obj) {
    if (!obj.hasOwnProperty(i)) {
      continue;
    }

    if ((typeof obj[i]) === 'object' && !Array.isArray(obj[i])) {
      for (var x in obj[i]) {
        if (!obj[i].hasOwnProperty(x)) {
          continue;
        }

        toReturn[i + '.' + x] = obj[i][x];
      }
    } else {
      toReturn[i] = obj[i];
    }
  }
  return toReturn;
}

function localSessionDetailReturnFull(req, res, session, incoming) {
  if (req.packetsOnly) { // only return packets
    res.render('sessionPackets.pug', {
      filename: 'sessionPackets',
      user: req.user,
      session: session,
      data: incoming,
      reqPackets: req.query.packets,
      query: req.query,
      basedir: "/",
      reqFields: Config.headers("headers-http-request"),
      resFields: Config.headers("headers-http-response"),
      emailFields: Config.headers("headers-email")
    }, function(err, data) {
      if (err) {
        console.trace("ERROR - ", err);
        return req.next(err);
      }
      res.send(data);
    });
  } else { // return SPI data and packets
    jade.render(internals.sessionDetailOld, {
      filename: "sessionDetail",
      user: req.user,
      session: session,
      data: incoming,
      query: req.query,
      basedir: "/",
      reqFields: Config.headers("headers-http-request"),
      resFields: Config.headers("headers-http-response"),
      emailFields: Config.headers("headers-email")
    }, function(err, data) {
      if (err) {
        console.trace("ERROR - ", err);
        return req.next(err);
      }
      res.send(data);
    });
  }
}

function localSessionDetailReturn(req, res, session, incoming) {
  //console.log("ALW", JSON.stringify(incoming));
  var numPackets = req.query.packets || 200;
  if (incoming.length > numPackets) {
    incoming.length = numPackets;
  }

  if (incoming.length === 0) {
    return localSessionDetailReturnFull(req, res, session, []);
  }

  var options = {
    id: session.id,
    nodeName: req.params.nodeName,
    order: [],
    "ITEM-HTTP": {
      order: []
    },
    "ITEM-SMTP": {
      order: []
    },
    "ITEM-CB": {
    }
  };

  if (req.query.needgzip) {
    options["ITEM-HTTP"].order.push("BODY-UNCOMPRESS");
    options["ITEM-SMTP"].order.push("BODY-UNBASE64");
    options["ITEM-SMTP"].order.push("BODY-UNCOMPRESS");
  }

  options.order.push("ITEM-HTTP");
  options.order.push("ITEM-SMTP");

  var decodeOptions = JSON.parse(req.query.decode || "{}");
  for (var key in decodeOptions) {
    if (key.match(/^ITEM/)) {
      options.order.push(key);
    } else {
      options["ITEM-HTTP"].order.push(key);
      options["ITEM-SMTP"].order.push(key);
    }
    options[key] = decodeOptions[key]
  }

  if (req.query.needgzip) {
    options["ITEM-HTTP"].order.push("BODY-UNCOMPRESS");
    options["ITEM-SMTP"].order.push("BODY-UNCOMPRESS");
  }

  options.order.push("ITEM-BYTES");
  options.order.push("ITEM-SORTER");
  if (req.query.needimage) {
    options.order.push("ITEM-LINKBODY");
  }
  if (req.query.base === "hex") {
    options.order.push("ITEM-HEX");
    options["ITEM-HEX"]= {showOffsets: req.query.line === "true"};
  } else if (req.query.base === "ascii") {
    options.order.push("ITEM-ASCII");
  } else if (req.query.base === "utf8") {
    options.order.push("ITEM-UTF8");
  } else {
    options.order.push("ITEM-NATURAL");
  }
  options.order.push("ITEM-CB");
  options["ITEM-CB"].cb = function(err, outgoing) {
    localSessionDetailReturnFull(req, res, session, outgoing);
  };

  if (Config.debug) {
    console.log("Pipeline options", options);
  }

  decode.createPipeline(options, options.order, new decode.Pcap2ItemStream(options, incoming));
}


function localSessionDetail(req, res) {
  if (!req.query) {
    req.query = {gzip: false, line: false, base: "natural", packets: 200};
  }

  req.query.needgzip  = req.query.gzip === "true" || false;
  req.query.needimage = req.query.image === "true" || false;
  req.query.line  = req.query.line  || false;
  req.query.base  = req.query.base  || "ascii";

  var packets = [];
  processSessionId(req.params.id, !req.packetsOnly, null, function (pcap, buffer, cb, i) {
    var obj = {};
    if (buffer.length > 16) {
      try {
        pcap.decode(buffer, obj);
      } catch (e) {
        obj = {ip: {p: "Error decoding" + e}};
        console.trace("loadSessionDetail error", e.stack);
      }
    } else {
      obj = {ip: {p: "Empty"}};
    }
    packets[i] = obj;
    cb(null);
  },
  function(err, session) {
    if (err && session === null) {
      return res.end("Couldn't look up SPI data, error for session " + req.params.id + " Error: " +  err);
    }
    session.id = req.params.id;

    if (session.ta) {
      session.ta = session.ta.sort();
    }

    if (session.hh) {
      session.hh = session.hh.sort();
    }
    if (session.hh1) {
      session.hh1 = session.hh1.sort();
    }
    if (session.hh2) {
      session.hh2 = session.hh2.sort();
    }
    if (session.pr) {
      session.pr = Pcap.protocol2Name(session.pr);
    }
    //console.log("session", util.inspect(session, false, 15));
    /* Now reassembly the packets */
    if (packets.length === 0) {
      session._err = err || "No pcap data found";
      localSessionDetailReturn(req, res, session, []);
    } else if (packets[0].ip === undefined) {
      session._err = "Couldn't decode pcap file, check viewer log";
      localSessionDetailReturn(req, res, session, []);
    } else if (packets[0].ip.p === 1) {
      Pcap.reassemble_icmp(packets, function(err, results) {
        session._err = err;
        localSessionDetailReturn(req, res, session, results || []);
      });
    } else if (packets[0].ip.p === 6) {
      var key;
      if (session["tipv61-term"]) {
        key = session["tipv61-term"];
      } else {
        key = Pcap.inet_ntoa(session.a1);
      }
      Pcap.reassemble_tcp(packets, key + ':' + session.p1, function(err, results) {
        session._err = err;
        localSessionDetailReturn(req, res, session, results || []);
      });
    } else if (packets[0].ip.p === 17) {
      Pcap.reassemble_udp(packets, function(err, results) {
        session._err = err;
        localSessionDetailReturn(req, res, session, results || []);
      });
    } else if (packets[0].ip.p === 58) {
      Pcap.reassemble_icmp(packets, function(err, results) {
        session._err = err;
        localSessionDetailReturn(req, res, session, results || []);
      });
    } else {
      session._err = "Unknown ip.p=" + packets[0].ip.p;
      localSessionDetailReturn(req, res, session, []);
    }
  },
  req.query.needimage?10000:400, 10);
}

/**
 * Get SPI data for a session
 */
app.get('/:nodeName/session/:id/detail', function(req, res) {
  Db.getWithOptions(Db.id2Index(req.params.id), 'session', req.params.id, {}, function(err, session) {
    if (err || !session.found) {
      return res.end("Couldn't look up SPI data, error for session " + req.params.id + " Error: " +  err);
    }

    session = session._source;

    session.id = req.params.id;

    if (session.ta) {
      session.ta = session.ta.sort();
    }
    if (session.hh) {
      session.hh = session.hh.sort();
    }
    if (session.hh1) {
      session.hh1 = session.hh1.sort();
    }
    if (session.hh2) {
      session.hh2 = session.hh2.sort();
    }
    if (session.pr) {
      session.pr = Pcap.protocol2Name(session.pr);
    }

    fixFields(session, function() {
      pug.render(internals.sessionDetailNew, {
        filename    : "sessionDetail",
        user        : req.user,
        session     : session,
        query       : req.query,
        basedir     : "/",
        reqFields   : Config.headers("headers-http-request"),
        resFields   : Config.headers("headers-http-response"),
        emailFields : Config.headers("headers-email")
      }, function(err, data) {
        if (err) {
          console.trace("ERROR - ", err);
          return req.next(err);
        }
        res.send(data);
      });
    });
  });
});

/**
 * Get Session Packets
 */
app.get('/:nodeName/session/:id/packets', function(req, res) {
  isLocalView(req.params.nodeName, function () {
     noCache(req, res);
     req.packetsOnly = true;
     localSessionDetail(req, res);
   },
   function () {
     return proxyRequest(req, res, function (err) {
       Db.get(Db.id2Index(req.params.id), 'session', req.params.id, function(err, session) {
         var fields = session._source || session.fields;
         fields._err = "Couldn't connect to remote viewer to fetch packets";
         localSessionDetailReturnFull(req, res, fields, []);
       });
     });
   });
});

app.get('/:nodeName/:id/sessionDetail', function(req, res) {
  isLocalView(req.params.nodeName, function () {
    noCache(req, res);
    localSessionDetail(req, res);
  },
  function () {
    return proxyRequest(req, res, function (err) {
      Db.get(Db.id2Index(req.params.id), 'session', req.params.id, function(err, session) {
        var fields = session._source || session.fields;
        fields._err = "Couldn't connect to remote viewer, only displaying SPI data";
        localSessionDetailReturnFull(req, res, fields, []);
      });
    });
  });
});

function reqGetRawBody(req, cb) {
  processSessionIdAndDecode(req.params.id, 10000, function(err, session, incoming) {
    if (err) {
      return cb(err);
    }


    if (incoming.length === 0) {
      return cb(null, null);
    }

    var options = {
      id: session.id,
      nodeName: req.params.nodeName,
      order: [],
      "ITEM-HTTP": {
        order: []
      },
      "ITEM-SMTP": {
        order: ["BODY-UNBASE64"]
      },
      "ITEM-CB": {
      },
      "ITEM-RAWBODY": {
        bodyNumber: +req.params.bodyNum
      }
    };

    if (req.query.needgzip) {
      options["ITEM-HTTP"].order.push("BODY-UNCOMPRESS");
      options["ITEM-SMTP"].order.push("BODY-UNCOMPRESS");
    }

    options.order.push("ITEM-HTTP");
    options.order.push("ITEM-SMTP");

    options.order.push("ITEM-RAWBODY");
    options.order.push("ITEM-CB");
    options["ITEM-CB"].cb = function(err, items) {
      if (err) {
        return cb(err);
      }
      if (items === undefined || items.length === 0) {
        return cb("No match");
      }
      cb(err, items[0].data);
    };

    decode.createPipeline(options, options.order, new decode.Pcap2ItemStream(options, incoming));
  });
}

app.get('/:nodeName/:id/body/:bodyType/:bodyNum/:bodyName', checkProxyRequest, function(req, res) {
  reqGetRawBody(req, function (err, data) {
    if (err) {
      console.trace(err);
      return res.end("Error");
    }

    if (req.params.bodyType === "file") {
      res.setHeader("Content-Type", "application/force-download");
    }
    res.end(data);
  });
});

app.get('/:nodeName/:id/bodypng/:bodyType/:bodyNum/:bodyName', checkProxyRequest, function(req, res) {
  if (!Png) {
    return res.send (internals.emptyPNG);
  }
  reqGetRawBody(req, function (err, data) {
    if (err || data === null || data.length === 0) {
      return res.send (internals.emptyPNG);
    }
    res.setHeader("Content-Type", "image/png");

    var png = new Png(data, internals.PNG_LINE_WIDTH, Math.ceil(data.length/internals.PNG_LINE_WIDTH), 'gray');
    var png_image = png.encodeSync();

    res.send(png_image);
  });
});

function writePcap(res, id, options, doneCb) {
  var b = new Buffer(0xfffe);
  var nextPacket = 0;
  var boffset = 0;
  var packets = {};

  processSessionId(id, false, function (pcap, buffer) {
    if (options.writeHeader) {
      res.write(buffer);
      options.writeHeader = false;
    }
  },
  function (pcap, buffer, cb, i) {
    // Save this packet in its spot
    packets[i] = buffer;

    // Send any packets we have in order
    while (packets[nextPacket]) {
      buffer = packets[nextPacket];
      delete packets[nextPacket];
      nextPacket++;

      if (boffset + buffer.length > b.length) {
        res.write(b.slice(0, boffset));
        boffset = 0;
        b = new Buffer(0xfffe);
      }
      buffer.copy(b, boffset, 0, buffer.length);
      boffset += buffer.length;
    }
    cb(null);
  },
  function(err, session) {
    if (err) {
      console.log("writePcap", err);
    }
    res.write(b.slice(0, boffset));
    doneCb(err);
  }, undefined, 10);
}

function writePcapNg(res, id, options, doneCb) {
  var b = new Buffer(0xfffe);
  var boffset = 0;

  processSessionId(id, true, function (pcap, buffer) {
    if (options.writeHeader) {
      res.write(pcap.getHeaderNg());
      options.writeHeader = false;
    }
  },
  function (pcap, buffer, cb) {
    if (boffset + buffer.length + 20 > b.length) {
      res.write(b.slice(0, boffset));
      boffset = 0;
      b = new Buffer(0xfffe);
    }

    /* Need to write the ng block, and conver the old timestamp */

    b.writeUInt32LE(0x00000006, boffset);               // Block Type
    var len = ((buffer.length + 20 + 3) >> 2) << 2;
    b.writeUInt32LE(len, boffset + 4);                  // Block Len 1
    b.writeUInt32LE(0, boffset + 8);                    // Interface Id

    // js has 53 bit numbers, this will over flow on Jun 05 2255
    var time = buffer.readUInt32LE(0)*1000000 + buffer.readUInt32LE(4);
    b.writeUInt32LE(Math.floor(time / 0x100000000), boffset + 12);         // Block Len 1
    b.writeUInt32LE(time % 0x100000000, boffset + 16);   // Interface Id

    buffer.copy(b, boffset + 20, 8, buffer.length - 8);     // cap_len, packet_len
    b.fill(0, boffset + 12 + buffer.length, boffset + 12 + buffer.length + (4 - (buffer.length%4)) % 4);   // padding
    boffset += len - 8;

    b.writeUInt32LE(0, boffset);                        // Options
    b.writeUInt32LE(len, boffset+4);                    // Block Len 2
    boffset += 8;

    cb(null);
  },
  function(err, session) {
    if (err) {
      console.log("writePcapNg", err);
      return;
    }
    res.write(b.slice(0, boffset));

    session.version = molochversion.version;
    delete session.ps;
    var json = JSON.stringify(session);

    var len = ((json.length + 20 + 3) >> 2) << 2;
    b = new Buffer(len);

    b.writeUInt32LE(0x80808080, 0);               // Block Type
    b.writeUInt32LE(len, 4);                      // Block Len 1
    b.write("MOWL", 8);                           // Magic
    b.writeUInt32LE(json.length, 12);             // Block Len 1
    b.write(json, 16);                            // Magic
    b.fill(0, 16 + json.length, 16 + json.length + (4 - (json.length%4)) % 4);   // padding
    b.writeUInt32LE(len, len-4);                  // Block Len 2
    res.write(b);

    doneCb(err);
  });
}

app.get('/:nodeName/pcapng/:id.pcapng', checkProxyRequest, function(req, res) {
  noCache(req, res, "application/vnd.tcpdump.pcap");
  writePcapNg(res, req.params.id, {writeHeader: !req.query || !req.query.noHeader || req.query.noHeader !== "true"}, function () {
    res.end();
  });
});

app.get('/:nodeName/pcap/:id.pcap', checkProxyRequest, function(req, res) {
  noCache(req, res, "application/vnd.tcpdump.pcap");

  writePcap(res, req.params.id, {writeHeader: !req.query || !req.query.noHeader || req.query.noHeader !== "true"}, function () {
    res.end();
  });
});

app.get('/:nodeName/raw/:id.png', checkProxyRequest, function(req, res) {
  noCache(req, res, "image/png");

  if (!Png) {
    return res.send (internals.emptyPNG);
  }

  processSessionIdAndDecode(req.params.id, 100, function(err, session, results) {
    if (err) {
      return res.send (internals.emptyPNG);
    }
    var size = 0;
    var i, ilen;
    for (i = (req.query.type !== 'dst'?0:1), ilen = results.length; i < ilen; i+=2) {
      size += results[i].data.length + 2*internals.PNG_LINE_WIDTH - (results[i].data.length % internals.PNG_LINE_WIDTH);
    }
    var buffer = new Buffer(size);
    var pos = 0;
    if (size === 0) {
      return res.send (internals.emptyPNG);
    }
    for (i = (req.query.type !== 'dst'?0:1), ilen = results.length; i < ilen; i+=2) {
      results[i].data.copy(buffer, pos);
      pos += results[i].data.length;
      var fillpos = pos;
      pos += 2*internals.PNG_LINE_WIDTH - (results[i].data.length % internals.PNG_LINE_WIDTH);
      buffer.fill(0xff, fillpos, pos);
    }

    var png = new Png(buffer, internals.PNG_LINE_WIDTH, (size/internals.PNG_LINE_WIDTH)-1, 'gray');
    var png_image = png.encodeSync();

    res.send(png_image);
  });
});

app.get('/:nodeName/raw/:id', checkProxyRequest, function(req, res) {
  noCache(req, res, "application/vnd.tcpdump.pcap");

  processSessionIdAndDecode(req.params.id, 10000, function(err, session, results) {
    if (err) {
      return res.send("Error");
    }
    for (var i = (req.query.type !== 'dst'?0:1), ilen = results.length; i < ilen; i+=2) {
      res.write(results[i].data);
    }
    res.end();
  });
});

app.get('/:nodeName/entirePcap/:id.pcap', checkProxyRequest, function(req, res) {
  noCache(req, res, "application/vnd.tcpdump.pcap");

  var options = {writeHeader: true};

  var query = { _source: ["ro"],
                size: 1000,
                query: {term: {ro: req.params.id}},
                sort: { lp: { order: 'asc' } }
              };

  console.log("entirePcap query", JSON.stringify(query));

  Db.searchPrimary('sessions-*', 'session', query, function(err, data) {
    async.forEachSeries(data.hits.hits, function(item, nextCb) {
      writePcap(res, item._id, options, nextCb);
    }, function (err) {
      res.end();
    });
  });
});

function sessionsPcapList(req, res, list, pcapWriter, extension) {

  if (list.length > 0 && list[0].fields) {
    list = list.sort(function(a,b){return a.fields.lp - b.fields.lp;});
  } else if (list.length > 0 && list[0]._source) {
    list = list.sort(function(a,b){return a._source.lp - b._source.lp;});
  }

  var options = {writeHeader: true};

  async.eachLimit(list, 10, function(item, nextCb) {
    var fields = item._source || item.fields;
    isLocalView(fields.no, function () {
      // Get from our DISK
      pcapWriter(res, item._id, options, nextCb);
    },
    function () {
      // Get from remote DISK
      getViewUrl(fields.no, function(err, viewUrl, client) {
        var buffer = new Buffer(fields.pa*20 + fields.by);
        var bufpos = 0;
        var info = url.parse(viewUrl);
        info.path = Config.basePath(fields.no) + fields.no + "/" + extension + "/" + item._id + "." + extension;
        info.agent = (client === http?internals.httpAgent:internals.httpsAgent);

        addAuth(info, req.user, fields.no);
        addCaTrust(info, fields.no);
        var preq = client.request(info, function(pres) {
          pres.on('data', function (chunk) {
            if (bufpos + chunk.length > buffer.length) {
              var tmp = new Buffer(buffer.length + chunk.length*10);
              buffer.copy(tmp, 0, 0, bufpos);
              buffer = tmp;
            }
            chunk.copy(buffer, bufpos);
            bufpos += chunk.length;
          });
          pres.on('end', function () {
            if (bufpos < 24) {
            } else if (options.writeHeader) {
              options.writeHeader = false;
              res.write(buffer.slice(0, bufpos));
            } else {
              res.write(buffer.slice(24, bufpos));
            }
            setImmediate(nextCb);
          });
        });
        preq.on('error', function (e) {
          console.log("ERROR - Couldn't proxy pcap request=", info, "\nerror=", e);
          nextCb(null);
        });
        preq.end();
      });
    });
  }, function(err) {
    res.end();
  });
}

function sessionsPcap(req, res, pcapWriter, extension) {
  noCache(req, res, "application/vnd.tcpdump.pcap");

  if (req.query.ids) {
    var ids = queryValueToArray(req.query.ids);

    sessionsListFromIds(req, ids, ["lp", "no", "by", "pa", "ro"], function(err, list) {
      sessionsPcapList(req, res, list, pcapWriter, extension);
    });
  } else {
    sessionsListFromQuery(req, res, ["lp", "no", "by", "pa", "ro"], function(err, list) {
      sessionsPcapList(req, res, list, pcapWriter, extension);
    });
  }
}

app.get(/\/sessions.pcapng.*/, function(req, res) {
  return sessionsPcap(req, res, writePcapNg, "pcapng");
});

app.get(/\/sessions.pcap.*/, function(req, res) {
  return sessionsPcap(req, res, writePcap, "pcap");
});


app.post('/deleteUser/:userId', checkToken, function(req, res) {
  if (!req.user.createEnabled) {
    return res.send(JSON.stringify({success: false, text: "Need admin privileges"}));
  }

  if (req.params.userId === req.user.userId) {
    return res.send(JSON.stringify({success: false, text: "Can not delete yourself"}));
  }

  Db.deleteUser(req.params.userId, function(err, data) {
    setTimeout(function (){res.send(JSON.stringify({success: true, text: "User deleted"}));}, 200);
  });
});

app.post('/changePassword', checkToken, function(req, res) {
  function error(text) {
    return res.send(JSON.stringify({success: false, text: text}));
  }

  if (!req.body.newPassword || req.body.newPassword.length < 3) {
    return error("New password needs to be at least 3 characters");
  }

  if (req.token.cp && (req.user.passStore !== Config.pass2store(req.token.suserId, req.body.currentPassword) ||
                   req.token.suserId !== req.user.userId)) {
    return error("Current password mismatch");
  }

  Db.getUser(req.token.suserId, function(err, user) {
    if (err || !user.found) {
      console.log("changePassword failed", err, user);
      return error("Unknown user");
    }
    user = user._source;
    user.passStore = Config.pass2store(user.userId, req.body.newPassword);
    Db.setUser(user.userId, user, function(err, info) {
      if (err) {
        console.log("changePassword error", err, info);
        return error("Update failed");
      }
      return res.send(JSON.stringify({success: true, text: "Changed password successfully"}));
    });
  });
});

app.post('/changeSettings', checkToken, function(req, res) {
  function error(text) {
    return res.send(JSON.stringify({success: false, text: text}));
  }

  Db.getUser(req.token.suserId, function(err, user) {
    if (err || !user.found) {
      console.log("changeSettings failed", err, user);
      return error("Unknown user");
    }

    user = user._source;
    user.settings = req.body;
    delete user.settings.token;

    Db.setUser(user.userId, user, function(err, info) {
      if (err) {
        console.log("changeSettings error", err, info);
        return error("Change settings update failed");
      }
      return res.send(JSON.stringify({success: true, text: "Changed password successfully"}));
    });
  });
});

app.post('/updateView', checkToken, function(req, res) {
  function error(text) {
    return res.send(JSON.stringify({success: false, text: text}));
  }

  if (!req.body.viewName || !req.body.viewExpression) {
    return error("Missing viewName or viewExpression");
  }

  Db.getUser(req.token.suserId, function(err, user) {
    if (err || !user.found) {
      console.log("updateView failed", err, user);
      return error("Unknown user");
    }

    user = user._source;
    user.views = user.views || {};
    var container = user.views;
    if (req.body.groupName) {
      req.body.groupName = req.body.groupName.replace(/[^-a-zA-Z0-9_: ]/g, "");
      if (!user.views._groups) {
        user.views._groups = {};
      }
      if (!user.views._groups[req.body.groupName]) {
        user.views._groups[req.body.groupName] = {};
      }
      container = user.views._groups[req.body.groupName];
    }
    req.body.viewName = req.body.viewName.replace(/[^-a-zA-Z0-9_: ]/g, "");
    if (container[req.body.viewName]) {
      container[req.body.viewName].expression = req.body.viewExpression;
    } else {
      container[req.body.viewName] = {expression: req.body.viewExpression};
    }

    Db.setUser(user.userId, user, function(err, info) {
      if (err) {
        console.log("updateView error", err, info);
        return error("Create View update failed");
      }
      return res.send(JSON.stringify({success: true, text: "Updated view successfully"}));
    });
  });
});

app.post('/deleteView', checkToken, function(req, res) {
  function error(text) {
    return res.send(JSON.stringify({success: false, text: text}));
  }

  if (!req.body.view) {
    return error("Missing view");
  }

  Db.getUser(req.token.suserId, function(err, user) {
    if (err || !user.found) {
      console.log("deleteView failed", err, user);
      return error("Unknown user");
    }

    user = user._source;
    user.views = user.views || {};
    delete user.views[req.body.view];

    Db.setUser(user.userId, user, function(err, info) {
      if (err) {
        console.log("deleteView error", err, info);
        return error("Create View update failed");
      }
      return res.send(JSON.stringify({success: true, text: "Deleted view successfully"}));
    });
  });
});

app.get('/user/settings', function(req, res) {
  Db.getUserCache(req.user.userId, function(err, user) {
    if (err || !user || !user.found) {
      if (app.locals.noPasswordSecret) {
        // TODO: send anonymous user's settings
        return res.send("{}");
      } else {
        console.log("Unknown user", err, user);
        return res.send("{}");
      }
    }

    var settings = user._source.settings || {};

    return res.send(settings);
  });
});

app.get('/user/views', function(req, res) {
  Db.getUserCache(req.user.userId, function(err, user) {
    if (err || !user || !user.found) {
      if (app.locals.noPasswordSecret) {
        // TODO: send anonymous user's views
        return res.send("{}");
      } else {
        console.log("Unknown user", err, user);
        return res.send("{}");
      }
    }

    var views = user._source.views || {};

    return res.send(views);
  });
});

app.post('/user/views/delete', checkCookieToken, function(req, res) {
  function error(text) {
    return res.send(JSON.stringify({success: false, text: text}));
  }

  if (!req.body.view) { return error("Missing view"); }

  Db.getUser(req.token.userId, function(err, user) {
    if (err || !user.found) {
      console.log("Delete view failed", err, user);
      return error("Unknown user");
    }

    user = user._source;
    user.views = user.views || {};
    delete user.views[req.body.view];

    Db.setUser(user.userId, user, function(err, info) {
      if (err) {
        console.log("Delete view failed", err, info);
        return error("Delete view failed");
      }
      return res.send(JSON.stringify({success: true, text: "Deleted view successfully"}));
    });
  });
});

app.post('/user/views/create', checkCookieToken, function(req, res) {
  function error(text) {
    return res.send(JSON.stringify({success: false, text: text}));
  }

  if (!req.body.viewName)   { return error("Missing view name"); }
  if (!req.body.expression) { return error("Missing view expression"); }

  Db.getUser(req.token.userId, function(err, user) {
    if (err || !user.found) {
      console.log("Create view failed", err, user);
      return error("Unknown user");
    }

    user = user._source;
    user.views = user.views || {};
    var container = user.views;
    if (req.body.groupName) {
      req.body.groupName = req.body.groupName.replace(/[^-a-zA-Z0-9_: ]/g, "");
      if (!user.views._groups) {
        user.views._groups = {};
      }
      if (!user.views._groups[req.body.groupName]) {
        user.views._groups[req.body.groupName] = {};
      }
      container = user.views._groups[req.body.groupName];
    }
    req.body.viewName = req.body.viewName.replace(/[^-a-zA-Z0-9_: ]/g, "");
    if (container[req.body.viewName]) {
      container[req.body.viewName].expression = req.body.expression;
    } else {
      container[req.body.viewName] = {expression: req.body.expression};
    }

    Db.setUser(user.userId, user, function(err, info) {
      if (err) {
        console.log("Create view error", err, info);
        return error("Create view failed");
      }
      return res.send(JSON.stringify({success: true, text: "Created view successfully", views:user.views}));
    });
  });
});

internals.usersMissing = {
  userId: "",
  userName: "",
  expression: "",
  enabled: 0,
  createEnabled: 0,
  webEnabled: 0,
  headerAuthEnabled: 0,
  emailSearch: 0,
  removeEnabled: 0
};
app.post('/user/list', function(req, res) {
  var columns = ["userId", "userName", "expression", "enabled", "createEnabled", "webEnabled", "headerAuthEnabled", "emailSearch", "removeEnabled"];

  var query = {_source: columns,
               sort: {},
               from: +req.body.start || 0,
               size: +req.body.length || 10000
              };

  if (req.body.filter) {
    query.query = {bool: {should: [{wildcard: {userName: "*" + req.body.filter + "*"}},
                                   {wildcard: {userId: "*" + req.body.filter + "*"}}
                                  ]
                         }
                  };
  }

  req.body.sortField = req.body.sortField || "userId";
  query.sort[req.body.sortField] = { order: req.body.desc === true ? "desc": "asc"};
  query.sort[req.body.sortField].missing = internals.usersMissing[req.body.sortField];

  async.parallel({
    users: function (cb) {
      Db.searchUsers(query, function(err, result) {
        if (err || result.error) {
          console.log("ERROR - users.json", err || result.error);
          res.send({total: 0, results: []});
        } else {
          var results = {total: result.hits.total, results: []};
          for (var i = 0, ilen = result.hits.hits.length; i < ilen; i++) {
            var fields = result.hits.hits[i]._source || result.hits.hits[i].fields;
            fields.id = result.hits.hits[i]._id;
            fields.expression = safeStr(fields.expression || "");
            fields.headerAuthEnabled = fields.headerAuthEnabled || false;
            fields.emailSearch = fields.emailSearch || false;
            fields.removeEnabled = fields.removeEnabled || false;
            fields.userName = safeStr(fields.userName || "");
            results.results.push(fields);
          }
          cb(null, results);
        }
      });
    },
    total: function (cb) {
      Db.numberOfUsers(cb);
    }
  },
  function(err, results) {
    var r = {draw: req.body.draw,
             recordsTotal: results.total,
             recordsFiltered: results.users.total,
             data: results.users.results};
    res.send(r);
  });
});

app.post('/user/create', checkCookieToken, function(req, res) {
  function error(text) {
    res.status(403);
    return res.send(JSON.stringify({success: false, text: text}));
  }

  if (!req.user.createEnabled) {
    return error('Need admin privileges');
  }

  if (!req.body || !req.body.userId || !req.body.userName || !req.body.password) {
    return error('Missing/Empty required fields');
  }

  if (req.body.userId.match(/[^\w.-]/)) {
    return error('User ID must be word characters');
  }

  Db.getUser(req.body.userId, function(err, user) {
    if (!user || user.found) {
      console.log('Trying to add duplicate user', err, user);
      return error('User already exists');
    }

    var nuser = {
      userId: req.body.userId,
      userName: req.body.userName,
      expression: req.body.expression,
      passStore: Config.pass2store(req.body.userId, req.body.password),
      enabled: req.body.enabled === true,
      webEnabled: req.body.webEnabled === true,
      emailSearch: req.body.emailSearch === true,
      headerAuthEnabled: req.body.headerAuthEnabled === true,
      createEnabled: req.body.createEnabled === true,
      removeEnabled: req.body.removeEnabled === true
    };

    console.log('Creating new user', nuser);
    Db.setUser(req.body.userId, nuser, function(err, info) {
      if (!err) {
        return res.send(JSON.stringify({success: true, text:'User created succesfully'}));
      } else {
        console.log('ERROR - add user', err, info);
        return error(err);
      }
    });
  });
});

app.post('/user/delete', checkCookieToken, function(req, res) {
  function error(text) {
    res.status(403);
    return res.send(JSON.stringify({success: false, text: text}));
  }

  if (!req.user.createEnabled) {
    return error('Need admin privileges');
  }

  if (req.body.userId === req.user.userId) {
    return error('Can not delete yourself');
  }

  Db.deleteUser(req.body.userId, function(err, data) {
    setTimeout(function () {
      res.send(JSON.stringify({success: true, text: 'User deleted successfully'}));
    }, 200);
  });
});

app.post('/user/update', checkCookieToken, function(req, res) {
  function error(text) {
    res.status(403);
    return res.send(JSON.stringify({success: false, text: text}));
  }

  if (!req.user.createEnabled) {
    return error('Need admin privileges');
  }

  /*if (req.params.userId === req.user.userId && req.query.createEnabled !== undefined && req.query.createEnabled !== "true") {
    return res.send(JSON.stringify({success: false, text: "Can not turn off your own admin privileges"}));
  }*/

  Db.getUser(req.body.userId, function(err, user) {
    if (err || !user.found) {
      console.log('update user failed', err, user);
      return error('User not found');
    }
    user = user._source;

    user.enabled = req.body.enabled === true;

    if (req.body.expression !== undefined) {
      if (req.body.expression.match(/^\s*$/)) {
        delete user.expression;
      } else {
        user.expression = req.body.expression;
      }
    }

    if (req.body.userName !== undefined) {
      if (req.body.userName.match(/^\s*$/)) {
        console.log("ERROR - empty username", req.body);
        return error('Username can not be empty');
      } else {
        user.userName = req.body.userName;
      }
    }

    user.webEnabled = req.body.webEnabled === true;
    user.emailSearch = req.body.emailSearch === true;
    user.headerAuthEnabled = req.body.headerAuthEnabled === true;
    user.removeEnabled = req.body.removeEnabled === true;

    // Can only change createEnabled if it is currently turned on
    if (req.body.createEnabled !== undefined && req.user.createEnabled && req.body.createEnabled) {
      user.createEnabled = req.body.createEnabled === true;
    }

    Db.setUser(req.body.userId, user, function(err, info) {
      console.log(user, err, info);
      return res.send(JSON.stringify({success: true, text:'User "' + req.body.userId + '" updated successfully'}));
    });
  });
});

app.post('/cronQueries.json', checkToken, function(req, res) {
  var results = [];
  Db.search("queries", "query", {size:1000, query: {term: {creator: req.user.userId}}}, function (err, data) {
    if (err || !data.hits || !data.hits.hits) {
      return res.send(JSON.stringify(results));
    }

    for (var i = 0, ilen = data.hits.hits.length; i < ilen; i++) {
      results.push(data.hits.hits[i]._source);
    }

    res.send(JSON.stringify(results));
  });
});

app.post('/updateCronQuery', checkToken, function(req, res) {
  function error(text) {
    return res.send(JSON.stringify({success: false, text: text}));
  }

  if (!req.body.key || !req.body.name || req.body.query === undefined || !req.body.action) {
    return error("Missing required parameter");
  }

  var document = {
    doc: {
      enabled: (req.body.enabled === "true"),
      name:req.body.name,
      query: req.body.query,
      tags: req.body.tags,
      action: req.body.action
    }
  };

  if (req.body.key === "_create_") {
    if (req.body.since === "-1") {
      document.doc.lpValue =  document.doc.lastRun = 0;
    } else {
      document.doc.lpValue =  document.doc.lastRun = Math.floor(Date.now()/1000) - 60*60*parseInt(req.body.since || "0", 10);
    }
    document.doc.count = 0;
    document.doc.creator = req.user.userId || "anonymous";
    Db.indexNow("queries", "query", null, document.doc, function(err, info) {
      if (Config.get("cronQueries", false)) {
        processCronQueries();
      }
      return res.send(JSON.stringify({success: true, text: "Created", key: info._id}));
    });
    return;
  }

  Db.get("queries", 'query', req.body.key, function(err, sq) {
    if (err || !sq.found) {
      console.log("updateCronQuery failed", err, sq);
      return error("Unknown query");
    }

    Db.update('queries', 'query', req.body.key, document, {refresh: 1}, function(err, data) {
      if (err) {
        console.log("updateCronQuery error", err, document, data);
        return error("Cron query update failed");
      }
      if (Config.get("cronQueries", false)) {
        processCronQueries();
      }
      return res.send(JSON.stringify({success: true, text: "Updated cron query successfully"}));
    });
  });
});

app.post('/deleteCronQuery', checkToken, function(req, res) {
  function error(text) {
    return res.send(JSON.stringify({success: false, text: text}));
  }

  if (!req.body.key) {
    return error("Missing cron query key");
  }

  Db.deleteDocument("queries", 'query', req.body.key, {refresh: 1}, function(err, sq) {
    res.send(JSON.stringify({success: true, text: "Deleted view successfully"}));
  });
});

app.post('/tableState/:tablename', function(req, res) {
  function error(text) {
    return res.send(JSON.stringify({success: false, text: text}));
  }

  Db.getUser(req.user.userId, function(err, user) {
    if (err || !user.found) {
      console.log("save tableState failed", err, user);
      return error("Unknown user");
    }
    user = user._source;

    if (!user.tableStates) {
      user.tableStates = {};
    }
    user.tableStates[req.params.tablename] = req.body;
    Db.setUser(user.userId, user, function(err, info) {
      if (err) {
        console.log("tableState error", err, info);
        return error("tableState update failed");
      }
      return res.send(JSON.stringify({success: true, text: "updated table state successfully"}));
    });
  });
});

app.get('/tableState/:tablename', function(req, res) {
  Db.getUserCache(req.user.userId, function(err, user) {
    if (err || !user.found) {
      console.log("Unknown user", err, user);
      return res.send("{}");
    }
    user = user._source;
    if (!user.tableStates || !user.tableStates[req.params.tablename]) {
      return res.send("{}");
    }
    return res.send(user.tableStates[req.params.tablename]);
  });
});

//////////////////////////////////////////////////////////////////////////////////
//// Session Add/Remove Tags
//////////////////////////////////////////////////////////////////////////////////

function addTagsList(allTagIds, allTagNames, list, doneCb) {
  async.eachLimit(list, 10, function(session, nextCb) {
    var tagIds = [];

    var fields = session._source || session.fields;

    if (!fields) {
      console.log("No Fields", session);
      return nextCb(null);
    }

    if (fields.ta === undefined) {
      fields.ta = [];
      fields["tags-term"] = [];
    }


    // Find which tags need to be added to this session
    for (var i = 0, ilen = allTagIds.length; i < ilen; i++) {
      if (fields.ta.indexOf(allTagIds[i]) === -1) {
        fields.ta.push(allTagIds[i]);
      }
    }

    // Do the ES update
    var document = {
      doc: {
        ta: fields.ta
      }
    };

    // Do the same for tags-term if it exists.  (it won't for old sessions)
    if (fields["tags-term"]) {
      for (var i = 0, ilen = allTagNames.length; i < ilen; i++) {
        if (fields["tags-term"].indexOf(allTagNames[i]) === -1) {
          fields["tags-term"].push(allTagNames[i]);
        }
      }
      document.doc["tags-term"] = fields["tags-term"];
    }

    Db.update(Db.id2Index(session._id), 'session', session._id, document, function(err, data) {
      if (err) {
        console.log("CAN'T UPDATE", session, err, data);
      }
      nextCb(null);
    });
  }, doneCb);
}

function removeTagsList(res, allTagIds, allTagNames, list) {
  async.eachLimit(list, 10, function(session, nextCb) {
    var tagIds = [];

    var fields = session._source || session.fields;
    if (!fields || !fields.ta) {
      return nextCb(null);
    }

    // Find which tags need to be removed from this session
    for (var i = 0, ilen = allTagIds.length; i < ilen; i++) {
      var pos = fields.ta.indexOf(allTagIds[i]);
      if (pos !== -1) {
        fields.ta.splice(pos, 1);
      }
    }

    // Do the ES update
    var document = {
      doc: {
        ta: fields.ta
      }
    };

    // Do the same for tags-term if it exists.  (it won't for old sessions)
    if (fields["tags-term"]) {
      for (var i = 0, ilen = allTagNames.length; i < ilen; i++) {
        var pos = fields["tags-term"].indexOf(allTagNames[i]);
        if (pos !== -1) {
          fields["tags-term"].splice(pos, 1);
        }
      }
      document.doc["tags-term"] = fields["tags-term"];
    }

    Db.update(Db.id2Index(session._id), 'session', session._id, document, function(err, data) {
      if (err) {
        console.log("removeTagsList error", err);
      }
      nextCb(null);
    });
  }, function (err) {
    return res.send(JSON.stringify({success: true, text: "Tags removed successfully"}));
  });
}

function mapTags(tags, prefix, tagsCb) {
  async.map(tags, function (tag, cb) {
    Db.tagNameToId(prefix + tag, function (tagid) {
      if (tagid === -1) {
        Db.createTag(prefix + tag, function(tagid) {
          cb(null, tagid);
        });
      } else {
        cb(null, tagid);
      }
    });
  }, function (err, result) {
    tagsCb(null, result);
  });
}

app.post('/addTags', function(req, res) {
  var tags = [];
  if (req.body.tags) {
    tags = req.body.tags.replace(/[^-a-zA-Z0-9_:,]/g, "").split(",");
  }

  if (tags.length === 0) {
    return res.send(JSON.stringify({success: false, text: "No tags specified"}));
  }

  mapTags(tags, "", function(err, tagIds) {
    if (req.body.ids) {
      var ids = queryValueToArray(req.body.ids);

      sessionsListFromIds(req, ids, ["ta", "tags-term", "no"], function(err, list) {
        addTagsList(tagIds, tags, list, function () {
          return res.send(JSON.stringify({success: true, text: "Tags added successfully"}));
        });
      });
    } else {
      sessionsListFromQuery(req, res, ["ta", "tags-term", "no"], function(err, list) {
        addTagsList(tagIds, tags, list, function () {
          return res.send(JSON.stringify({success: true, text: "Tags added successfully"}));
        });
      });
    }
  });
});

app.post('/removeTags', function(req, res) {
  if (!req.user.removeEnabled) {
    return res.send(JSON.stringify({success: false, text: "Need remove data privileges"}));
  }
  var tags = [];
  if (req.body.tags) {
    tags = req.body.tags.replace(/[^-a-zA-Z0-9_:,]/g, "").split(",");
  }

  if (tags.length === 0) {
    return res.send(JSON.stringify({success: false, text: "No tags specified"}));
  }

  mapTags(tags, "", function(err, tagIds) {
    if (req.body.ids) {
      var ids = queryValueToArray(req.body.ids);

      sessionsListFromIds(req, ids, ["ta", "tags-term"], function(err, list) {
        removeTagsList(res, tagIds, tags, list);
      });
    } else {
      sessionsListFromQuery(req, res, ["ta", "tags-term"], function(err, list) {
        removeTagsList(res, tagIds, tags, list);
      });
    }
  });
});

function searchAndTagList(allTagIds, list, doneCb) {
  async.eachLimit(list, 10, function(session, nextCb) {
    var fields = session._source || session.fields;
    if (!fields) {
      console.log("No Fields", session);
      return nextCb(null);
    }

    var doit = false;
    if (fields.ta) {
      for (var i = 0, ilen = allTagIds.length; i < ilen; i++) {
        if (fields.ta.indexOf(allTagIds[i]) === -1) {
          doit = true;
          break;
        }
      }
    } else {
      doit = true;
    }

    if (doit) {
      console.log("doit", session._id);
    } else {
      console.log("dont doit", session._id);
    }
    nextCb(null);
  }, doneCb);
}

app.post('/searchAndTag', function(req, res) {
  var tags = [];
  var regex = req.body.regex;
  if (req.body.tags) {
    tags = req.body.tags.replace(/[^-a-zA-Z0-9_:,]/g, "").split(",");
  }

  if (tags.length === 0) {
    return res.send(JSON.stringify({success: false, text: "No tags specified"}));
  }

  if (regex.length === 0) {
    return res.send(JSON.stringify({success: false, text: "No regex specified"}));
  }

  mapTags(tags, "", function(err, tagIds) {
    if (req.body.ids) {
      var ids = queryValueToArray(req.body.ids);

      sessionsListFromIds(req, ids, ["ta", "tags-term", "no"], function(err, list) {
        searchAndTagList(tagIds, list, function () {
          return res.send(JSON.stringify({success: true, text: "Tags added successfully"}));
        });
      });
    } else {
      sessionsListFromQuery(req, res, ["ta", "tags-term", "no"], function(err, list) {
        searchAndTagList(tagIds, list, function () {
          return res.send(JSON.stringify({success: true, text: "Tags added successfully"}));
        });
      });
    }
  });
});

//////////////////////////////////////////////////////////////////////////////////
//// Pcap Delete/Scrub
//////////////////////////////////////////////////////////////////////////////////

function pcapScrub(req, res, id, entire, endCb) {
  if (pcapScrub.scrubbingBuffers === undefined) {
    pcapScrub.scrubbingBuffers = [new Buffer(5000), new Buffer(5000), new Buffer(5000)];
    pcapScrub.scrubbingBuffers[0].fill(0);
    pcapScrub.scrubbingBuffers[1].fill(1);
    var str = "Scrubbed! Hoot! ";
    for (var i = 0; i < 5000;) {
      i += pcapScrub.scrubbingBuffers[2].write(str, i);
    }
  }

  function processFile(pcap, pos, i, nextCb) {
    pcap.ref();
    pcap.readPacket(pos, function(packet) {
      pcap.unref();

      if (packet) {
        if (packet.length > 16) {
          try {
            var obj = {};
            pcap.decode(packet, obj);
            pcap.scrubPacket(obj, pos, pcapScrub.scrubbingBuffers[0], entire);
            pcap.scrubPacket(obj, pos, pcapScrub.scrubbingBuffers[1], entire);
            pcap.scrubPacket(obj, pos, pcapScrub.scrubbingBuffers[2], entire);
          } catch (e) {
            console.log("Couldn't scrub packet at ", pos, e);
          }
          return nextCb(null);
        } else {
          console.log("Couldn't scrub packet at ", pos);
          return nextCb(null);
        }
      }
    });
  }

  Db.getWithOptions(Db.id2Index(id), 'session', id, {_source: "no,pr,ps,psl"}, function(err, session) {
    var fields = session._source || session.fields;

    var fileNum;
    var itemPos = 0;
    async.eachLimit(fields.ps, 10, function(pos, nextCb) {
      if (pos < 0) {
        fileNum = pos * -1;
        return nextCb(null);
      }

      // Get the pcap file for this node a filenum, if it isn't opened then do the filename lookup and open it
      var opcap = Pcap.get("write"+fields.no + ":" + fileNum);
      if (!opcap.isOpen()) {
        Db.fileIdToFile(fields.no, fileNum, function(file) {

          if (!file) {
            console.log("WARNING - Only have SPI data, PCAP file no longer available", fields.no + '-' + fileNum);
            return nextCb("Only have SPI data, PCAP file no longer available for " + fields.no + '-' + fileNum);
          }

          var ipcap = Pcap.get("write"+fields.no + ":" + file.num);

          try {
            ipcap.openReadWrite(file.name, file);
          } catch (err) {
            console.log("ERROR - Couldn't open file for writing", err);
            return nextCb("Couldn't open file for writing " + err);
          }

          processFile(ipcap, pos, itemPos++, nextCb);
        });
      } else {
        processFile(opcap, pos, itemPos++, nextCb);
      }
    },
    function (pcapErr, results) {
      if (entire) {
        Db.deleteDocument(Db.id2Index(session._id), 'session', session._id, function(err, data) {
          endCb(pcapErr, fields);
        });
      } else {
        // Do the ES update
        var document = {
          doc: {
            scrubby: req.user.userId || "-",
            scrubat: new Date().getTime()
          }
        };
        Db.update(Db.id2Index(session._id), 'session', session._id, document, function(err, data) {
          endCb(pcapErr, fields);
        });
      }
    });
  });
}

app.get('/:nodeName/scrub/:id', checkProxyRequest, function(req, res) {
  if (!req.user.removeEnabled) {
    return res.send(JSON.stringify({success: false, text: "Need remove data privileges"}));
  }

  noCache(req, res);
  res.statusCode = 200;

  pcapScrub(req, res, req.params.id, false, function(err) {
    res.end();
  });
});

app.get('/:nodeName/delete/:id', checkProxyRequest, function(req, res) {
  if (!req.user.removeEnabled) {
    return res.send(JSON.stringify({success: false, text: "Need remove data privileges"}));
  }

  noCache(req, res);
  res.statusCode = 200;

  pcapScrub(req, res, req.params.id, true, function(err) {
    res.end();
  });
});


function scrubList(req, res, entire, list) {
  if (!list) {
    return res.end(JSON.stringify({success: false, text: "Missing list of sessions"}));
  }

  async.eachLimit(list, 10, function(item, nextCb) {
    var fields = item._source || item.fields;

    isLocalView(fields.no, function () {
      // Get from our DISK
      pcapScrub(req, res, item._id, entire, nextCb);
    },
    function () {
      // Get from remote DISK
      getViewUrl(fields.no, function(err, viewUrl, client) {
        var info = url.parse(viewUrl);
        info.path = Config.basePath(fields.no) + fields.no + (entire?"/delete/":"/scrub/") + item._id;
        info.agent = (client === http?internals.httpAgent:internals.httpsAgent);
        addAuth(info, req.user, fields.no);
        addCaTrust(info, fields.no);
        var preq = client.request(info, function(pres) {
          pres.on('end', function () {
            setImmediate(nextCb);
          });
        });
        preq.on('error', function (e) {
          console.log("ERROR - Couldn't proxy scrub request=", info, "\nerror=", e);
          nextCb(null);
        });
        preq.end();
      });
    });
  }, function(err) {
    return res.end(JSON.stringify({success: true, text: (entire?"Deleting of ":"Scrubbing of ") + list.length + " sessions complete"}));
  });
}

app.post('/scrub', function(req, res) {
  if (!req.user.removeEnabled) {
    return res.send(JSON.stringify({success: false, text: "Need remove data privileges"}));
  }

  if (req.body.ids) {
    var ids = queryValueToArray(req.body.ids);

    sessionsListFromIds(req, ids, ["no"], function(err, list) {
      scrubList(req, res, false, list);
    });
  } else if (req.query.expression) {
    sessionsListFromQuery(req, res, ["no"], function(err, list) {
      scrubList(req, res, false, list);
    });
  } else {
    res.end("Missing expression or list of ids");
  }
});

app.post('/delete', function(req, res) {
  if (!req.user.removeEnabled) {
    return res.send(JSON.stringify({success: false, text: "Need remove data privileges"}));
  }

  if (req.body.ids) {
    var ids = queryValueToArray(req.body.ids);

    sessionsListFromIds(req, ids, ["no"], function(err, list) {
      scrubList(req, res, true, list);
    });
  } else if (req.query.expression) {
    sessionsListFromQuery(req, res, ["no"], function(err, list) {
      scrubList(req, res, true, list);
    });
  } else {
    res.end("Missing expression or list of ids");
  }
});

//////////////////////////////////////////////////////////////////////////////////
//// Sending/Receive sessions
//////////////////////////////////////////////////////////////////////////////////
function sendSessionWorker(options, cb) {
  var packetslen = 0;
  var packets = [];
  var packetshdr;
  var ps = [-1];
  var tags = [];

  if (!options.saveId) {
    return cb({success: false, text: "Missing saveId"});
  }

  if (!options.cluster) {
    return cb({success: false, text: "Missing cluster"});
  }

  processSessionId(options.id, true, function(pcap, header) {
    packetshdr = header;
  }, function (pcap, packet, pcb, i) {
    packetslen += packet.length;
    packets[i] = packet;
    pcb(null);
  }, function (err, session) {
    var buffer;
    if (err || !packetshdr) {
      console.log("WARNING - No PCAP only sending SPI data err:", err);
      buffer = new Buffer(0);
      ps = [];
    } else {
      buffer = new Buffer(packetshdr.length + packetslen);
      var pos = 0;
      packetshdr.copy(buffer);
      pos += packetshdr.length;
      for(var i = 0, ilen = packets.length; i < ilen; i++) {
        ps.push(pos);
        packets[i].copy(buffer, pos);
        pos += packets[i].length;
      }
    }
    if (!session) {
      console.log("no session" , session, "err", err, "id", options.id);
      return;
    }
    session.id = options.id;
    session.ps = ps;
    delete session.fs;

    if (options.tags) {
      tags = options.tags.replace(/[^-a-zA-Z0-9_:,]/g, "").split(",");
      if (!session.ta) {
        session.ta = [];
      }
      session.ta = session.ta.concat(tags);
    }

    var molochClusters = Config.configMap("moloch-clusters");
    if (!molochClusters) {
      console.log("ERROR - sendSession is not configured");
      return cb();
    }

    var sobj = molochClusters[options.cluster];
    if (!sobj) {
      console.log("ERROR - moloch-clusters is not configured for " + options.cluster);
      return cb();
    }

    var info = url.parse(sobj.url + "/receiveSession?saveId=" + options.saveId);
    addAuth(info, options.user, options.nodeName, sobj.passwordSecret);
    info.method = "POST";

    var result = "";
    var client = info.protocol === "https:"?https:http;
    info.agent = (client === http?internals.httpAgent:internals.httpsAgent);
    addCaTrust(info, options.nodeName);
    var preq = client.request(info, function(pres) {
      pres.on('data', function (chunk) {
        result += chunk;
      });
      pres.on('end', function () {
        result = JSON.parse(result);
        if (!result.success) {
          console.log("ERROR sending session ", result);
        }
        cb();
      });
    });

    preq.on('error', function (e) {
      console.log("ERROR - Couldn't connect to ", info, "\nerror=", e);
      cb();
    });

    var sessionStr = JSON.stringify(session);
    var b = new Buffer(12);
    b.writeUInt32BE(Buffer.byteLength(sessionStr), 0);
    b.writeUInt32BE(buffer.length, 8);
    preq.write(b);
    preq.write(sessionStr);
    preq.write(buffer);
    preq.end();
  }, undefined, 10);
}

internals.sendSessionQueue = async.queue(sendSessionWorker, 10);

app.get('/:nodeName/sendSession/:id', checkProxyRequest, function(req, res) {
  noCache(req, res);
  res.statusCode = 200;

  var options = {
    user: req.user,
    cluster: req.query.cluster,
    id: req.params.id,
    saveId: req.query.saveId,
    tags: req.query.tags,
    nodeName: req.params.nodeName
  };

  internals.sendSessionQueue.push(options, res.end);
});

app.post('/:nodeName/sendSessions', checkProxyRequest, function(req, res) {
  noCache(req, res);
  res.statusCode = 200;

  if (req.body.ids === undefined ||
      req.query.cluster === undefined ||
      req.query.saveId === undefined ||
      req.query.tags === undefined) {
    return res.end();
  }

  var count = 0;
  var ids = queryValueToArray(req.body.ids);
  ids.forEach(function(id) {
    var options = {
      user: req.user,
      cluster: req.query.cluster,
      id: id,
      saveId: req.query.saveId,
      tags: req.query.tags,
      nodeName: req.params.nodeName
    };

    count++;
    internals.sendSessionQueue.push(options, function () {
      count--;
      if (count === 0) {
        return res.end();
      }
    });
  });
});


function sendSessionsList(req, res, list) {
  if (!list) {
    return res.end(JSON.stringify({success: false, text: "Missing list of sessions"}));
  }

  var saveId = Config.nodeName() + "-" + new Date().getTime().toString(36);

  async.eachLimit(list, 10, function(item, nextCb) {
    var fields = item._source || item.fields;
    isLocalView(fields.no, function () {
      var options = {
        user: req.user,
        cluster: req.body.cluster,
        id: item._id,
        saveId: saveId,
        tags: req.query.tags,
        nodeName: fields.no
      };
      // Get from our DISK
      internals.sendSessionQueue.push(options, nextCb);
    },
    function () {
      // Get from remote DISK
      getViewUrl(fields.no, function(err, viewUrl, client) {
        var info = url.parse(viewUrl);
        info.path = Config.basePath(fields.no) + fields.no + "/sendSession/" + item._id + "?saveId=" + saveId + "&cluster=" + req.body.cluster;
        info.agent = (client === http?internals.httpAgent:internals.httpsAgent);
        if (req.query.tags) {
          info.path += "&tags=" + req.query.tags;
        }
        addAuth(info, req.user, fields.no);
        addCaTrust(info, fields.no);
        var preq = client.request(info, function(pres) {
          pres.on('data', function (chunk) {
          });
          pres.on('end', function () {
            setImmediate(nextCb);
          });
        });
        preq.on('error', function (e) {
          console.log("ERROR - Couldn't proxy sendSession request=", info, "\nerror=", e);
          nextCb(null);
        });
        preq.end();
      });
    });
  }, function(err) {
    return res.end(JSON.stringify({success: true, text: "Sending of " + list.length + " sessions complete"}));
  });
}

var qlworking = {};
function sendSessionsListQL(pOptions, list, nextQLCb) {
  if (!list) {
    return;
  }

  var nodes = {};

  list.forEach(function (item) {
    if (!nodes[item.no]) {
      nodes[item.no] = [];
    }
    nodes[item.no].push(item.id);
  });

  var keys = Object.keys(nodes);

  var count = 0;
  async.eachLimit(keys, 15, function(node, nextCb) {
    isLocalView(node, function () {
      var sent = 0;
      nodes[node].forEach(function(item) {
        var options = {
          id: item,
          nodeName: node
        };
        Db.merge(options, pOptions);

        // Get from our DISK
        internals.sendSessionQueue.push(options, function () {
          sent++;
          if (sent === nodes[node].length) {
            nextCb();
          }
        });
      });
    },
    function () {
      // Get from remote DISK
      getViewUrl(node, function(err, viewUrl, client) {
        var info = url.parse(viewUrl);
        info.method = "POST";
        info.path = Config.basePath(node) + node + "/sendSessions?saveId=" + pOptions.saveId + "&cluster=" + pOptions.cluster;
        info.agent = (client === http?internals.httpAgent:internals.httpsAgent);
        if (pOptions.tags) {
          info.path += "&tags=" + pOptions.tags;
        }
        addAuth(info, pOptions.user, node);
        addCaTrust(info, node);
        var preq = client.request(info, function(pres) {
          pres.on('data', function (chunk) {
            qlworking[info.path] = "data";
          });
          pres.on('end', function () {
            delete qlworking[info.path];
            count++;
            setImmediate(nextCb);
          });
        });
        preq.on('error', function (e) {
          delete qlworking[info.path];
          console.log("ERROR - Couldn't proxy sendSession request=", info, "\nerror=", e);
          setImmediate(nextCb);
        });
        preq.setHeader('content-type', "application/x-www-form-urlencoded");
        preq.write("ids=");
        preq.write(nodes[node].join(","));
        preq.end();
        qlworking[info.path] = "sent";
      });
    });
  }, function(err) {
    nextQLCb();
  });
}

app.post('/receiveSession', function receiveSession(req, res) {
  if (!req.query.saveId) {
    return res.send({success: false, text: "Missing saveId"});
  }

  // JS Static Variable :)
  receiveSession.saveIds = receiveSession.saveIds || {};

  var saveId = receiveSession.saveIds[req.query.saveId];
  if (!saveId) {
    saveId = receiveSession.saveIds[req.query.saveId] = {start: 0};
  }

  var sessionlen = -1;
  var filelen = -1;
  var written = 0;
  var session = null;
  var buffer;
  var file;
  var writeHeader;

  function makeFilename(cb) {
    if (saveId.filename) {
      return cb(saveId.filename);
    }

    // Just keep calling ourselves every 100 ms until we have a filename
    if (saveId.inProgress) {
      return setTimeout(makeFilename, 100, cb);
    }

    saveId.inProgress = 1;
    Db.getSequenceNumber("fn-" + Config.nodeName(), function (err, seq) {
      var filename = Config.get("pcapDir") + "/" + Config.nodeName() + "-" + seq + "-" + req.query.saveId + ".pcap";
      saveId.seq      = seq;
      Db.indexNow("files", "file", Config.nodeName() + "-" + saveId.seq, {num: saveId.seq, name: filename, first: session.fp, node: Config.nodeName(), filesize: -1, locked: 1}, function() {
        cb(filename);
        saveId.filename = filename; // Don't set the saveId.filename until after the first request completes its callback.
      });
    });
  }

  function saveSession() {
    function tags(container, field, prefix, cb) {
      if (!container[field]) {
        return cb(null);
      }

      mapTags(session[field], prefix, function (err, tagIds) {
        session[field] = tagIds;
        cb(null);
      });
    }

    async.parallel([
      function(parallelCb) {
        tags(session, "ta", "", parallelCb);
      },
      function(parallelCb) {
        tags(session, "hh1", "http:header:", parallelCb);
      },
      function(parallelCb) {
        tags(session, "hh2", "http:header:", parallelCb);
      }],
      function() {
        var id = session.id;
        delete session.id;
        Db.indexNow(Db.id2Index(id), "session", id, session, function(err, info) {
        });
      }
    );
  }

  function chunkWrite(chunk) {
    // Write full chunk if first packet and writeHeader or not first packet
    if (writeHeader || written !== 0) {
      writeHeader = false;
      file.write(chunk);
    } else {
      file.write(chunk.slice(24));
    }
    written += chunk.length; // Pretend we wrote it all
  }

  req.on('data', function(chunk) {
    // If the file is open, just write the current chunk
    if (file) {
      return chunkWrite(chunk);
    }

    // If no file is open, then save the current chunk to the end of the buffer.
    if (!buffer) {
      buffer = chunk;
    } else {
      buffer = Buffer.concat([buffer, chunk]);
    }

    // Found the lengths
    if (sessionlen === -1 && (buffer.length >= 12)) {
      sessionlen = buffer.readUInt32BE(0);
      filelen    = buffer.readUInt32BE(8);
      buffer = buffer.slice(12);
    }

    // If we know the session len and haven't read the session
    if (sessionlen !== -1 && !session && buffer.length >= sessionlen) {
      session = JSON.parse(buffer.toString("utf8", 0, sessionlen));
      session.no = Config.nodeName();
      buffer = buffer.slice(sessionlen);

      if (filelen > 0) {
        req.pause();

        makeFilename(function (filename) {
          req.resume();
          session.ps[0] = - saveId.seq;
          session.fs = [saveId.seq];

          if (saveId.start === 0) {
            file = fs.createWriteStream(filename, {flags: "w"});
          } else {
            file = fs.createWriteStream(filename, {start: saveId.start, flags: "r+"});
          }
          writeHeader = saveId.start === 0;

          // Adjust packet location based on where we start writing
          if (saveId.start > 0) {
            for (var p = 1, plen = session.ps.length; p < plen; p++) {
              session.ps[p] += (saveId.start - 24);
            }
          }

          // Filelen always includes header, if we don't write header subtract it
          saveId.start += filelen;
          if (!writeHeader) {
            saveId.start -= 24;
          }

          // Still more data in buffer, start of pcap
          if (buffer.length > 0) {
            chunkWrite(buffer);
          }

          saveSession();
        });
      } else {
        saveSession();
      }
    }
  });

  req.on('end', function(chunk) {
    if (file) {
      file.end();
    }
    return res.send({success: true});
  });
});

app.post('/sendSessions', function(req, res) {
  if (req.body.ids) {
    var ids = queryValueToArray(req.body.ids);

    sessionsListFromIds(req, ids, ["no"], function(err, list) {
      sendSessionsList(req, res, list);
    });
  } else {
    sessionsListFromQuery(req, res, ["no"], function(err, list) {
      sendSessionsList(req, res, list);
    });
  }
});

app.post('/upload', function(req, res) {
  var exec = require('child_process').exec,
      child;

  var tags = "";
  if (req.body.tag) {
    var t = req.body.tag.replace(/[^-a-zA-Z0-9_:,]/g, "").split(",");
    t.forEach(function(tag) {
      if (tag.length > 0) {
        tags += " --tag " + tag;
      }
    });
  }

  var cmd = Config.get("uploadCommand")
              .replace("{TAGS}", tags)
              .replace("{NODE}", Config.nodeName())
              .replace("{TMPFILE}", req.files.file.path)
              .replace("{CONFIG}", Config.getConfigFile());
  console.log("upload command: ", cmd);
  child = exec(cmd, function (error, stdout, stderr) {
    res.write("<b>" + cmd + "</b><br>");
    res.write("<pre>");
    res.write(stdout);
    res.end("</pre>");
    if (error !== null) {
      console.log("exec error: " + error);
    }
    fs.unlink(req.files.file.path);
  });
});

if (Config.get("regressionTests")) {
  app.post('/shutdown', function(req, res) {
    Db.close();
    process.exit(0);
    throw new Error("Exiting");
  });
  app.post('/flushCache', function(req, res) {
    Db.flushCache();
    res.send("{}");
  });
}

app.use(function(req,res) {
  res.status(404);
  // respond with html page
  if (req.accepts('html')) {
    return res.render('404.jade', {
      user: req.user,
      title: makeTitle(req, 'Error'),
      titleLink: 'errorLink'
    });
  }
  res.type('txt').send('Page not found');

});


//////////////////////////////////////////////////////////////////////////////////
//// Cron Queries
//////////////////////////////////////////////////////////////////////////////////

/* Process a single cron query.  At max it will process 24 hours worth of data
 * to give other queries a chance to run.  It searches for the first time range
 * where there is an available index.
 */
function processCronQuery(cq, options, query, endTime, cb) {
  if (Config.debug > 2) {
    console.log("CRON", cq.name, cq.creator, "- processCronQuery(", cq, options, query, endTime, ")");
  }

  var singleEndTime;
  var count = 0;
  async.doWhilst(function(whilstCb) {
    // Process at most 24 hours
    singleEndTime = Math.min(endTime, cq.lpValue + 24*60*60);
    query.query.bool.filter[0] = {range: {lp: {gt: cq.lpValue, lte: singleEndTime}}};

    if (Config.debug > 2) {
      console.log("CRON", cq.name, cq.creator, "- start:", new Date(cq.lpValue*1000), "stop:", new Date(singleEndTime*1000), "end:", new Date(endTime*1000), "remaining runs:", ((endTime-singleEndTime)/(24*60*60.0)));
    }

    Db.getIndices(cq.lpValue, singleEndTime, Config.get("rotateIndex", "daily"), function(indices) {

      // There are no matching indices, continue while loop
      if (indices === "sessions-*") {
        cq.lpValue += 24*60*60;
        return setImmediate(whilstCb, null);
      }

      // We have found some indices, now scroll thru ES
      Db.search(indices, 'session', query, {scroll: '600s'}, function getMoreUntilDone(err, result) {
        function doNext() {
          count += result.hits.hits.length;

          // No more data, all done
          if (result.hits.hits.length === 0) {
            return setImmediate(whilstCb, "DONE");
          } else {
            var document = { doc: { count: (query.count || 0) + count} };
            Db.update("queries", "query", options.qid, document, {refresh: 1}, function () {});
          }

          Db.scroll({
            body: result._scroll_id,
            scroll: '600s'
          }, getMoreUntilDone);
        }

        if (err || result.error) {
          console.log("cronQuery error", err, (result?result.error:null), "for", cq);
          return setImmediate(whilstCb, "ERR");
        }

        var ids = [];
        var hits = result.hits.hits;
        var i, ilen;
        if (cq.action.indexOf("forward:") === 0) {
          for (i = 0, ilen = hits.length; i < ilen; i++) {
            ids.push({id: hits[i]._id, no: hits[i]._source.no});
          }

          sendSessionsListQL(options, ids, doNext);
        } else if (cq.action.indexOf("tag") === 0) {
          for (i = 0, ilen = hits.length; i < ilen; i++) {
            ids.push(hits[i]._id);
          }

          if (Config.debug > 1) {
            console.log("CRON", cq.name, cq.creator, "- Updating tags:", ids.length);
          }

          var tags = options.tags.split(",");
          mapTags(tags, "", function(err, tagIds) {
            sessionsListFromIds(null, ids, ["ta", "tags-term", "no"], function(err, list) {
              addTagsList(tagIds, tags, list, doNext);
            });
          });
        } else {
          console.log("Unknown action", cq);
          doNext();
        }
      });
    });
  }, function () {
    if (Config.debug > 1) {
      console.log("CRON", cq.name, cq.creator, "- Continue process", singleEndTime, endTime);
    }
    return singleEndTime !== endTime;
  }, function (err) {
    cb(count, singleEndTime);
  });
}

function processCronQueries() {
  if (internals.cronRunning) {
    console.log("processQueries already running", qlworking);
    return;
  }
  internals.cronRunning = true;
  if (Config.debug) {
    console.log("CRON - cronRunning set to true");
  }

  var repeat;
  async.doWhilst(function(whilstCb) {
    repeat = false;
    Db.search("queries", "query", {size: 1000}, function(err, data) {
      if (err) {
        internals.cronRunning = false;
        console.log("processCronQueries", err);
        return setImmediate(whilstCb, err);
      }
      var queries = {};
      data.hits.hits.forEach(function(item) {
        queries[item._id] = item._source;
      });

      // Delayed by the max Timeout
      var endTime = Math.floor(Date.now()/1000) - internals.cronTimeout;

      // Save incase reload happens while running
      var molochClusters = Config.configMap("moloch-clusters");

      // Go thru the queries, fetch the user, make the query
      async.eachSeries(Object.keys(queries), function (qid, forQueriesCb) {
        var cq = queries[qid];
        var cluster = null;
        var req, res;

        if (Config.debug > 1) {
          console.log("CRON - Running", qid, cq);
        }

        if (!cq.enabled || endTime < cq.lpValue) {
          return forQueriesCb();
        }

        if (cq.action.indexOf("forward:") === 0) {
          cluster = cq.action.substring(8);
        }

        Db.getUserCache(cq.creator, function(err, user) {
          if (err && !user) {return forQueriesCb();}
          if (!user || !user.found) {console.log("User", cq.creator, "doesn't exist"); return forQueriesCb(null);}
          if (!user._source.enabled) {console.log("User", cq.creator, "not enabled"); return forQueriesCb();}
          user = user._source;

          var options = {
            user: user,
            cluster: cluster,
            saveId: Config.nodeName() + "-" + new Date().getTime().toString(36),
            tags: cq.tags.replace(/[^-a-zA-Z0-9_:,]/g, ""),
            qid: qid
          };

          molochparser.parser.yy = {emailSearch: user.emailSearch === true,
                                      fieldsMap: Config.getFieldsMap()};

          var query = {from: 0,
                       size: 1000,
                       query: {bool: {filter: [{}]}},
                       _source: ["_id", "no"]
                      };

          try {
            query.query.bool.filter.push(molochparser.parse(cq.query));
          } catch (e) {
            console.log("Couldn't compile cron query expression", cq, e);
            return forQueriesCb();
          }

          if (user.expression && user.expression.length > 0) {
            try {
              // Expression was set by admin, so assume email search ok
              molochparser.parser.yy.emailSearch = true;
              var userExpression = molochparser.parse(user.expression);
              query.query.bool.filter.push(userExpression);
            } catch (e) {
              console.log("Couldn't compile user forced expression", user.expression, e);
              return forQueriesCb();
            }
          }

          lookupQueryItems(query.query.bool.filter, function (lerr) {
            processCronQuery(cq, options, query, endTime, function (count, lpValue) {
              if (Config.debug > 1) {
                console.log("CRON - setting lpValue", new Date(lpValue*1000));
              }
              // Do the ES update
              var document = {
                doc: {
                  lpValue: lpValue,
                  lastRun: Math.floor(Date.now()/1000),
                  count: (queries[qid].count || 0) + count
                }
              };
              Db.update("queries", "query", qid, document, {refresh: 1}, function () {
                // If there is more time to catch up on, repeat the loop, although other queries
                // will get processed first to be fair
                if (lpValue !== endTime) {
                  repeat = true;
                }
                return forQueriesCb();
              });
            });
          });
        });
      }, function(err) {
        if (Config.debug > 1) {
          console.log("CRON - Finished one pass of all crons");
        }
        return setImmediate(whilstCb, err);
      });
    });
  }, function () {
    if (Config.debug > 1) {
       console.log("CRON - Process again: ", repeat);
    }
    return repeat;
  }, function (err) {
    if (Config.debug) {
      console.log("CRON - Should be up to date");
    }
    internals.cronRunning = false;
  });
}

//////////////////////////////////////////////////////////////////////////////////
//// Main
//////////////////////////////////////////////////////////////////////////////////
function main () {
  Db.checkVersion(MIN_DB_VERSION, Config.get("passwordSecret") !== undefined);
  Db.healthCache(function(err, health) {
    internals.clusterName = health.cluster_name;
  });

  Db.nodesStats({metric: "fs"}, function (err, info) {
    info.nodes.timestamp = new Date().getTime();
    internals.previousNodeStats.push(info.nodes);
  });

  expireCheckAll();
  setInterval(expireCheckAll, 60*1000);

  loadFields();
  setInterval(loadFields, 2*60*1000);

  loadPlugins();

  createSessionDetail();
  setInterval(createSessionDetail, 5*60*1000);

  createRightClicks();
  setInterval(createRightClicks, 5*60*1000);

  if (Config.get("cronQueries", false)) {
    console.log("This node will process Cron Queries, delayed by", internals.cronTimeout, "seconds");
    setInterval(processCronQueries, 60*1000);
    setTimeout(processCronQueries, 1000);
  }

  var server;
  if (Config.isHTTPS()) {
    server = https.createServer({key: Config.keyFileData, cert: Config.certFileData}, app);
  } else {
    server = http.createServer(app);
  }

  var viewHost = Config.get("viewHost", undefined);
  if (internals.userNameHeader !== undefined && viewHost !== "localhost" && viewHost !== "127.0.0.1") {
    console.log("SECURITY WARNING - when userNameHeader is set, viewHost should be localhost or use iptables");
  }

  server
    .on('error', function (e) {
      console.log("ERROR - couldn't listen on port", Config.get("viewPort", "8005"), "is viewer already running?");
      process.exit(1);
      throw new Error("Exiting");
    })
    .on('listening', function (e) {
      console.log("Express server listening on port %d in %s mode", server.address().port, app.settings.env);
    })
    .listen(Config.get("viewPort", "8005"), viewHost);
}
//////////////////////////////////////////////////////////////////////////////////
//// DB
//////////////////////////////////////////////////////////////////////////////////
Db.initialize({host: internals.elasticBase,
               prefix: Config.get("prefix", ""),
               usersHost: Config.get("usersElasticsearch"),
               usersPrefix: Config.get("usersPrefix"),
               nodeName: Config.nodeName(),
               dontMapTags: Config.get("multiES", false)}, main);<|MERGE_RESOLUTION|>--- conflicted
+++ resolved
@@ -893,11 +893,7 @@
 });
 
 // angular app pages
-<<<<<<< HEAD
-app.get(['/sessions', '/help', '/settings', '/files', '/stats', '/spigraph'], checkWebEnabled, function(req, res) {
-=======
-app.get(['/sessions', '/help', '/settings', '/files', '/stats', '/spiview', '/connections'], checkWebEnabled, function(req, res) {
->>>>>>> 205b3b71
+app.get(['/sessions', '/help', '/settings', '/files', '/stats', '/spiview', '/spigraph', '/connections'], checkWebEnabled, function(req, res) {
   // send cookie for basic, non admin functions
   res.cookie(
      'MOLOCH-COOKIE',
