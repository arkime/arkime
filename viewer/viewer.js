--- conflicted
+++ resolved
@@ -2340,7 +2340,6 @@
   });
 }
 
-<<<<<<< HEAD
 // packet/spi scrub helpers ---------------------------------------------------
 function pcapScrub (req, res, sid, whatToRemove, endCb) {
   if (pcapScrub.scrubbingBuffers === undefined) {
@@ -2350,24 +2349,6 @@
     const str = 'Scrubbed! Hoot! ';
     for (let i = 0; i < 5000;) {
       i += pcapScrub.scrubbingBuffers[2].write(str, i);
-=======
-      fields.deltaBytesPerSec = Math.floor(fields.deltaBytes * 1000.0 / fields.deltaMS);
-      fields.deltaWrittenBytesPerSec = Math.floor(fields.deltaWrittenBytes * 1000.0 / fields.deltaMS);
-      fields.deltaUnwrittenBytesPerSec = Math.floor(fields.deltaUnwrittenBytes * 1000.0 / fields.deltaMS);
-      fields.deltaBitsPerSec = Math.floor(fields.deltaBytes * 1000.0 / fields.deltaMS * 8);
-      fields.deltaPacketsPerSec = Math.floor(fields.deltaPackets * 1000.0 / fields.deltaMS);
-      fields.deltaSessionsPerSec = Math.floor(fields.deltaSessions * 1000.0 / fields.deltaMS);
-      fields.deltaSessionBytesPerSec = Math.floor(fields.deltaSessionBytes * 1000.0 / fields.deltaMS);
-      fields.sessionSizePerSec = Math.floor(fields.deltaSessionBytes / fields.deltaSessions);
-      fields.deltaDroppedPerSec = Math.floor(fields.deltaDropped * 1000.0 / fields.deltaMS);
-      fields.deltaFragsDroppedPerSec = Math.floor(fields.deltaFragsDropped * 1000.0 / fields.deltaMS);
-      fields.deltaOverloadDroppedPerSec = Math.floor(fields.deltaOverloadDropped * 1000.0 / fields.deltaMS);
-      fields.deltaESDroppedPerSec = Math.floor(fields.deltaESDropped * 1000.0 / fields.deltaMS);
-      fields.deltaDupDroppedPerSec = Math.floor(fields.deltaDupDropped * 1000.0 / fields.deltaMS) || 0;
-      fields.deltaTotalDroppedPerSec = Math.floor((fields.deltaDropped + fields.deltaOverloadDropped) * 1000.0 / fields.deltaMS);
-      fields.runningTime = fields.currentTime - fields.startTime;
-      results.results.push(fields);
->>>>>>> 09d56c9c
     }
   }
 
@@ -2460,30 +2441,8 @@
 function scrubList (req, res, whatToRemove, list) {
   if (!list) { return res.molochError(200, 'Missing list of sessions'); }
 
-<<<<<<< HEAD
   async.eachLimit(list, 10, function (item, nextCb) {
     const fields = item._source || item.fields;
-=======
-  var mapping = {
-    deltaBits: { _source: ['deltaBytes'], func: function (item) { return Math.floor(item.deltaBytes * 8.0); } },
-    deltaTotalDropped: { _source: ['deltaDropped', 'deltaOverloadDropped'], func: function (item) { return Math.floor(item.deltaDropped + item.deltaOverloadDropped); } },
-    deltaBytesPerSec: { _source: ['deltaBytes', 'deltaMS'], func: function (item) { return Math.floor(item.deltaBytes * 1000.0 / item.deltaMS); } },
-    deltaBitsPerSec: { _source: ['deltaBytes', 'deltaMS'], func: function (item) { return Math.floor(item.deltaBytes * 1000.0 / item.deltaMS * 8); } },
-    deltaWrittenBytesPerSec: { _source: ['deltaWrittenBytes', 'deltaMS'], func: function (item) { return Math.floor(item.deltaWrittenBytes * 1000.0 / item.deltaMS); } },
-    deltaUnwrittenBytesPerSec: { _source: ['deltaUnwrittenBytes', 'deltaMS'], func: function (item) { return Math.floor(item.deltaUnwrittenBytes * 1000.0 / item.deltaMS); } },
-    deltaPacketsPerSec: { _source: ['deltaPackets', 'deltaMS'], func: function (item) { return Math.floor(item.deltaPackets * 1000.0 / item.deltaMS); } },
-    deltaSessionsPerSec: { _source: ['deltaSessions', 'deltaMS'], func: function (item) { return Math.floor(item.deltaSessions * 1000.0 / item.deltaMS); } },
-    deltaSessionBytesPerSec: { _source: ['deltaSessionBytes', 'deltaMS'], func: function (item) { return Math.floor(item.deltaSessionBytes * 1000.0 / item.deltaMS); } },
-    sessionSizePerSec: { _source: ['deltaSessionBytes', 'deltaSessions'], func: function (item) { return Math.floor(item.deltaSessionBytes / item.deltaSessions); } },
-    deltaDroppedPerSec: { _source: ['deltaDropped', 'deltaMS'], func: function (item) { return Math.floor(item.deltaDropped * 1000.0 / item.deltaMS); } },
-    deltaFragsDroppedPerSec: { _source: ['deltaFragsDropped', 'deltaMS'], func: function (item) { return Math.floor(item.deltaFragsDropped * 1000.0 / item.deltaMS); } },
-    deltaOverloadDroppedPerSec: { _source: ['deltaOverloadDropped', 'deltaMS'], func: function (item) { return Math.floor(item.deltaOverloadDropped * 1000.0 / item.deltaMS); } },
-    deltaESDroppedPerSec: { _source: ['deltaESDropped', 'deltaMS'], func: function (item) { return Math.floor(item.deltaESDropped * 1000.0 / item.deltaMS); } },
-    deltaDupDroppedPerSec: { _source: ['deltaDupDropped', 'deltaMS'], func: function (item) { return Math.floor(item.deltaDupDropped * 1000.0 / item.deltaMS); } },
-    deltaTotalDroppedPerSec: { _source: ['deltaDropped', 'deltaOverloadDropped', 'deltaMS'], func: function (item) { return Math.floor((item.deltaDropped + item.deltaOverloadDropped) * 1000.0 / item.deltaMS); } },
-    cpu: { _source: ['cpu'], func: function (item) { return item.cpu * 0.01; } }
-  };
->>>>>>> 09d56c9c
 
     sessionAPIs.isLocalView(fields.node, function () {
       // Get from our DISK
@@ -4537,6 +4496,7 @@
       fields.deltaFragsDroppedPerSec = Math.floor(fields.deltaFragsDropped * 1000.0 / fields.deltaMS);
       fields.deltaOverloadDroppedPerSec = Math.floor(fields.deltaOverloadDropped * 1000.0 / fields.deltaMS);
       fields.deltaESDroppedPerSec = Math.floor(fields.deltaESDropped * 1000.0 / fields.deltaMS);
+      fields.deltaDupDroppedPerSec = Math.floor(fields.deltaDupDropped * 1000.0 / fields.deltaMS) || 0;
       fields.deltaTotalDroppedPerSec = Math.floor((fields.deltaDropped + fields.deltaOverloadDropped) * 1000.0 / fields.deltaMS);
       fields.runningTime = fields.currentTime - fields.startTime;
       results.results.push(fields);
@@ -4619,6 +4579,7 @@
     deltaFragsDroppedPerSec: { _source: ['deltaFragsDropped', 'deltaMS'], func: function (item) { return Math.floor(item.deltaFragsDropped * 1000.0 / item.deltaMS); } },
     deltaOverloadDroppedPerSec: { _source: ['deltaOverloadDropped', 'deltaMS'], func: function (item) { return Math.floor(item.deltaOverloadDropped * 1000.0 / item.deltaMS); } },
     deltaESDroppedPerSec: { _source: ['deltaESDropped', 'deltaMS'], func: function (item) { return Math.floor(item.deltaESDropped * 1000.0 / item.deltaMS); } },
+    deltaDupDroppedPerSec: { _source: ['deltaDupDropped', 'deltaMS'], func: function (item) { return Math.floor(item.deltaDupDropped * 1000.0 / item.deltaMS); } },
     deltaTotalDroppedPerSec: { _source: ['deltaDropped', 'deltaOverloadDropped', 'deltaMS'], func: function (item) { return Math.floor((item.deltaDropped + item.deltaOverloadDropped) * 1000.0 / item.deltaMS); } },
     cpu: { _source: ['cpu'], func: function (item) { return item.cpu * 0.01; } }
   };
