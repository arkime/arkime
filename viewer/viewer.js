/******************************************************************************/
/* viewer.js  -- The main moloch app
 *
 * Copyright 2012-2016 AOL Inc. All rights reserved.
 *
 * Licensed under the Apache License, Version 2.0 (the "License");
 * you may not use this Software except in compliance with the License.
 * You may obtain a copy of the License at
 *
 *     http://www.apache.org/licenses/LICENSE-2.0
 *
 * Unless required by applicable law or agreed to in writing, software
 * distributed under the License is distributed on an "AS IS" BASIS,
 * WITHOUT WARRANTIES OR CONDITIONS OF ANY KIND, either express or implied.
 * See the License for the specific language governing permissions and
 * limitations under the License.
 */
'use strict';

var MIN_DB_VERSION = 50;

//// Modules
//////////////////////////////////////////////////////////////////////////////////
try {
var Config         = require('./config.js'),
    express        = require('express'),
    stylus         = require('stylus'),
    util           = require('util'),
    fs             = require('fs-ext'),
    async          = require('async'),
    url            = require('url'),
    dns            = require('dns'),
    Pcap           = require('./pcap.js'),
    sprintf        = require('./public/sprintf.js'),
    Db             = require('./db.js'),
    os             = require('os'),
    zlib           = require('zlib'),
    molochparser   = require('./molochparser.js'),
    passport       = require('passport'),
    DigestStrategy = require('passport-http').DigestStrategy,
    HTTPParser     = process.binding('http_parser').HTTPParser,
    molochversion  = require('./version'),
    http           = require('http'),
    pug            = require('pug'),
    https          = require('https'),
    EventEmitter   = require('events').EventEmitter,
    decode         = require('./decode.js');
} catch (e) {
  console.log ("ERROR - Couldn't load some dependancies, maybe need to 'npm update' inside viewer directory", e);
  process.exit(1);
  throw new Error("Exiting");
}

try {
  var Png = require('png').Png;
} catch (e) {console.log("WARNING - No png support, maybe need to 'npm update'", e);}

if (typeof express !== "function") {
  console.log("ERROR - Need to run 'npm update' in viewer directory");
  process.exit(1);
  throw new Error("Exiting");
}
var app = express();

//////////////////////////////////////////////////////////////////////////////////
//// Config
//////////////////////////////////////////////////////////////////////////////////
var internals = {
  elasticBase: Config.get("elasticsearch", "http://localhost:9200").split(","),
  userNameHeader: Config.get("userNameHeader"),
  httpAgent:   new http.Agent({keepAlive: true, keepAliveMsecs:5000, maxSockets: 40}),
  httpsAgent:  new https.Agent({keepAlive: true, keepAliveMsecs:5000, maxSockets: 40}),
  previousNodeStats: [],
  caTrustCerts: {},
  cronRunning: false,
  rightClicks: {},
  pluginEmitter: new EventEmitter(),
  writers: {},
  oldDBFields: {},

  cronTimeout: +Config.get("dbFlushTimeout", 5) + // How long capture holds items
               60 +                               // How long before ES reindexs
               20,                                // Transmit and extra time

//http://garethrees.org/2007/11/14/pngcrush/
  emptyPNG: new Buffer("iVBORw0KGgoAAAANSUhEUgAAAAEAAAABCAYAAAAfFcSJAAAACklEQVR4nGMAAQAABQABDQottAAAAABJRU5ErkJggg==", 'base64'),
  PNG_LINE_WIDTH: 256,
};

if (internals.elasticBase[0].lastIndexOf('http', 0) !== 0) {
  internals.elasticBase[0] = "http://" + internals.elasticBase[0];
}

function userCleanup(suser) {
  suser.settings = suser.settings || {};
  if (suser.emailSearch === undefined) {suser.emailSearch = false;}
  if (suser.removeEnabled === undefined) {suser.removeEnabled = false;}
  if (Config.get("multiES", false)) {suser.createEnabled = false;}
}

passport.use(new DigestStrategy({qop: 'auth', realm: Config.get("httpRealm", "Moloch")},
  function(userid, done) {
    Db.getUserCache(userid, function(err, suser) {
      if (err && !suser) {return done(err);}
      if (!suser || !suser.found) {console.log("User", userid, "doesn't exist"); return done(null, false);}
      if (!suser._source.enabled) {console.log("User", userid, "not enabled"); return done("Not enabled");}

      userCleanup(suser._source);

      return done(null, suser._source, {ha1: Config.store2ha1(suser._source.passStore)});
    });
  },
  function (options, done) {
      //TODO:  Should check nonce here
      return done(null, true);
  }
));

// app.configure
var logger = require("morgan");
var favicon = require("serve-favicon");
var bodyParser = require('body-parser');
var multer = require('multer');
var methodOverride = require('method-override');
var compression = require('compression');

app.enable("jsonp callback");
app.set('views', __dirname + '/views');
app.set('view engine', 'pug');
app.locals.molochversion =  molochversion.version;
app.locals.isIndex = false;
app.locals.basePath = Config.basePath();
app.locals.elasticBase = internals.elasticBase[0];
app.locals.allowUploads = Config.get("uploadCommand") !== undefined;
app.locals.molochClusters = Config.configMap("moloch-clusters");

app.use(favicon(__dirname + '/public/favicon.ico'));
app.use(passport.initialize());

function molochError (status, text) {
  /* jshint validthis: true */
  this.status(status || 403);
  return this.send(JSON.stringify({ success: false, text: text }));
}

app.use(function(req, res, next) {
  res.molochError = molochError;

  if (res.setTimeout) {
    res.setTimeout(10 * 60 * 1000); // Increase default from 2 min to 10 min
  }

  req.url = req.url.replace(Config.basePath(), "/");
  return next();
});
app.use(bodyParser.json());
app.use(bodyParser.urlencoded({ extended: true }));
//app.use(multer({dest: Config.get("pcapDir")}));

// send req to access log file or stdout
var _stream = process.stdout;
var _accesslogfile = Config.get("accessLogFile");
if (_accesslogfile) {
  _stream = fs.createWriteStream(_accesslogfile, {flags: 'a'});
}


app.use(logger(':date :username \x1b[1m:method\x1b[0m \x1b[33m:url\x1b[0m :status :res[content-length] bytes :response-time ms',{stream: _stream}));
app.use(compression());
app.use(methodOverride());


app.use('/font-awesome', express.static(__dirname + '/node_modules/font-awesome', { maxAge: 600 * 1000}));
app.use('/bootstrap', express.static(__dirname + '/node_modules/bootstrap', { maxAge: 600 * 1000}));

app.use('/cyberchef.htm', function(req, res, next) {
  res.setHeader("Vary", "Accept-Encoding");
  res.setHeader("Content-Type", "text/html");
  res.setHeader("Content-Encoding", "gzip");
  res.sendFile(__dirname + "/public/cyberchef.htm.gz");
});


app.use("/", express.static(__dirname + '/public', { maxAge: 600 * 1000}));
if (Config.get("passwordSecret")) {
  app.locals.alwaysShowESStatus = false;
  app.use(function(req, res, next) {
    // 200 for NS
    if (req.url === "/_ns_/nstest.html") {
      return res.end();
    }

    // No auth for stats.json, dstats.json, esstats.json, eshealth.json
    if (req.url.match(/^\/([e]*[ds]*stats|eshealth).json/)) {
      return next();
    }

    // S2S Auth
    if (req.headers['x-moloch-auth']) {
      var obj = Config.auth2obj(req.headers['x-moloch-auth']);
      obj.path = obj.path.replace(Config.basePath(), "/");
      if (obj.path !== req.url) {
        console.log("ERROR - mismatch url", obj.path, req.url);
        return res.send("Unauthorized based on bad url, check logs on ", Config.hostName());
      }
      if (Math.abs(Date.now() - obj.date) > 120000) { // Request has to be +- 2 minutes
        console.log("ERROR - Denying server to server based on timestamp, are clocks out of sync?", Date.now(), obj.date);
        return res.send("Unauthorized based on timestamp - check that all moloch viewer machines have accurate clocks");
      }

      if (req.url.match(/^\/receiveSession/)) {
        return next();
      }

      Db.getUserCache(obj.user, function(err, suser) {
        if (err) {return res.send("ERROR - x-moloch getUser - user: " + obj.user + " err:" + err);}
        if (!suser || !suser.found) {return res.send(obj.user + " doesn't exist");}
        if (!suser._source.enabled) {return res.send(obj.user + " not enabled");}
        userCleanup(suser._source);
        req.user = suser._source;
        return next();
      });
      return;
    }

    // Header auth
    if (internals.userNameHeader !== undefined && req.headers[internals.userNameHeader] !== undefined) {
      var userName = req.headers[internals.userNameHeader];
      Db.getUserCache(userName, function(err, suser) {
        if (err) {return res.send("ERROR - getUser - user: " + userName + " err:" + err);}
        if (!suser || !suser.found) {return res.send(userName + " doesn't exist");}
        if (!suser._source.enabled) {return res.send(userName + " not enabled");}
        if (!suser._source.headerAuthEnabled) {return res.send(userName + " header auth not enabled");}

        userCleanup(suser._source);
        req.user = suser._source;
        return next();
      });
      return;
    }

    // Browser auth
    req.url = req.url.replace("/", Config.basePath());
    passport.authenticate('digest', {session: false})(req, res, function (err) {
      req.url = req.url.replace(Config.basePath(), "/");
      if (err) { return res.molochError(200, err); }
      else { return next(); }
    });
  });
} else if (Config.get("regressionTests", false)) {
  app.locals.alwaysShowESStatus = true;
  app.locals.noPasswordSecret   = true;
  app.use(function(req, res, next) {
    var username = req.query.molochRegressionUser || "anonymous";
    req.user = {userId: username, enabled: true, createEnabled: username === "anonymous", webEnabled: true, headerAuthEnabled: false, emailSearch: true, removeEnabled: true, settings: {}};
    Db.getUserCache(username, function(err, suser) {
        if (!err && suser && suser.found) {
          userCleanup(suser._source);
          req.user = suser._source;
        }
      next();
    });
  });
} else {
  /* Shared password isn't set, who cares about auth, db is only used for settings */
  app.locals.alwaysShowESStatus = true;
  app.locals.noPasswordSecret   = true;
  app.use(function(req, res, next) {
    req.user = {userId: "anonymous", enabled: true, createEnabled: false, webEnabled: true, headerAuthEnabled: false, emailSearch: true, removeEnabled: true, settings: {}};
    Db.getUserCache("anonymous", function(err, suser) {
        if (!err && suser && suser.found) {
          req.user.settings = suser._source.settings || {};
          req.user.views = suser._source.views;
        }
      next();
    });
  });
}

app.use(function(req, res, next) {
  if (!req.user || !req.user.userId) {
    return next();
  }

  var mrc = {};

  mrc.httpAuthorizationDecode = {fields: "http.authorization", func: `{
    if (value.substring(0,5) === "Basic")
      return {name: "Decoded:", value: atob(value.substring(6))};
    return undefined;
  }`};

  for (var key in internals.rightClicks) {
    var rc = internals.rightClicks[key];
    if (!rc.users || rc.users[req.user.userId]) {
      mrc[key] = rc;
    }
  }
  app.locals.molochRightClick = mrc;
  next();
});

logger.token('username', function(req, res){ return req.user?req.user.userId:"-"; });

// Explicit sigint handler for running under docker
// See https://github.com/nodejs/node/issues/4182
process.on('SIGINT', function() {
    process.exit();
});

function loadFields() {
  Db.loadFields(function (err, data) {
    if (err) {data = [];}
    else {data = data.hits.hits;}

    // Everything will use dbField2 as dbField
    for (let i = 0, ilen = data.length; i < ilen; i++) {
<<<<<<< HEAD
=======
      internals.oldDBFields[data[i]._source.dbField] = data[i]._source;
>>>>>>> 849c55b9
      data[i]._source.dbField = data[i]._source.dbField2;
      if (data[i]._source.portField2) {
        data[i]._source.portField = data[i]._source.portField2;
      } else {
        delete data[i]._source.portField;
      }
      delete data[i]._source.rawField;
    }
    Config.loadFields(data);
    app.locals.fieldsMap = JSON.stringify(Config.getFieldsMap());
    app.locals.fieldsArr = Config.getFields().sort(function(a,b) {return (a.exp > b.exp?1:-1);});
  });
}

function loadPlugins() {
  var api = {
    registerWriter: function(str, info) {
      internals.writers[str] = info;
    },
    getDb: function() { return Db; },
    getPcap: function() { return Pcap; },
  };
  var plugins = Config.get("viewerPlugins", "").split(";");
  var dirs = Config.get("pluginsDir", "/data/moloch/plugins").split(";");
  plugins.forEach(function (plugin) {
    plugin = plugin.trim();
    if (plugin === "") {
      return;
    }
    var found = false;
    dirs.forEach(function (dir) {
      dir = dir.trim();
      if (found || dir === "") {
        return;
      }
      if (fs.existsSync(dir + "/" + plugin)) {
        found = true;
        var p = require(dir + "/" + plugin);
        p.init(Config, internals.pluginEmitter, api);
      }
    });
    if (!found) {
      console.log("WARNING - Couldn't find plugin", plugin, "in", dirs);
    }
  });
}

//////////////////////////////////////////////////////////////////////////////////
//// Utility
//////////////////////////////////////////////////////////////////////////////////
function isEmptyObject(object) { for(var i in object) { return false; } return true; }
function safeStr(str) {
  return str.replace(/&/g,'&amp;').replace(/</g,'&lt;').replace(/>/g,'&gt;').replace(/\"/g,'&quot;').replace(/\'/g, '&#39;').replace(/\//g, '&#47;');
}

function twoDigitString(value) {
  return (value < 10) ? ("0" + value) : value.toString();
}

function queryValueToArray(val) {
  if (val === undefined || val === null) {
    return [];
  }
  if (!Array.isArray(val)) {
    val = [val];
  }
  return val.join(",").split(",");
}

function errorString(err, result) {
  var str;
  if (err && typeof err === "string") {
    str = err;
  } else if (err && typeof err.message === "string") {
    str = err.message;
  } else if (result && result.error) {
    str = result.error;
  } else {
    str = "Unknown issue, check logs";
    console.log(err, result);
  }

  if (str.match("IndexMissingException")) {
    return "Moloch's Elasticsearch database has no matching session indices for timeframe selected";
  } else {
    return "Elasticsearch error: " + str;
  }
}

// http://stackoverflow.com/a/10934946
function dot2value(obj, str) {
      return str.split(".").reduce(function(o, x) { return o[x]; }, obj);
}

function createSessionDetailNew() {
  var found = {};
  var dirs = [];

  dirs = dirs.concat(Config.get("pluginsDir", "/data/moloch/plugins").split(';'));
  dirs = dirs.concat(Config.get("parsersDir", "/data/moloch/parsers").split(';'));

  dirs.forEach(function(dir) {
    try {
      var files = fs.readdirSync(dir);
      // sort().reverse() so in this dir pug is processed before jade
      files.sort().reverse().forEach(function(file) {
        var sfile = file.replace(/\.(pug|jade)/, "");
        if (found[sfile]) {
          return;
        }
        if (file.match(/\.detail\.jade$/i)) {
          found[sfile] = fs.readFileSync(dir + "/" + file, 'utf8').replace(/^/mg, "  ") + "\n";
        } else if (file.match(/\.detail\.pug$/i)) {
          found[sfile] = "  include " + dir + "/" + file + "\n";
        }
      });
    } catch (e) {}
  });

  var makers = internals.pluginEmitter.listeners("makeSessionDetail");
  async.each(makers, function(cb, nextCb) {
    cb(function (err, items) {
      for (var k in items) {
        found[k] = items[k].replace(/^/mg, "  ") + "\n";
      }
      return nextCb();
    });
  }, function () {
    internals.sessionDetailNew = "include views/mixins.pug\n" +
                                 "div.sessionDetail(sessionid=session.id)\n" +
                                 "  include views/sessionDetail\n";
    Object.keys(found).sort().forEach(function(k) {
      internals.sessionDetailNew += found[k];
    });

    internals.sessionDetailNew = internals.sessionDetailNew.replace(/div.sessionDetailMeta.bold/g, "h4.sessionDetailMeta")
                                                           .replace(/dl.sessionDetailMeta/g, "dl")
                                                           .replace(/a.moloch-right-click.*molochexpr='([^']+)'.*#{(.*)}/g, "+clickableValue('$1', $2)")
                                                           ;
  });
}

function createSessionDetail() {
  createSessionDetailNew();
}

function createRightClicks() {

  var mrc = Config.configMap("right-click");
  for (var key in mrc) {
    if (mrc[key].fields) {
      mrc[key].fields = mrc[key].fields.split(",");
    }
    if (mrc[key].users) {
      var users = {};
      for (const item of mrc[key].users.split(",")) {
        users[item] = 1;
      }
      mrc[key].users = users;
    }
  }
  var makers = internals.pluginEmitter.listeners("makeRightClick");
  async.each(makers, function(cb, nextCb) {
    cb(function (err, items) {
      for (var k in items) {
        mrc[k] = items[k];
        if (mrc[k].fields && !Array.isArray(mrc[k].fields)) {
          mrc[k].fields = mrc[k].fields.split(",");
        }
      }
      return nextCb();
    });
  }, function () {
    internals.rightClicks = mrc;
  });
}

//https://coderwall.com/p/pq0usg/javascript-string-split-that-ll-return-the-remainder
function splitRemain(str, separator, limit) {
    str = str.split(separator);
    if(str.length <= limit) {return str;}

    var ret = str.splice(0, limit);
    ret.push(str.join(separator));

    return ret;
}

function arrayZeroFill(n) {
  var a = [];
  while (n > 0) {
    a.push(0);
    n--;
  }
  return a;
}

function sizeStringToInt(v) {
  if (typeof(v) !== "string")              {return v;}
  if (v.endsWith("kb") || v.endsWith("k")) {return Math.ceil(parseFloat(v, 10)*1024);}
  if (v.endsWith("mb") || v.endsWith("m")) {return Math.ceil(parseFloat(v, 10)*1024*1024);}
  if (v.endsWith("gb") || v.endsWith("g")) {return Math.ceil(parseFloat(v, 10)*1024*1024*1024);}
  if (v.endsWith("tb") || v.endsWith("t")) {return Math.ceil(parseFloat(v, 10)*1024*1024*1024*1024);}
  return parseInt(v, 10);
}

//////////////////////////////////////////////////////////////////////////////////
//// Requests
//////////////////////////////////////////////////////////////////////////////////

function addAuth(info, user, node, secret) {
    if (!info.headers) {
        info.headers = {};
    }
    info.headers['x-moloch-auth'] = Config.obj2auth({date: Date.now(),
                                                     user: user.userId,
                                                     node: node,
                                                     path: info.path
                                                    }, secret);
}

function addCaTrust(info, node) {
  if (!Config.isHTTPS(node)) {
    return;
  }

  if ((internals.caTrustCerts[node] !== undefined) && (internals.caTrustCerts[node].length > 0)) {
    info.ca = internals.caTrustCerts[node];
    info.agent.options.ca = internals.caTrustCerts[node];
    return;
  }

  var caTrustFile = Config.getFull(node, "caTrustFile");

  if (caTrustFile && caTrustFile.length > 0) {
    var caTrustFileLines = fs.readFileSync(caTrustFile, 'utf8');
    caTrustFileLines = caTrustFileLines.split("\n");

    var foundCert = [],
        line;

    internals.caTrustCerts[node] = [];

    for (let i = 0, ilen = caTrustFileLines.length; i < ilen; i++) {
      line = caTrustFileLines[i];
      if (line.length === 0) {
        continue;
      }
      foundCert.push(line);
      if (line.match(/-END CERTIFICATE-/)) {
        internals.caTrustCerts[node].push(foundCert.join("\n"));
        foundCert = [];
      }
    }

    if (internals.caTrustCerts[node].length > 0) {
      info.ca = internals.caTrustCerts[node];
      info.agent.options.ca = internals.caTrustCerts[node];
      return;
    }
  }
}

function noCache(req, res, ct) {
  res.header('Cache-Control', 'no-cache, private, no-store, must-revalidate, max-stale=0, post-check=0, pre-check=0');
  if (ct) {
    res.setHeader("Content-Type", ct);
  }
}

function getViewUrl(node, cb) {
  if (Array.isArray(node)) {
    node = node[0];
  }

  var url = Config.getFull(node, "viewUrl");
  if (url) {
    cb(null, url, url.slice(0, 5) === "https"?https:http);
    return;
  }

  Db.molochNodeStatsCache(node, function(err, stat) {
    if (err) {
      return cb(err);
    }

    if (Config.isHTTPS(node)) {
      cb(null, "https://" + stat.hostname + ":" + Config.getFull(node, "viewPort", "8005"), https);
    } else {
      cb(null, "http://" + stat.hostname + ":" + Config.getFull(node, "viewPort", "8005"), http);
    }
  });
}

function proxyRequest (req, res, errCb) {
  noCache(req, res);

  getViewUrl(req.params.nodeName, function(err, viewUrl, client) {
    if (err) {
      if (errCb) {
        return errCb(err);
      }
      console.log("ERROR - getViewUrl - node:", req.params.nodeName, "err:", err);
      res.send("Can't find view url for '" + req.params.nodeName + "' check viewer logs on " + Config.hostName());
    }
    var info = url.parse(viewUrl);
    info.path = req.url;
    info.agent = (client === http?internals.httpAgent:internals.httpsAgent);
    addAuth(info, req.user, req.params.nodeName);
    addCaTrust(info, req.params.nodeName);

    var preq = client.request(info, function(pres) {
      if (pres.headers['content-type']) {
        res.setHeader('content-type', pres.headers['content-type']);
      }
      pres.on('data', function (chunk) {
        res.write(chunk);
      });
      pres.on('end', function () {
        res.end();
      });
    });

    preq.on('error', function (e) {
      if (errCb) {
        return errCb(e);
      }
      console.log("ERROR - Couldn't proxy request=", info, "\nerror=", e);
      res.send("Error talking to node '" + req.params.nodeName + "' using host '" + info.host + "' check viewer logs on " + Config.hostName());
    });
    preq.end();
  });
}

function isLocalView (node, yesCb, noCb) {
  var pcapWriteMethod = Config.getFull(node, "pcapWriteMethod");
  var writer = internals.writers[pcapWriteMethod];
  if (writer && writer.localNode === false) {
    return yesCb();
  }
  return Db.isLocalView(node, yesCb, noCb);
}

//////////////////////////////////////////////////////////////////////////////////
//// Middleware
//////////////////////////////////////////////////////////////////////////////////
function checkProxyRequest(req, res, next) {
  isLocalView(req.params.nodeName, function () {
    return next();
  },
  function () {
    return proxyRequest(req, res);
  });
}

function checkCookieToken(req, res, next) {
  if (!req.headers['x-moloch-cookie']) {
    return res.molochError(500, 'Missing token');
  }

  req.token = Config.auth2obj(req.headers['x-moloch-cookie']);
  var diff = Math.abs(Date.now() - req.token.date);
  if (diff > 2400000 || req.token.pid !== process.pid ||
      req.token.userId !== req.user.userId) {
    console.trace('bad token', req.token);
    return res.molochError(500, 'Timeout - Please try reloading page and repeating the action');
  }

  return next();
}

function checkWebEnabled(req, res, next) {
  if (!req.user.webEnabled) {
    return res.send("Moloch Permision Denied");
  }

  return next();
}

function logAction(uiPage) {
  return function(req, res, next) {
    var log = {
      timestamp : Math.floor(Date.now()/1000),
      method    : req.method,
      userId    : req.user.userId,
      api       : req._parsedUrl.pathname,
      query     : req._parsedUrl.query,
      expression: req.query.expression
    };

    if (uiPage) { log.uiPage = uiPage; }

    if (req.query.date && parseInt(req.query.date) === -1) {
      log.range = log.timestamp;
    } else if(req.query.startTime && req.query.stopTime) {
      log.range = req.query.stopTime - req.query.startTime;
    }

    if (req.query.view && req.user.views) {
      var view = req.user.views[req.query.view];
      if (view) {
        log.view = {
          name: req.query.view,
          expression: view.expression
        };
      }
    }

    // save the request body
    var avoidProps  = { password:true, newPassword:true, currentPassword:true };
    var bodyClone   = {};

    for (var key in req.body) {
      if (req.body.hasOwnProperty(key) && !avoidProps[key]) {
        bodyClone[key] = req.body[key];
      }
    }

    if (Object.keys(bodyClone).length > 0) {
      log.body = bodyClone;
    }

    res.logCounts = function(recordsReturned, recordsFiltered, recordsTotal) {
      log.recordsReturned = recordsReturned;
      log.recordsFiltered = recordsFiltered;
      log.recordsTotal    = recordsTotal;
    };

    req._molochStartTime = new Date();
    function finish () {
      log.queryTime = new Date() - req._molochStartTime;
      res.removeListener('finish', finish);
      Db.historyIt(log, function(err, info) {
        if (err) { console.log('log history error', err, info); }
      });
    }

    res.on('finish', finish);

    return next();
  };
}


//////////////////////////////////////////////////////////////////////////////////
//// Pages
//////////////////////////////////////////////////////////////////////////////////
// APIs disabled in demoMode, needs to be before real callbacks
if (Config.get('demoMode', false)) {
  console.log("WARNING - Starting in demo mode, some APIs disabled");
  app.all(['/settings', '/users', '/history/list'], function(req, res) {
    return res.send('Disabled in demo mode.');
  });

  app.get(['/user/cron', '/history/list'], function(req, res) {
    return res.molochError(403, "Disabled in demo mode.");
  });

  app.post(['/user/password/change', '/changePassword', '/tableState/:tablename'], function(req, res) {
    return res.molochError(403, "Disabled in demo mode.");
  });
}

function makeTitle(req, page) {
  var title = Config.get("titleTemplate", "_cluster_ - _page_ _-view_ _-expression_");
  title = title.replace(/_cluster_/g, internals.clusterName)
               .replace(/_page_/g, page)
               .replace(/_userId_/g, req.user?req.user.userId:"-")
               .replace(/_userName_/g, req.user?req.user.userName:"-")
               ;
  return title;
}

app.get(['/', '/app'], function(req, res) {
  var question = req.url.indexOf("?");
  if (question === -1) {
    res.redirect("sessions");
  } else {
    res.redirect("sessions" + req.url.substring(question));
  }
});

app.get('/about', checkWebEnabled, function(req, res) {
  res.redirect("help");
});

app.get('/molochclusters', function(req, res) {
  function cloneClusters(clusters) {
    var clone = {};

    for (var key in app.locals.molochClusters) {
      if (app.locals.molochClusters.hasOwnProperty(key)) {
        var cluster = app.locals.molochClusters[key];
        clone[key] = {
          name: cluster.name,
          url : cluster.url
        };
      }
    }

    return clone;
  }

  if(!app.locals.molochClusters) {
    var molochClusters = Config.configMap("moloch-clusters");

    if (!molochClusters) {
      res.status(404);
      return res.send('Cannot locate right clicks');
    }

    return res.send(cloneClusters(molochClusters));
  }

  var clustersClone = cloneClusters(app.locals.molochClusters);

  return res.send(clustersClone);
});

// angular app bundles
app.get('/app.bundle.js', function(req, res) {
  res.sendFile(__dirname + '/bundle/app.bundle.js');
});
app.get('/vendor.bundle.js', function(req, res) {
  res.sendFile(__dirname + '/bundle/vendor.bundle.js');
});

// source maps
app.get('/app.bundle.js.map', function(req, res) {
  res.sendFile(__dirname + '/bundle/app.bundle.js.map');
});
app.get('/vendor.bundle.js.map', function(req, res) {
  res.sendFile(__dirname + '/bundle/vendor.bundle.js.map');
});

// custom user css
app.get('/user.css', function(req, res) {
  fs.readFile("./views/user.styl", 'utf8', function(err, str) {
    function error(msg) {
      console.log('ERROR - user.css -', msg);
      return res.status(404).end();
    }

    var date = new Date().toUTCString();
    res.setHeader('Content-Type', 'text/css');
    res.setHeader('Date', date);
    res.setHeader('Cache-Control', 'public, max-age=0');
    res.setHeader('Last-Modified', date);

    if (err) { return error(err); }
    if (!req.user.settings.theme) { return error('no custom theme defined'); }

    var theme = req.user.settings.theme.split(':');

    if (!theme[1]) { return error('custom theme corrupted'); }

    var style = stylus(str);

    var colors = theme[1].split(',');

    if (!colors) { return error('custom theme corrupted'); }

    style.define('colorBackground', new stylus.nodes.Literal(colors[0]));
    style.define('colorForeground', new stylus.nodes.Literal(colors[1]));
    style.define('colorForegroundAccent', new stylus.nodes.Literal(colors[2]));

    style.define('colorWhite', new stylus.nodes.Literal('#FFFFFF'));
    style.define('colorBlack', new stylus.nodes.Literal('#333333'));
    style.define('colorGray', new stylus.nodes.Literal('#CCCCCC'));
    style.define('colorGrayDark', new stylus.nodes.Literal('#777777'));
    style.define('colorGrayDarker', new stylus.nodes.Literal('#555555'));
    style.define('colorGrayLight', new stylus.nodes.Literal('#EEEEEE'));
    style.define('colorGrayLighter', new stylus.nodes.Literal('#F6F6F6'));

    style.define('colorPrimary', new stylus.nodes.Literal(colors[3]));
    style.define('colorPrimaryLightest', new stylus.nodes.Literal(colors[4]));
    style.define('colorSecondary', new stylus.nodes.Literal(colors[5]));
    style.define('colorSecondaryLightest', new stylus.nodes.Literal(colors[6]));
    style.define('colorTertiary', new stylus.nodes.Literal(colors[7]));
    style.define('colorTertiaryLightest', new stylus.nodes.Literal(colors[8]));
    style.define('colorQuaternary', new stylus.nodes.Literal(colors[9]));
    style.define('colorQuaternaryLightest', new stylus.nodes.Literal(colors[10]));

    style.define('colorWater', new stylus.nodes.Literal(colors[11]));
    style.define('colorLand', new stylus.nodes.Literal(colors[12]));
    style.define('colorSrc', new stylus.nodes.Literal(colors[13]));
    style.define('colorDst', new stylus.nodes.Literal(colors[14]));

    style.render(function(err, css){
      if (err) { return error(err); }
      return res.send(css);
    });
  });
});


/* User Endpoints ---------------------------------------------------------- */
// default settings for users with no settings
var settingDefaults = {
  timezone      : 'local',
  detailFormat  : 'last',
  showTimestamps: 'last',
  sortColumn    : 'start',
  sortDirection : 'asc',
  spiGraph      : 'node',
  connSrcField  : 'srcIp',
  connDstField  : 'ip.dst:port',
  numPackets    : 'last',
  theme         : 'default-theme'
};

// gets the current user
app.get('/user/current', function(req, res) {

  var userProps = ['createEnabled', 'emailSearch', 'enabled', 'removeEnabled',
    'headerAuthEnabled', 'settings', 'userId', 'webEnabled'];

  var clone     = {};

  for (let i = 0, ilen = userProps.length; i < ilen; ++i) {
    var prop = userProps[i];
    if (req.user.hasOwnProperty(prop)) {
      clone[prop] = req.user[prop];
    }
  }

  clone.canUpload = app.locals.allowUploads;

  // If no settings, use defaults
  if (clone.settings === undefined) {clone.settings = settingDefaults;}

  // Use settingsDefaults for any settings that are missing
  for (let item in settingDefaults) {
    if (clone.settings[item] === undefined) {clone.settings[item] = settingDefaults[item];}
  }

  return res.send(clone);
});

// express middleware to set req.settingUser to who to work on, depending if admin or not
function getSettingUser (req, res, next) {
  // If no userId parameter, or userId is ourself then req.user already has our info
  if (req.query.userId === undefined || req.query.userId === req.user.userId) {
    req.settingUser = req.user;
    return next();
  }

  // user is trying to get another user's settings without admin privilege
  if (!req.user.createEnabled) { return res.molochError(403, "Need admin privileges"); }

  Db.getUserCache(req.query.userId, function(err, user) {
    if (err || !user || !user.found) {
      if (app.locals.noPasswordSecret) {
        // TODO: send anonymous user's settings
        req.settingUser = {};
      } else {
        req.settingUser = null;
      }
      return next();
    }
    req.settingUser = user._source;
    return next();
  });
}

// express middleware to set req.settingUser to who to work on, depending if admin or not
function postSettingUser (req, res, next) {
  var userId;

  if (req.query.userId === undefined || req.query.userId === req.user.userId) {
    userId = req.user.userId;
  } else if (!req.user.createEnabled) {
    // user is trying to get another user's settings without admin privilege
    return res.molochError(403, "Need admin privileges");
  } else {
    userId = req.query.userId;
  }

  Db.getUser(userId, function(err, user) {
    if (err || !user || !user.found) {
      if (app.locals.noPasswordSecret) {
        // TODO: send anonymous user's settings
        req.settingUser = {};
      } else {
        req.settingUser = null;
      }
      return next();
    }
    req.settingUser = user._source;
    return next();
  });
}


// gets a user's settings
app.get('/user/settings', getSettingUser, function(req, res) {
  if (!req.settingUser) {
    res.status(404);
    return res.send(JSON.stringify({success:false, text:'User not found'}));
  }

  var settings = req.settingUser.settings || settingDefaults;

  var cookieOptions = { path: app.locals.basePath };
  if (Config.isHTTPS()) { cookieOptions.secure = true; }

  res.cookie(
     'MOLOCH-COOKIE',
     Config.obj2auth({date: Date.now(), pid: process.pid, userId: req.user.userId}),
     cookieOptions
  );

  return res.send(settings);
});

// updates a user's settings
app.post('/user/settings/update', [checkCookieToken, logAction(), postSettingUser], function(req, res) {
  if (!req.settingUser) {return res.molochError(403, 'Unknown user');}

  req.settingUser.settings = req.body;
  delete req.settingUser.settings.token;

  Db.setUser(req.settingUser.userId, req.settingUser, function(err, info) {
    if (err) {
      console.log('/user/settings/update error', err, info);
      return res.molochError(500, 'Settings update failed');
    }
    return res.send(JSON.stringify({
      success : true,
      text    : 'Updated settings successfully'
    }));
  });
});

// gets a user's views
app.get('/user/views', getSettingUser, function(req, res) {
  if (!req.settingUser) {return res.send({});}

  return res.send(req.settingUser.views || {});
});

// creates a new view for a user
app.post('/user/views/create', [checkCookieToken, logAction(), postSettingUser], function(req, res) {
  if (!req.settingUser) {
    console.log('/user/views/create unknown user');
    return res.molochError(403, 'Unknown user');
  }

  if (!req.body.viewName)   { return res.molochError(403, 'Missing view name'); }
  if (!req.body.expression) { return res.molochError(403, 'Missing view expression'); }

  var user = req.settingUser;
  user.views = user.views || {};
  var container = user.views;
  if (req.body.groupName) {
    req.body.groupName = req.body.groupName.replace(/[^-a-zA-Z0-9_: ]/g, '');
    if (!user.views._groups) {
      user.views._groups = {};
    }
    if (!user.views._groups[req.body.groupName]) {
      user.views._groups[req.body.groupName] = {};
    }
    container = user.views._groups[req.body.groupName];
  }
  req.body.viewName = req.body.viewName.replace(/[^-a-zA-Z0-9_: ]/g, '');
  if (container[req.body.viewName]) {
    container[req.body.viewName].expression = req.body.expression;
  } else {
    container[req.body.viewName] = {expression: req.body.expression};
  }

  Db.setUser(user.userId, user, function(err, info) {
    if (err) {
      console.log('/user/views/create error', err, info);
      return res.molochError(500, 'Create view failed');
    }
    return res.send(JSON.stringify({
      success : true,
      text    : 'Created view successfully',
      viewName: req.body.viewName,
      views   : user.views
    }));
  });
});

// deletes a user's specified view
app.post('/user/views/delete', [checkCookieToken, logAction(), postSettingUser], function(req, res) {
  if (!req.settingUser) {
    console.log('/user/views/delete unknown user');
    return res.molochError(403, 'Unknown user');
  }

  if (!req.body.view) { return res.molochError(403, 'Missing view'); }

  var user = req.settingUser;
  user.views = user.views || {};
  if (user.views[req.body.view] === undefined) { return res.molochError(200, "View not found"); }
  delete user.views[req.body.view];

  Db.setUser(user.userId, user, function(err, info) {
    if (err) {
      console.log('/user/views/delete failed', err, info);
      return res.molochError(500, 'Delete view failed');
    }
    return res.send(JSON.stringify({
      success : true,
      text    : 'Deleted view successfully'
    }));
  });
});

// updates a user's specified view
app.post('/user/views/update', [checkCookieToken, logAction(), postSettingUser], function(req, res) {

  if (!req.body.name)       { return res.molochError(403, 'Missing view name'); }
  if (!req.body.expression) { return res.molochError(403, 'Missing view expression'); }
  if (!req.body.key)        { return res.molochError(403, 'Missing view key'); }

  var user = req.settingUser;
  user.views = user.views || {};
  var container = user.views;
  if (req.body.groupName) {
    req.body.groupName = req.body.groupName.replace(/[^-a-zA-Z0-9_: ]/g, '');
    if (!user.views._groups) {
      user.views._groups = {};
    }
    if (!user.views._groups[req.body.groupName]) {
      user.views._groups[req.body.groupName] = {};
    }
    container = user.views._groups[req.body.groupName];
  }
  req.body.name = req.body.name.replace(/[^-a-zA-Z0-9_: ]/g, '');
  if (container[req.body.name]) {
    container[req.body.name].expression = req.body.expression;
  } else {
    container[req.body.name] = {expression: req.body.expression};
  }

  // delete the old one if the key (view name) has changed
  if (user.views[req.body.key] && req.body.name !== req.body.key) {
    user.views[req.body.key] = null;
    delete user.views[req.body.key];
  }

  Db.setUser(user.userId, user, function(err, info) {
    if (err) {
      console.log('/user/views/update error', err, info);
      return res.molochError(500, 'Updating view failed');
    }
    return res.send(JSON.stringify({
      success : true,
      text    : 'Updated view successfully',
      views   : user.views
    }));
  });
});

// gets a user's cron queries
app.get('/user/cron', getSettingUser, function(req, res) {
  if (!req.settingUser) {return res.molochError(403, 'Unknown user');}

  var user = req.settingUser;
  if (user.settings === undefined) {user.settings = {};}
  Db.search('queries', 'query', {size:1000, query: {term: {creator: user.userId}}}, function (err, data) {
    if (err || data.error) {
      console.log('/user/cron error', err || data.error);
    }

    let queries = {};

    if (data && data.hits && data.hits.hits) {
      user.queries = {};
      data.hits.hits.forEach(function(item) {
        queries[item._id] = item._source;
      });
    }

    res.send(queries);
  });
});

// creates a new cron query for a user
app.post('/user/cron/create', [checkCookieToken, logAction(), postSettingUser], function(req, res) {
  if (!req.settingUser) {return res.molochError(403, 'Unknown user');}

  if (!req.body.name)   { return res.molochError(403, 'Missing cron query name'); }
  if (!req.body.query)  { return res.molochError(403, 'Missing cron query expression'); }
  if (!req.body.action) { return res.molochError(403, 'Missing cron query action'); }
  if (!req.body.tags)   { return res.molochError(403, 'Missing cron query tag(s)'); }

  var document = {
    doc: {
      enabled : true,
      name    : req.body.name,
      query   : req.body.query,
      tags    : req.body.tags,
      action  : req.body.action
    }
  };

  var userId = req.settingUser.userId;

  Db.getMinValue("sessions2-*", "timestamp", (err, minTimestamp) => {
    if (err || minTimestamp === 0 || minTimestamp === null) {
      minTimestamp = Math.floor(Date.now()/1000);
    } else {
      minTimestamp = Math.floor(minTimestamp/1000);
    }

    if (+req.body.since === -1) {
      document.doc.lpValue =  document.doc.lastRun = minTimestamp;
    } else {
      document.doc.lpValue =  document.doc.lastRun =
         Math.max(minTimestamp, Math.floor(Date.now()/1000) - 60*60*parseInt(req.body.since || '0', 10));
    }
    document.doc.count = 0;
    document.doc.creator = userId || 'anonymous';

    Db.indexNow('queries', 'query', null, document.doc, function(err, info) {
      if (err) {
        console.log('/user/cron/create error', err, info);
        return res.molochError(500, 'Create cron query failed');
      }
      if (Config.get('cronQueries', false)) {
        processCronQueries();
      }
      return res.send(JSON.stringify({
        success : true,
        text    : 'Created cron query successfully',
        key     : info._id
      }));
    });
  });
});

// deletes a user's specified cron query
app.post('/user/cron/delete', [checkCookieToken, logAction(), postSettingUser], function(req, res) {
  if (!req.settingUser) {return res.molochError(403, 'Unknown user');}

  if (!req.body.key) { return res.molochError(403, 'Missing cron query key'); }

  Db.deleteDocument('queries', 'query', req.body.key, {refresh: true}, function(err, sq) {
    if (err) {
      console.log('/user/cron/delete error', err, sq);
      return res.molochError(500, 'Delete cron query failed');
    }
    res.send(JSON.stringify({
      success : true,
      text    : 'Deleted cron query successfully'
    }));
  });
});

// updates a user's specified cron query
app.post('/user/cron/update', [checkCookieToken, logAction(), postSettingUser], function(req, res) {
  if (!req.settingUser) {return res.molochError(403, 'Unknown user');}

  if (!req.body.key)    { return res.molochError(403, 'Missing cron query key'); }
  if (!req.body.name)   { return res.molochError(403, 'Missing cron query name'); }
  if (!req.body.query)  { return res.molochError(403, 'Missing cron query expression'); }
  if (!req.body.action) { return res.molochError(403, 'Missing cron query action'); }
  if (!req.body.tags)   { return res.molochError(403, 'Missing cron query tag(s)'); }

  var document = {
    doc: {
      enabled : req.body.enabled,
      name    : req.body.name,
      query   : req.body.query,
      tags    : req.body.tags,
      action  : req.body.action
    }
  };

  Db.get('queries', 'query', req.body.key, function(err, sq) {
    if (err || !sq.found) {
      console.log('/user/cron/update failed', err, sq);
      return res.molochError(403, 'Unknown query');
    }

    Db.update('queries', 'query', req.body.key, document, {refresh: true}, function(err, data) {
      if (err) {
        console.log('/user/cron/update error', err, document, data);
        return res.molochError(500, 'Cron query update failed');
      }
      if (Config.get('cronQueries', false)) {
        processCronQueries();
      }
      return res.send(JSON.stringify({
        success : true,
        text    : 'Updated cron query successfully'
      }));
    });
  });
});

// changes a user's password
app.post('/user/password/change', [checkCookieToken, logAction(), postSettingUser], function(req, res) {
  if (!req.settingUser) {return res.molochError(403, 'Unknown user');}

  if (!req.body.newPassword || req.body.newPassword.length < 3) {
    return res.molochError(403, 'New password needs to be at least 3 characters');
  }

  if (!req.query.userId && (req.user.passStore !==
     Config.pass2store(req.token.userId, req.body.currentPassword) ||
     req.token.userId !== req.user.userId)) {
    return res.molochError(403, 'Current password mismatch');
  }

  var user = req.settingUser;
  user.passStore = Config.pass2store(user.userId, req.body.newPassword);

  Db.setUser(user.userId, user, function(err, info) {
    if (err) {
      console.log('/user/password/change error', err, info);
      return res.molochError(500, 'Update failed');
    }
    return res.send(JSON.stringify({
      success : true,
      text    : 'Changed password successfully'
    }));
  });
});

function oldDB2newDB(x) {
  if (!internals.oldDBFields[x]) {return x;}
  return internals.oldDBFields[x].dbField2;
}

// gets custom column configurations for a user
app.get('/user/columns', getSettingUser, function(req, res) {
  if (!req.settingUser) {return res.send([]);}

  // Fix for new names
  if (req.settingUser.columnConfigs) {
    for (var key in req.settingUser.columnConfigs) {
      let item = req.settingUser.columnConfigs[key];
      item.columns = item.columns.map(oldDB2newDB);
      if (item.order && item.order.length > 0) {
        item.order[0][0] = oldDB2newDB(item.order[0][0]);
      }
    };
  }

  return res.send(req.settingUser.columnConfigs || []);
});

// creates a new custom column configuration for a user
app.post('/user/columns/create', [checkCookieToken, logAction(), postSettingUser], function(req, res) {
  if (!req.settingUser) {return res.molochError(403, 'Unknown user');}

  if (!req.body.name)     { return res.molochError(403, 'Missing custom column configuration name'); }
  if (!req.body.columns)  { return res.molochError(403, 'Missing columns'); }
  if (!req.body.order)    { return res.molochError(403, 'Missing sort order'); }

  req.body.name = req.body.name.replace(/[^-a-zA-Z0-9\s_:]/g, '');
  if (req.body.name.length < 1) {
    return res.molochError(403, 'Invalid custom column configuration name');
  }

  var user = req.settingUser;
  user.columnConfigs = user.columnConfigs || [];

  // don't let user use duplicate names
  for (let i = 0, ilen = user.columnConfigs.length; i < ilen; ++i) {
    if (req.body.name === user.columnConfigs[i].name) {
      return res.molochError(403, 'There is already a custom column with that name');
    }
  }

  user.columnConfigs.push({
    name    : req.body.name,
    columns : req.body.columns,
    order   : req.body.order
  });

  Db.setUser(user.userId, user, function(err, info) {
    if (err) {
      console.log('/user/columns/create error', err, info);
      return res.molochError(500, 'Create custom column configuration failed');
    }
    return res.send(JSON.stringify({
      success : true,
      text    : 'Created custom column configuration successfully',
      name    : req.body.name
    }));
  });
});

// deletes a user's specified custom column configuration
app.post('/user/columns/delete', [checkCookieToken, logAction(), postSettingUser], function(req, res) {
  if (!req.settingUser) {return res.molochError(403, 'Unknown user');}

  if (!req.body.name) { return res.molochError(403, 'Missing custom column configuration name'); }

  var user = req.settingUser;
  user.columnConfigs = user.columnConfigs || [];

  var found = false;
  for (let i = 0, ilen = user.columnConfigs.length; i < ilen; ++i) {
    if (req.body.name === user.columnConfigs[i].name) {
      user.columnConfigs.splice(i, 1);
      found = true;
      break;
    }
  }

  if (!found) { return res.molochError(200, "Column not found"); }

  Db.setUser(user.userId, user, function(err, info) {
    if (err) {
      console.log('/user/columns/delete failed', err, info);
      return res.molochError(500, 'Delete custom column configuration failed');
    }
    return res.send(JSON.stringify({
      success : true,
      text    : 'Deleted custom column configuration successfully'
    }));
  });
});

// gets custom spiview fields configurations for a user
app.get('/user/spiview/fields', getSettingUser, function(req, res) {
  if (!req.settingUser) {return res.send([]);}

  return res.send(req.settingUser.spiviewFieldConfigs || []);
});

// creates a new custom spiview fields configuration for a user
app.post('/user/spiview/fields/create', [checkCookieToken, logAction(), postSettingUser], function(req, res) {
  if (!req.settingUser) {return res.molochError(403, 'Unknown user');}

  if (!req.body.name)   { return res.molochError(403, 'Missing custom spiview field configuration name'); }
  if (!req.body.fields) { return res.molochError(403, 'Missing fields'); }

  req.body.name = req.body.name.replace(/[^-a-zA-Z0-9\s_:]/g, '');

  if (req.body.name.length < 1) {
    return res.molochError(403, 'Invalid custom spiview fields configuration name');
  }

  var user = req.settingUser;
  user.spiviewFieldConfigs = user.spiviewFieldConfigs || [];

  // don't let user use duplicate names
  for (let i = 0, ilen = user.spiviewFieldConfigs.length; i < ilen; ++i) {
    if (req.body.name === user.spiviewFieldConfigs[i].name) {
      return res.molochError(403, 'There is already a custom spiview fields configuration with that name');
    }
  }

  user.spiviewFieldConfigs.push({
    name  : req.body.name,
    fields: req.body.fields
  });

  Db.setUser(user.userId, user, function(err, info) {
    if (err) {
      console.log('/user/spiview/fields/create error', err, info);
      return res.molochError(500, 'Create custom spiview fields configuration failed');
    }
    return res.send(JSON.stringify({
      success : true,
      text    : 'Created custom spiview fields configuration successfully',
      name    : req.body.name
    }));
  });
});

// deletes a user's specified custom spiview fields configuration
app.post('/user/spiview/fields/delete', [checkCookieToken, logAction(), postSettingUser], function(req, res) {
  if (!req.settingUser) {return res.molochError(403, 'Unknown user');}

  if (!req.body.name) { return res.molochError(403, 'Missing custom spiview fields configuration name'); }

  var user = req.settingUser;
  user.spiviewFieldConfigs = user.spiviewFieldConfigs || [];

  var found = false;
  for (let i = 0, ilen = user.spiviewFieldConfigs.length; i < ilen; ++i) {
    if (req.body.name === user.spiviewFieldConfigs[i].name) {
      user.spiviewFieldConfigs.splice(i, 1);
      found = true;
      break;
    }
  }

  if (!found) { return res.molochError(200, "Spiview fields not found"); }

  Db.setUser(user.userId, user, function(err, info) {
    if (err) {
      console.log('/user/spiview/fields/delete failed', err, info);
      return res.molochError(500, 'Delete custom spiview fields configuration failed');
    }
    return res.send(JSON.stringify({
      success : true,
      text    : 'Deleted custom spiview fields configuration successfully'
    }));
  });
});


app.get('/decodings', function(req, res) {
  var decodeItems = decode.settings();
  res.send(JSON.stringify(decodeItems));
});


//////////////////////////////////////////////////////////////////////////////////
//// EXPIRING
//////////////////////////////////////////////////////////////////////////////////
// Search for all files on a set of nodes in a set of directories.
// If less then size items are returned we don't delete anything.
// Doesn't support mounting sub directories in main directory, don't do it.
function expireDevice (nodes, dirs, minFreeSpaceG, nextCb) {
  var query = { _source: [ 'num', 'name', 'first', 'size', 'node' ],
                  from: '0',
                  size: 200,
                 query: { bool: {
                    must: [
                          {terms: {node: nodes}},
                          { bool: {should: []}}
                        ],
                    must_not: { term: {locked: 1}}
                }},
                sort: { first: { order: 'asc' } } };

  Object.keys(dirs).forEach( function (pcapDir) {
    var obj = {wildcard: {}};
    if (pcapDir[pcapDir.length - 1] === "/") {
      obj.wildcard.name = pcapDir + "*";
    } else {
      obj.wildcard.name = pcapDir + "/*";
    }
    query.query.bool.must[1].bool.should.push(obj);
  });

  // Keep at least 10 files
  Db.search('files', 'file', query, function(err, data) {
      if (err || data.error || !data.hits || data.hits.total <= 10) {
        return nextCb();
      }
      async.forEachSeries(data.hits.hits, function(item, forNextCb) {
        if (data.hits.total <= 10) {
          return forNextCb("DONE");
        }

        var fields = item._source || item.fields;

        var freeG;
        try {
          var stat = fs.statVFS(fields.name);
          freeG = stat.f_frsize/1024.0*stat.f_bavail/(1024.0*1024.0);
        } catch (e) {
          console.log("ERROR", e);
          // File doesn't exist, delete it
          freeG = minFreeSpaceG - 1;
        }
        if (freeG < minFreeSpaceG) {
          data.hits.total--;
          console.log("Deleting", item);
          return Db.deleteFile(fields.node, item._id, fields.name, forNextCb);
        } else {
          return forNextCb("DONE");
        }
      }, function () {
        return nextCb();
      });
  });
}

function expireCheckDevice (nodes, stat, nextCb) {
  var doit = false;
  var minFreeSpaceG = 0;
  async.forEach(nodes, function(node, cb) {
    var freeSpaceG = Config.getFull(node, "freeSpaceG", "5%");
    if (freeSpaceG[freeSpaceG.length-1] === "%") {
      freeSpaceG = (+freeSpaceG.substr(0,freeSpaceG.length-1)) * 0.01 * stat.f_frsize/1024.0*stat.f_blocks/(1024.0*1024.0);
    }
    var freeG = stat.f_frsize/1024.0*stat.f_bavail/(1024.0*1024.0);
    if (freeG < freeSpaceG) {
      doit = true;
    }

    if (freeSpaceG > minFreeSpaceG) {
      minFreeSpaceG = freeSpaceG;
    }

    cb();
  }, function () {
    if (doit) {
      expireDevice(nodes, stat.dirs, minFreeSpaceG, nextCb);
    } else {
      return nextCb();
    }
  });
}

function expireCheckAll () {
  var devToStat = {};
  // Find all the nodes running on this host
  Db.hostnameToNodeids(Config.hostName(), function(nodes) {
    // Current node name should always be checked too
    if (!nodes.includes(Config.nodeName())) {
      nodes.push(Config.nodeName());
    }

    // Find all the pcap dirs for local nodes
    async.map(nodes, function (node, cb) {
      var pcapDirs = Config.getFull(node, "pcapDir");
      if (typeof pcapDirs !== "string") {
        return cb("ERROR - couldn't find pcapDir setting for node: " + node + "\nIf you have it set try running:\nnpm remove iniparser; npm cache clean; npm update iniparser");
      }
      // Create a mapping from device id to stat information and all directories on that device
      pcapDirs.split(";").forEach(function (pcapDir) {
        if (!pcapDir) {
          return; // Skip empty elements.  Prevents errors when pcapDir has a trailing or double ;
        }
        pcapDir = pcapDir.trim();
        var fileStat = fs.statSync(pcapDir);
        var vfsStat = fs.statVFS(pcapDir);
        if (!devToStat[fileStat.dev]) {
          vfsStat.dirs = {};
          vfsStat.dirs[pcapDir] = {};
          devToStat[fileStat.dev] = vfsStat;
        } else {
          devToStat[fileStat.dev].dirs[pcapDir] = {};
        }
      });
      cb(null);
    },
    function (err) {
      // Now gow through all the local devices and check them
      var keys = Object.keys(devToStat);
      async.forEachSeries(keys, function (key, cb) {
        expireCheckDevice(nodes, devToStat[key], cb);
      }, function (err) {
      });
    });
  });
}
//////////////////////////////////////////////////////////////////////////////////
//// Sessions Query
//////////////////////////////////////////////////////////////////////////////////
function addSortToQuery(query, info, d, missing) {

  function addSortDefault() {
    if (d) {
      if (!query.sort) {
        query.sort = [];
      }
      var obj = {};
      obj[d] = {order: "asc"};
      if (missing && missing[d] !== undefined) {
        obj[d].missing = missing[d];
      }
      query.sort.push(obj);
    }
  }

  if (!info) {
    addSortDefault();
    return;
  }

  // New Method
  if (info.order) {
    if (info.order.length === 0) {
      addSortDefault();
      return;
    }

    if (!query.sort) {
      query.sort = [];
    }

    info.order.split(",").forEach(function(item) {
      var parts = item.split(":");
      var field = parts[0];

      var obj = {};
      if (field === "firstPacket") {
        obj.firstPacket = {order: parts[1]};
      } else if (field === "lastPacket") {
        obj.lastPacket = {order: parts[1]};
      } else {
        obj[field] = {order: parts[1]};
      }

      if (missing && missing[field] !== undefined) {
        obj[field].missing = missing[field];
      }
      query.sort.push(obj);
    });
    return;
  }

  // Old Method
  if (!info.iSortingCols || parseInt(info.iSortingCols, 10) === 0) {
    addSortDefault();
    return;
  }

  if (!query.sort) {
    query.sort = [];
  }

  for (let i = 0, ilen = parseInt(info.iSortingCols, 10); i < ilen; i++) {
    if (!info["iSortCol_" + i] || !info["sSortDir_" + i] || !info["mDataProp_" + info["iSortCol_" + i]]) {
      continue;
    }

    var obj = {};
    var field = info["mDataProp_" + info["iSortCol_" + i]];
    obj[field] = {order: info["sSortDir_" + i]};
    if (missing && missing[field] !== undefined) {
      obj[field].missing = missing[field];
    }
    query.sort.push(obj);

    if (field === "firstPacket") {
      query.sort.push({firstPacket: {order: info["sSortDir_" + i]}});
    } else if (field === "lastPacket") {
      query.sort.push({lastPacket: {order: info["sSortDir_" + i]}});
    }
  }
}

/* This method fixes up parts of the query that jison builds to what ES actually
 * understands.  This includes mapping all the tag fields from strings to numbers
 * and any of the filename stuff
 */
function lookupQueryItems(query, doneCb) {
  if (Config.get("multiES", false)) {
    return doneCb(null);
  }

  var outstanding = 0;
  var finished = 0;
  var err = null;

  //jshint latedef: nofunc
  function process(parent, obj, item) {
    //console.log("\nprocess:\n", item, obj, typeof obj[item], "\n");
    if (item === "fileand" && typeof obj[item] === "string") {
      var name = obj.fileand;
      delete obj.fileand;
      outstanding++;
      Db.fileNameToFiles(name, function (files) {
        outstanding--;
        if (files === null || files.length === 0) {
          err = "File '" + name + "' not found";
        } else if (files.length > 1) {
          obj.bool = {should: []};
          files.forEach(function(file) {
            obj.bool.should.push({bool: {must: [{term: {node: file.node}}, {term: {fileId: file.num}}]}});
          });
        } else {
          obj.bool = {must: [{term: {node: files[0].node}}, {term: {fileId: files[0].num}}]};
        }
        if (finished && outstanding === 0) {
          doneCb(err);
        }
      });
    } else if (typeof obj[item] === "object") {
      convert(obj, obj[item]);
    }
  }

  function convert(parent, obj) {
    for (var item in obj) {
      process(parent, obj, item);
    }
  }

  convert(null, query);
  if (outstanding === 0) {
    return doneCb(err);
  }

  finished = 1;
}

function buildSessionQuery(req, buildCb) {
  var limit = Math.min(2000000, +req.query.length || +req.query.iDisplayLength || 100);
  var i;


  var query = {from: req.query.start || req.query.iDisplayStart || 0,
               size: limit,
               query: {bool: {filter: []}}
              };

  if (req.query.strictly === "true") {
    req.query.bounding = "both";
  }

  var interval;
  if ((req.query.date && req.query.date === '-1') ||
      (req.query.segments && req.query.segments === "all")) {
    interval = 60*60; // Hour to be safe
  } else if (req.query.startTime && req.query.stopTime) {
    if (! /^[0-9]+$/.test(req.query.startTime)) {
      req.query.startTime = Date.parse(req.query.startTime.replace("+", " "))/1000;
    } else {
      req.query.startTime = parseInt(req.query.startTime, 10);
    }

    if (! /^[0-9]+$/.test(req.query.stopTime)) {
      req.query.stopTime = Date.parse(req.query.stopTime.replace("+", " "))/1000;
    } else {
      req.query.stopTime = parseInt(req.query.stopTime, 10);
    }

    switch (req.query.bounding) {
    case "first":
      query.query.bool.filter.push({range: {firstPacket: {gte: req.query.startTime*1000, lte: req.query.stopTime*1000}}});
      break;
    default:
    case "last":
      query.query.bool.filter.push({range: {lastPacket: {gte: req.query.startTime*1000, lte: req.query.stopTime*1000}}});
      break;
    case "both":
      query.query.bool.filter.push({range: {firstPacket: {gte: req.query.startTime*1000}}});
      query.query.bool.filter.push({range: {lastPacket: {lte: req.query.stopTime*1000}}});
      break;
    case "either":
      query.query.bool.filter.push({range: {firstPacket: {lte: req.query.stopTime*1000}}});
      query.query.bool.filter.push({range: {lastPacket: {gte: req.query.startTime*1000}}});
      break;
    case "database":
      query.query.bool.filter.push({range: {timestamp: {gte: req.query.startTime*1000, lte: req.query.stopTime*1000}}});
      break;
    }

    var diff = req.query.stopTime - req.query.startTime;
    if (diff < 30*60) {
      interval = 1; // second
    } else if (diff <= 5*24*60*60) {
      interval = 60; // minute
    } else {
      interval = 60*60; // hour
    }
  } else {
    if (!req.query.date) {
      req.query.date = 1;
    }
    req.query.startTime = (Math.floor(Date.now() / 1000) - 60*60*parseInt(req.query.date, 10));
    req.query.stopTime = Date.now()/1000;

    switch (req.query.bounding) {
    case "first":
      query.query.bool.filter.push({range: {firstPacket: {gte: req.query.startTime*1000}}});
      break;
    default:
    case "both":
    case "last":
      query.query.bool.filter.push({range: {lastPacket: {gte: req.query.startTime*1000}}});
      break;
    case "either":
      query.query.bool.filter.push({range: {firstPacket: {lte: req.query.stopTime*1000}}});
      query.query.bool.filter.push({range: {lastPacket: {gte: req.query.startTime*1000}}});
      break;
    case "database":
      query.query.bool.filter.push({range: {timestamp: {gte: req.query.startTime*1000}}});
      break;
    }

    if (req.query.date <= 5*24) {
      interval = 60; // minute
    } else {
      interval = 60*60; // hour
    }
  }

  switch (req.query.interval) {
  case "second":
    interval = 1;
    break;
  case "minute":
    interval = 60;
    break;
  case "hour":
    interval = 60*60;
    break;
  case "day":
    interval = 60*60*24;
    break;
  case "week":
    interval = 60*60*24*7;
    break;
  }

  if (req.query.facets) {
    query.aggregations = {mapG1: {terms: {field: "srcGEO", size:1000, min_doc_count:1}},
                          mapG2: {terms: {field: "dstGEO", size:1000, min_doc_count:1}}};
    query.aggregations.dbHisto = {aggregations: {srcDataBytes: {sum: {field:"srcDataBytes"}}, dstDataBytes: {sum: {field:"dstDataBytes"}}, srcPackets: {sum: {field:"srcPackets"}}, dstPackets: {sum: {field:"dstPackets"}}}};

    switch (req.query.bounding) {
    case "first":
       query.aggregations.dbHisto.histogram = { field:'firstPacket', interval:interval*1000, min_doc_count:1 };
      break;
    case "database":
      query.aggregations.dbHisto.histogram = { field:'timestamp', interval:interval*1000, min_doc_count:1 };
      break;
    default:
      query.aggregations.dbHisto.histogram = { field:'lastPacket', interval:interval*1000, min_doc_count:1 };
      break;
    }
  }

  addSortToQuery(query, req.query, "firstPacket");

  var err = null;
  molochparser.parser.yy = {emailSearch: req.user.emailSearch === true,
                                  views: req.user.views,
                              fieldsMap: Config.getFieldsMap()};
  if (req.query.expression) {
    //req.query.expression = req.query.expression.replace(/\\/g, "\\\\");
    try {
      query.query.bool.filter.push(molochparser.parse(req.query.expression));
    } catch (e) {
      err = e;
    }
  }

  if (!err && req.query.view && req.user.views && req.user.views[req.query.view]) {
    try {
      var viewExpression = molochparser.parse(req.user.views[req.query.view].expression);
      query.query.bool.filter.push(viewExpression);
    } catch (e) {
      console.log("ERR - User expression doesn't compile", req.user.views[req.query.view], e);
      err = e;
    }
  }

  if (!err && req.user.expression && req.user.expression.length > 0) {
    try {
      // Expression was set by admin, so assume email search ok
      molochparser.parser.yy.emailSearch = true;
      var userExpression = molochparser.parse(req.user.expression);
      query.query.bool.filter.push(userExpression);
    } catch (e) {
      console.log("ERR - Forced expression doesn't compile", req.user.expression, e);
      err = e;
    }
  }

  lookupQueryItems(query.query.bool.filter, function (lerr) {
    if (req.query.date && req.query.date === '-1') {
      return buildCb(err || lerr, query, "sessions2-*");
    }

    Db.getIndices(req.query.startTime, req.query.stopTime, Config.get("rotateIndex", "daily"), req.query.bounding || "last", function(indices) {
      return buildCb(err || lerr, query, indices);
    });
  });
}
//////////////////////////////////////////////////////////////////////////////////
//// Sessions List
//////////////////////////////////////////////////////////////////////////////////
function sessionsListAddSegments(req, indices, query, list, cb) {
  var processedRo = {};

  // Index all the ids we have, so we don't include them again
  var haveIds = {};
  list.forEach(function(item) {
    haveIds[item._id] = true;
  });

  delete query.aggregations;

  // Do a ro search on each item
  var writes = 0;
  async.eachLimit(list, 10, function(item, nextCb) {
    var fields = item._source || item.fields;
    if (!fields.ro || processedRo[fields.ro]) {
      if (writes++ > 100) {
        writes = 0;
        setImmediate(nextCb);
      } else {
        nextCb();
      }
      return;
    }
    processedRo[fields.ro] = true;

    query.query.bool.filter.push({term: {rootId: fields.rootId}});
    Db.searchPrimary(indices, 'session', query, function(err, result) {
      if (err || result === undefined || result.hits === undefined || result.hits.hits === undefined) {
        console.log("ERROR fetching matching sessions", err, result);
        return nextCb(null);
      }
      result.hits.hits.forEach(function(item) {
        if (!haveIds[item._id]) {
          haveIds[item._id] = true;
          list.push(item);
        }
      });
      return nextCb(null);
    });
    query.query.bool.filter.pop();

  }, function (err) {
    cb(err, list);
  });
}

function sessionsListFromQuery(req, res, fields, cb) {
  if (req.query.segments && req.query.segments.match(/^(time|all)$/) && fields.indexOf("rootId") === -1) {
    fields.push("rootId");
  }

  buildSessionQuery(req, function(err, query, indices) {
    if (err) {
      return res.send("Could not build query.  Err: " + err);
    }
    query._source = fields;
    if (Config.debug) {
      console.log("sessionsListFromQuery query", JSON.stringify(query, null, 1));
    }
    Db.searchPrimary(indices, 'session', query, function(err, result) {
      if (err || result.error) {
          console.log("ERROR - Could not fetch list of sessions.  Err: ", err,  " Result: ", result, "query:", query);
          return res.send("Could not fetch list of sessions.  Err: " + err + " Result: " + result);
      }
      var list = result.hits.hits;
      if (req.query.segments && req.query.segments.match(/^(time|all)$/)) {
        sessionsListAddSegments(req, indices, query, list, function(err, list) {
          cb(err, list);
        });
      } else {
        cb(err, list);
      }
    });
  });
}

function sessionsListFromIds(req, ids, fields, cb) {
  var list = [];
  var nonArrayFields = ["ipProtocol", "firstPacket", "lastPacket", "srcIp", "srcPort", "srcGEO", "dstIp", "dstPort", "dstGEO", "totBytes", "totDataBytes", "totPackets", "node", "rootId"];
  var fixFields = nonArrayFields.filter(function(x) {return fields.indexOf(x) !== -1;});

  // ES treats _source=no as turning off _source, very sad :(
  if (fields.length === 1 && fields[0] === "node") {
    fields.push("lastPacket");
  }

  async.eachLimit(ids, 10, function(id, nextCb) {
    Db.getWithOptions(Db.id2Index(id), 'session', id, {_source: fields.join(",")}, function(err, session) {
      if (err) {
        return nextCb(null);
      }

      for (let i = 0; i < fixFields.length; i++) {
        var field = fixFields[i];
        if (session._source[field] && Array.isArray(session._source[field])) {
          session._source[field] = session._source[field][0];
        }
      }

      list.push(session);
      nextCb(null);
    });
  }, function(err) {
    if (req && req.query.segments && req.query.segments.match(/^(time|all)$/)) {
      buildSessionQuery(req, function(err, query, indices) {
        query._source = fields;
        sessionsListAddSegments(req, indices, query, list, function(err, list) {
          cb(err, list);
        });
      });
    } else {
      cb(err, list);
    }
  });
}

//////////////////////////////////////////////////////////////////////////////////
//// APIs
//////////////////////////////////////////////////////////////////////////////////
app.get('/history/list', function(req, res) {

  var userId;
  if (req.user.createEnabled) { // user is an admin, they can view all logs
    // if the admin has requested a specific user
    if (req.query.userId) { userId = req.query.userId; }
  } else { // user isn't an admin, so they can only view their own logs
    if (req.query.userId && req.query.userId !== req.user.userId) { return res.molochError(403, 'Need admin privileges'); }
    userId = req.user.userId;
  }

  var query = {
    sort: {},
    from: +req.query.start  || 0,
    size: +req.query.length || 1000
  };

  query.sort[req.query.sortField || 'timestamp'] = { order: req.query.desc === 'true' ? 'desc': 'asc'};

  if (req.query.searchTerm || userId) {
    query.query = { bool: { must: [] } };

    if (req.query.searchTerm) { // apply search term
      query.query.bool.must.push({
        query_string: {
          query : req.query.searchTerm,
          _source: ['expression','userId','api','view.name','view.expression']
        }
      });
    }

    if (userId) { // filter on userId
      query.query.bool.must.push({
        wildcard: { userId: '*' + userId + '*' }
      });
    }
  }

  if (req.query.api) { // filter on api endpoint
    if (!query.query) { query.query = { bool: { must: [] } }; }
    query.query.bool.must.push({
      wildcard: { api: '*' + req.query.api + '*' }
    });
  }

  if (req.query.exists) {
    if (!query.query) { query.query = { bool: { must: [] } }; }
    let existsArr = req.query.exists.split(',');
    for (let i = 0, len = existsArr.length; i < len; ++i) {
      query.query.bool.must.push({
        exists: { field:existsArr[i] }
      });
    }
  }

  // filter history table by a time range
  if (req.query.startTime && req.query.stopTime) {
    if (! /^[0-9]+$/.test(req.query.startTime)) {
      req.query.startTime = Date.parse(req.query.startTime.replace("+", " "))/1000;
    } else {
      req.query.startTime = parseInt(req.query.startTime, 10);
    }

    if (! /^[0-9]+$/.test(req.query.stopTime)) {
      req.query.stopTime = Date.parse(req.query.stopTime.replace("+", " "))/1000;
    } else {
      req.query.stopTime = parseInt(req.query.stopTime, 10);
    }

    if (!query.query) { query.query = { bool: {} }; }
    query.query.bool.filter = [{
      range: { timestamp: {
        gte: req.query.startTime,
        lte: req.query.stopTime
      } }
    }];
  }

  Promise.all([Db.searchHistory(query),
               Db.numberOfLogs()
              ])
  .then(([logs, total]) => {
    if (logs.error) { throw logs.error; }

    var results = { total:logs.hits.total, results:[] };
    for (let i = 0, ilen = logs.hits.hits.length; i < ilen; i++) {
      var hit = logs.hits.hits[i];
      var log = hit._source;
      log.id = hit._id;
      log.index = hit._index;
      results.results.push(log);
    }
    var r = {
      recordsTotal: total.count,
      recordsFiltered: results.total,
      data: results.results
    };
    res.send(r);
  }).catch(err => {
    console.log("ERROR - /history/logs", err);
    return res.molochError(500, 'Error retrieving log history - ' + err);
  });
});

app.delete('/history/list/:id', function(req, res) {
  if (!req.user.createEnabled) { return res.molochError(403, "Need admin privileges"); }
  if (!req.user.removeEnabled) { return res.molochError(403, "Need remove data privileges"); }

  Db.deleteHistoryItem(req.params.id, req.query.index, function(err, result) {
    if (err || result.error) {
      console.log("ERROR - deleting history item", err || result.error);
      return res.molochError(500, 'Error deleting history item');
    } else {
      res.send(JSON.stringify({success: true, text: "Deleted history item successfully"}));
    }
  });
});


app.get('/fields', function(req, res) {
  if (!app.locals.fieldsMap) {
    res.status(404);
    res.send('Cannot locate fields');
  }

  if (req.query && req.query.array) {
    res.send(app.locals.fieldsArr);
  } else {
    res.send(app.locals.fieldsMap);
  }
});

app.get('/file/list', logAction('files'), function(req, res) {
  var columns = ["num", "node", "name", "locked", "first", "filesize"];

  var query = {_source: columns,
               from: +req.query.start || 0,
               size: +req.query.length || 10,
               sort: {}
              };

  query.sort[req.query.sortField || "num"] = { order: req.query.desc === "true" ? "desc": "asc"};

  if (req.query.filter) {
    query.query = {wildcard: {name: "*" + req.query.filter + "*"}};
  }

  Promise.all([Db.search('files', 'file', query),
               Db.numberOfDocuments('files')
              ])
  .then(([files, total]) => {
    if (files.error) {throw files.error;}

    var results = {total: files.hits.total, results: []};
    for (let i = 0, ilen = files.hits.hits.length; i < ilen; i++) {
      var fields = files.hits.hits[i]._source || files.hits.hits[i].fields;
      if (fields.locked === undefined) {
        fields.locked = 0;
      }
      fields.id = files.hits.hits[i]._id;
      results.results.push(fields);
    }

    var r = {recordsTotal: total.count,
             recordsFiltered: results.total,
             data: results.results};
    res.logCounts(r.data.length, r.recordsFiltered, r.total);
    res.send(r);

  }).catch((err) => {
    console.log("ERROR - /file/list", err);
    return res.send({recordsTotal: 0, recordsFiltered: 0, data: []});
  });
});

app.get('/titleconfig', checkWebEnabled, function(req, res) {
  var titleConfig = Config.get('titleTemplate', '_cluster_ - _page_ _-view_ _-expression_');

  titleConfig = titleConfig.replace(/_cluster_/g, internals.clusterName)
    .replace(/_userId_/g, req.user?req.user.userId:"-")
    .replace(/_userName_/g, req.user?req.user.userName:"-");

  res.send(titleConfig);
});

app.get('/molochRightClick', checkWebEnabled, function(req, res) {
  if(!app.locals.molochRightClick) {
    res.status(404);
    res.send('Cannot locate right clicks');
  }
  res.send(app.locals.molochRightClick);
});

app.get('/eshealth.json', function(req, res) {
  Db.healthCache(function(err, health) {
    res.send(health);
  });
});

app.get('/esindices/list', function(req, res) {
  Db.indicesCache(function(err, indices) {
    // Implement filtering
    if (req.query.filter !== undefined) {
      let findices = [];
      let regex = new RegExp(req.query.filter);
      for (let i = 0, ilen = indices.length; i < ilen; i++) {
        if (!indices[i].index.match(regex)) {continue;}
        findices.push(indices[i]);
      }
      indices = findices;
    }

    for (let i = 0, ilen = indices.length; i < ilen; i++) {
      indices[i]['store.size'] = sizeStringToInt(indices[i]['store.size']);
      indices[i]['pri.store.size'] = sizeStringToInt(indices[i]['pri.store.size']);
    }

    // Implement sorting
    var sortField = req.query.sortField || "index";
    if (sortField === "index" || sortField === "status" || sortField === "health") {
      if (req.query.desc === "true") {
        indices = indices.sort(function(a,b){ return b.index.localeCompare(a.index); });
      } else {
        indices = indices.sort(function(a,b){ return a.index.localeCompare(b.index); });
      }
    } else {
      if (req.query.desc === "true") {
        indices = indices.sort(function(a,b){ return b[sortField] - a[sortField]; });
      } else {
        indices = indices.sort(function(a,b){ return a[sortField] - b[sortField]; });
      }
    }
    res.send(indices);
  });
});

app.delete('/esindices/:index', logAction(), checkCookieToken, function(req, res) {
  if (!req.user.createEnabled) { return res.molochError(403, 'Need admin privileges'); }

  if (!req.params.index) {
    return res.molochError(403, 'Missing index to delete');
  }

  Db.deleteIndex([req.params.index], {}, (err, result) => {
    if (err) {
      res.status(404);
      return res.send(JSON.stringify({ success:false, text:'Error deleting index' }));
    }
    return res.send(JSON.stringify({ success: true, text: result }));
  });
});

app.get('/estask/list', function(req, res) {
  Db.tasks(function(err, tasks) {
    tasks = tasks.tasks;

    var regex;
    if (req.query.filter !== undefined) {
      regex = new RegExp(req.query.filter);
    }

    let rtasks = [];
    for (var key in tasks) {
      let task = tasks[key];

      if (regex && !task.action.match(regex)) {continue;}

      task.taskId = key;
      if (task.children) {
        task.childrenCount = task.children.length;
      } else {
        task.childrenCount = 0;
      }
      delete task.children;

      if (req.query.cancellable && req.query.cancellable === 'true') {
        if (!task.cancellable) { continue; }
      }

      rtasks.push(task);
    }

    tasks = rtasks;

    var sortField = req.query.sortField || "action";
    if (sortField === "action") {
      if (req.query.desc === "true") {
        tasks = tasks.sort(function(a,b){ return b.action.localeCompare(a.index); });
      } else {
        tasks = tasks.sort(function(a,b){ return a.action.localeCompare(b.index); });
      }
    } else {
      if (req.query.desc === "true") {
        tasks = tasks.sort(function(a,b){ return b[sortField] - a[sortField]; });
      } else {
        tasks = tasks.sort(function(a,b){ return a[sortField] - b[sortField]; });
      }
    }

    res.send(tasks);
  });
});

app.post('/estask/cancel', logAction(), function(req, res) {
  if (!req.user.createEnabled) { return res.molochError(403, 'Need admin privileges'); }

  if (!req.body || !req.body.taskId) {
    return res.molochError(403, 'Missing/Empty required fields');
  }

  Db.taskCancel(req.body.taskId, (err, result) => {
    return res.send(JSON.stringify({success: true, text: result}));
  });
});

app.get('/esshard/list', function(req, res) {
  Promise.all([Db.shards(),
               Db.getClusterSettings({flatSettings: true})
              ]).then(([shards, settings]) => {

    let ipExcludes = [];
    if (settings.persistent['cluster.routing.allocation.exclude._ip']) {
      ipExcludes = settings.persistent['cluster.routing.allocation.exclude._ip'].split(',');
    }

    let nodeExcludes = [];
    if (settings.persistent['cluster.routing.allocation.exclude._name']) {
      nodeExcludes = settings.persistent['cluster.routing.allocation.exclude._name'].split(',');
    }

    let result = {};
    let nodes = {};

    for (var shard of shards) {
      if (shard.node === null || shard.node === "null") { shard.node = "Unassigned"; }

      if (result[shard.index] === undefined) {
        result[shard.index] = {name: shard.index, nodes: {}};
      }
      if (result[shard.index].nodes[shard.node] === undefined) {
        result[shard.index].nodes[shard.node] = [];
      }
      result[shard.index].nodes[shard.node].push(shard);
      nodes[shard.node] = {ip: shard.ip, ipExcluded: ipExcludes.includes(shard.ip), nodeExcluded: nodeExcludes.includes(shard.node)};

      result[shard.index].nodes[shard.node]
        .sort((a, b) => {
          return a.shard - b.shard;
        });

      delete shard.node;
      delete shard.index;
    }

    let indices = Object.keys(result).map((k) => result[k]).sort(function(a,b){ return a.name.localeCompare(b.name); });
    res.send({nodes: nodes, indices: indices, nodeExcludes: nodeExcludes, ipExcludes: ipExcludes});
  });
});

app.post('/esshard/exclude/:type/:value', logAction(), checkCookieToken, function(req, res) {
  if (!req.user.createEnabled) { return res.molochError(403, "Need admin privileges"); }

  Db.getClusterSettings({flatSettings: true}, function(err, settings) {
    let exclude = [];
    let settingName;

    if (req.params.type === 'ip') {
      settingName = 'cluster.routing.allocation.exclude._ip';
    } else if (req.params.type === 'name') {
      settingName = 'cluster.routing.allocation.exclude._name';
    } else {
      return res.molochError(403, 'Unknown exclude type');
    }

    if (settings.persistent[settingName]) {
      exclude = settings.persistent[settingName].split(',');
    }

    if (!exclude.includes(req.params.value)) {
      exclude.push(req.params.value);
    }
    var query = {body: {persistent: {}}};
    query.body.persistent[settingName] = exclude.join(',');

    Db.putClusterSettings(query, function(err, settings) {
      if (err) {console.log("putSettings", err);}
      return res.send(JSON.stringify({ success: true, text: 'Excluded'}));
    });
  });
});

app.post('/esshard/include/:type/:value', logAction(), checkCookieToken, function(req, res) {
  if (!req.user.createEnabled) { return res.molochError(403, "Need admin privileges"); }

  Db.getClusterSettings({flatSettings: true}, function(err, settings) {
    let exclude = [];
    let settingName;

    if (req.params.type === 'ip') {
      settingName = 'cluster.routing.allocation.exclude._ip';
    } else if (req.params.type === 'name') {
      settingName = 'cluster.routing.allocation.exclude._name';
    } else {
      return res.molochError(403, 'Unknown include type');
    }

    if (settings.persistent[settingName]) {
      exclude = settings.persistent[settingName].split(',');
    }

    let pos = exclude.indexOf(req.params.value);
    if (pos > -1) {
      exclude.splice(pos, 1);
    }
    var query = {body: {persistent: {}}};
    query.body.persistent[settingName] = exclude.join(',');

    Db.putClusterSettings(query, function(err, settings) {
      if (err) {console.log("putSettings", err);}
      return res.send(JSON.stringify({ success: true, text: 'Included'}));
    });
  });
});

app.get('/esstats.json', function(req, res) {
  var stats = [];
  var r;

  Promise.all([Db.nodesStats({metric: "jvm,process,fs,os,indices"}),
               Db.healthCachePromise(),
               Db.getClusterSettings({flatSettings: true})
             ])
  .then(([nodes, health, settings]) => {
    let ipExcludes = [];
    if (settings.persistent['cluster.routing.allocation.exclude._ip']) {
      ipExcludes = settings.persistent['cluster.routing.allocation.exclude._ip'].split(',');
    }

    let nodeExcludes = [];
    if (settings.persistent['cluster.routing.allocation.exclude._name']) {
      nodeExcludes = settings.persistent['cluster.routing.allocation.exclude._name'].split(',');
    }

    var now = new Date().getTime();
    while (internals.previousNodeStats.length > 1 && internals.previousNodeStats[1].timestamp + 10000 < now) {
      internals.previousNodeStats.shift();
    }

    var regex;
    if (req.query.filter !== undefined) {
      regex = new RegExp(req.query.filter);
    }

    var nodeKeys = Object.keys(nodes.nodes);
    for (var n = 0, nlen = nodeKeys.length; n < nlen; n++) {
      var node = nodes.nodes[nodeKeys[n]];

      if (regex && !node.name.match(regex)) {continue;}

      var read = 0;
      var write = 0;

      var oldnode = internals.previousNodeStats[0][nodeKeys[n]];
      if (node.fs.io_stats !== undefined && oldnode.fs.io_stats !== undefined && "total" in node.fs.io_stats) {
        var timediffsec = (node.timestamp - oldnode.timestamp)/1000.0;
        read = Math.ceil((node.fs.io_stats.total.read_kilobytes - oldnode.fs.io_stats.total.read_kilobytes)/timediffsec*1024);
        write = Math.ceil((node.fs.io_stats.total.write_kilobytes - oldnode.fs.io_stats.total.write_kilobytes)/timediffsec*1024);
      }

      var ip = (node.ip?node.ip.split(":")[0]:node.host);

      stats.push({
        name: node.name,
<<<<<<< HEAD
        ip: node.host,
        ipExcluded: ipExcludes.includes(node.host),
=======
        ip: ip,
        ipExcluded: ipExcludes.includes(ip),
>>>>>>> 849c55b9
        nodeExcluded: nodeExcludes.includes(node.name),
        storeSize: node.indices.store.size_in_bytes,
        docs: node.indices.docs.count,
        searches: node.indices.search.query_current,
        searchesTime: node.indices.search.query_time_in_millis,
        heapSize: node.jvm.mem.heap_used_in_bytes,
        nonHeapSize: node.jvm.mem.non_heap_used_in_bytes,
        cpu: node.process.cpu.percent,
        read: read,
        write: write,
        load: node.os.load_average !== undefined ? /* ES 2*/ node.os.load_average : /*ES 5*/ node.os.cpu.load_average["5m"]
      });
    }

    if (req.query.sortField) {
      if (req.query.sortField === "nodeName") {
        if (req.query.desc === "true") {
          stats = stats.sort(function(a,b){ return b.name.localeCompare(a.name); });
        } else {
          stats = stats.sort(function(a,b){ return a.name.localeCompare(b.name); });
        }
      } else {
        var field = req.query.sortField;
        if (req.query.desc === "true") {
          stats = stats.sort(function(a,b){ return b[field] - a[field]; });
        } else {
          stats = stats.sort(function(a,b){ return a[field] - b[field]; });
        }
      }
    }

    nodes.nodes.timestamp = new Date().getTime();
    internals.previousNodeStats.push(nodes.nodes);

    r = {health: health,
         recordsTotal: stats.length,
         recordsFiltered: stats.length,
         data: stats};
    res.send(r);
  }).catch((err) => {
    console.log ("ERROR -  /esstats.json", err);
    r = {health: Db.healthCache(),
         recordsTotal: 0,
         recordsFiltered: 0,
         data: []};
    return res.send(r);
  });
});

function mergeUnarray(to, from) {
  for (var key in from) {
    if (Array.isArray(from[key])) {
      to[key] = from[key][0];
    } else {
      to[key] = from[key];
    }
  }
}
app.get('/stats.json', function(req, res) {
  noCache(req, res);

  var query = {from: +req.query.start || 0,
               size: Math.min(10000, +req.query.length || 500)
              };

  if (req.query.filter !== undefined && req.query.filter !== '') {
    let names = req.query.filter.split(',');
    query.query = { bool: { should: [] } };
    for (let i = 0, len = names.length; i < len; ++i) {
      let name = names[i].trim();
      if (name !== '') {
        query.query.bool.should.push({
          wildcard: {nodeName: '*' + name + '*'}
        });
      }
    }
  }

  if (req.query.hide !== undefined && req.query.hide !== "none") {
    if (query.query === undefined) {
      query.query = { bool: { must: [] } };
    } else {
      query.query.bool = {must: [{bool: query.query.bool}]};
    }

    if (req.query.hide === "old" || req.query.hide === "both") {
      query.query.bool.must.push({range: {currentTime: {gte: "now-5m"}}});
    }
    if (req.query.hide === "nosession" || req.query.hide === "both") {
      query.query.bool.must.push({range: {monitoring: {gte: "1"}}});
    }
  }

  if (req.query.sortField !== undefined || req.query.desc !== undefined) {
    query.sort = {};
    req.query.sortField = req.query.sortField || "nodeName";
    query.sort[req.query.sortField] = { order: req.query.desc === "true" ? "desc": "asc"};
    query.sort[req.query.sortField].missing = internals.usersMissing[req.query.sortField];
  } else {
    addSortToQuery(query, req.query, "_uid");
  }

  Promise.all([Db.search('stats', 'stat', query),
               Db.numberOfDocuments('stats')
  ]).then(([stats, total]) => {
    if (stats.error) {throw stats.error;}

    var results = {total: stats.hits.total, results: []};

    for (let i = 0, ilen = stats.hits.hits.length; i < ilen; i++) {
      var fields = stats.hits.hits[i]._source || stats.hits.hits[i].fields;
      if (stats.hits.hits[i]._source) {
        mergeUnarray(fields, stats.hits.hits[i].fields);
      }
      fields.id        = stats.hits.hits[i]._id;

      for (const key of ["totalPackets", "totalK", "totalSessions",
       "monitoring", "tcpSessions", "udpSessions", "icmpSessions",
       "freeSpaceM", "freeSpaceP", "memory", "memoryP", "frags", "cpu",
       "diskQueue", "esQueue", "packetQueue", "closeQueue", "needSave", "fragsQueue",
       "deltaFragsDropped", "deltaOverloadDropped", "deltaESDropped"
      ]) {
        fields[key] = fields[key] || 0;
      }

      fields.deltaBytesPerSec           = Math.floor(fields.deltaBytes * 1000.0/fields.deltaMS);
      fields.deltaBitsPerSec            = Math.floor(fields.deltaBytes * 1000.0/fields.deltaMS * 8);
      fields.deltaPacketsPerSec         = Math.floor(fields.deltaPackets * 1000.0/fields.deltaMS);
      fields.deltaSessionsPerSec        = Math.floor(fields.deltaSessions * 1000.0/fields.deltaMS);
      fields.deltaSessionBytesPerSec    = Math.floor(fields.deltaSessionBytes * 1000.0/fields.deltaMS);
      fields.sessionSizePerSec          = Math.floor(fields.deltaSessionBytes/fields.deltaSessions);
      fields.deltaDroppedPerSec         = Math.floor(fields.deltaDropped * 1000.0/fields.deltaMS);
      fields.deltaFragsDroppedPerSec    = Math.floor(fields.deltaFragsDropped * 1000.0/fields.deltaMS);
      fields.deltaOverloadDroppedPerSec = Math.floor(fields.deltaOverloadDropped * 1000.0/fields.deltaMS);
      fields.deltaESDroppedPerSec       = Math.floor(fields.deltaESDropped * 1000.0/fields.deltaMS);
      fields.deltaTotalDroppedPerSec    = Math.floor((fields.deltaDropped + fields.deltaOverloadDropped) * 1000.0/fields.deltaMS);
      results.results.push(fields);
    }

    var r = {recordsTotal: total.count,
             recordsFiltered: results.total,
             data: results.results};
    res.send(r);
  }).catch((err) => {
    console.log("ERROR - /stats.json", query, err);
    res.send({recordsTotal: 0, recordsFiltered: 0, data: []});
  });
});

app.get('/dstats.json', function(req, res) {
  noCache(req, res);

  var nodeName = req.query.nodeName;

  var query = {
               query: {
                 bool: {
                   filter: [
                     {
                       range: { currentTime: { from: req.query.start, to: req.query.stop } }
                     },
                     {
                       term: { interval: req.query.interval || 60}
                     }
                   ]
                 }
               }
              };

  if (nodeName !== undefined && nodeName !== 'Total' && nodeName !== 'Average') {
    query.sort = {currentTime: {order: 'desc' }};
    query.size = req.query.size || 1440;
    query.query.bool.filter.push({term: { nodeName: nodeName}});
  } else {
    query.size = 100000;
  }

  var mapping = {
    deltaBits: {_source: ["deltaBytes"], func: function (item) {return Math.floor(item.deltaBytes * 8.0);}},
    deltaTotalDropped: {_source: ["deltaDropped", "deltaOverloadDropped"], func: function (item) {return Math.floor(item.deltaDropped + item.deltaOverloadDropped);}},
    deltaBytesPerSec: {_source: ["deltaBytes", "deltaMS"], func: function(item) {return Math.floor(item.deltaBytes * 1000.0/item.deltaMS);}},
    deltaBitsPerSec: {_source: ["deltaBytes", "deltaMS"], func: function(item) {return Math.floor(item.deltaBytes * 1000.0/item.deltaMS * 8);}},
    deltaPacketsPerSec: {_source: ["deltaPackets", "deltaMS"], func: function(item) {return Math.floor(item.deltaPackets * 1000.0/item.deltaMS);}},
    deltaSessionsPerSec: {_source: ["deltaSessions", "deltaMS"], func: function(item) {return Math.floor(item.deltaSessions * 1000.0/item.deltaMS);}},
    deltaSessionBytesPerSec: {_source: ["deltaSessionBytes", "deltaMS"], func: function(item) {return Math.floor(item.deltaSessionBytes * 1000.0/item.deltaMS);}},
    sessionSizePerSec: {_source: ["deltaSessionBytes", "deltaSessions"], func: function(item) {return Math.floor(item.deltaSessionBytes/item.deltaSessions);}},
    deltaDroppedPerSec: {_source: ["deltaDropped", "deltaMS"], func: function(item) {return Math.floor(item.deltaDropped * 1000.0/item.deltaMS);}},
    deltaFragsDroppedPerSec: {_source: ["deltaFragsDropped", "deltaMS"], func: function(item) {return Math.floor(item.deltaFragsDropped * 1000.0/item.deltaMS);}},
    deltaOverloadDroppedPerSec: {_source: ["deltaOverloadDropped", "deltaMS"], func: function(item) {return Math.floor(item.deltaOverloadDropped * 1000.0/item.deltaMS);}},
    deltaESDroppedPerSec: {_source: ["deltaESDropped", "deltaMS"], func: function(item) {return Math.floor(item.deltaESDropped * 1000.0/item.deltaMS);}},
    deltaTotalDroppedPerSec: {_source: ["deltaDropped", "deltaOverloadDropped", "deltaMS"], func: function(item) {return Math.floor((item.deltaDropped + item.deltaOverloadDropped) * 1000.0/item.deltaMS);}},
    cpu: {_source: ["cpu"], func: function (item) {return item.cpu * 0.01;}}
  };

  query._source = mapping[req.query.name]?mapping[req.query.name]._source:[req.query.name];
  query._source.push("nodeName", "currentTime");

  var func = mapping[req.query.name]?mapping[req.query.name].func:function(item) {return item[req.query.name];};

  Db.searchScroll('dstats', 'dstat', query, {filter_path: "_scroll_id,hits.total,hits.hits._source"}, function(err, result) {
    if (err || result.error) {
      console.log("ERROR - dstats", query, err || result.error);
    }
    var i, ilen;
    var data = {};
    var num = (req.query.stop - req.query.start)/req.query.step;

    var mult = 1;
    if (req.query.name === "freeSpaceM") {
      mult = 1000000;
    }

    //console.log("dstats.json result", util.inspect(result, false, 50));

    if (result && result.hits && result.hits.hits) {
      for (i = 0, ilen = result.hits.hits.length; i < ilen; i++) {
        var fields = result.hits.hits[i]._source;
        var pos = Math.floor((fields.currentTime - req.query.start)/req.query.step);

        if (data[fields.nodeName] === undefined) {
          data[fields.nodeName] = arrayZeroFill(num);
        }
        data[fields.nodeName][pos] = mult * func(fields);
      }
    }
    if (nodeName === undefined) {
      res.send(data);
    } else {
      if (data[nodeName] === undefined) {
        data[nodeName] = arrayZeroFill(num);
      }
      if (nodeName === 'Total' || nodeName === 'Average') {
        delete data[nodeName];
        var data2 = arrayZeroFill(num);
        var cnt = 0;
        for (var key in data) {
          for (i = 0; i < num; i++) {
            data2[i] += data[key][i];
          }
          cnt++;
        }
        if (nodeName === 'Average') {
          for (i = 0; i < num; i++) {
            data2[i] /= cnt;
          }
        }
        res.send(data2);
      } else {
        res.send(data[req.query.nodeName]);
      }
    }
  });
});

app.get('/:nodeName/:fileNum/filesize.json', function(req, res) {
  Db.fileIdToFile(req.params.nodeName, req.params.fileNum, function(file) {
    if (!file) {
      return res.send({filesize: -1});
    }

    fs.stat(file.name, function (err, stats) {
      if (err || !stats) {
        return res.send({filesize: -1});
      } else {
        return res.send({filesize: stats.size});
      }
    });
  });
});

function mapMerge(aggregations) {
  var map = {src: {}, dst: {}};
  if (!aggregations || !aggregations.mapG1) {
    return {};
  }

  aggregations.mapG1.buckets.forEach(function (item) {
    map.src[item.key] = item.doc_count;
  });

  aggregations.mapG2.buckets.forEach(function (item) {
    map.dst[item.key] = item.doc_count;
  });

  return map;
}

function graphMerge(req, query, aggregations) {
  var graph = {
    lpHisto: [],
    db1Histo: [],
    db2Histo: [],
    pa1Histo: [],
    pa2Histo: [],
    xmin: req.query.startTime * 1000|| null,
    xmax: req.query.stopTime * 1000 || null,
    interval: query.aggregations?query.aggregations.dbHisto.histogram.interval/1000 || 60 : 60
  };

  if (!aggregations || !aggregations.dbHisto) {
    return graph;
  }

  graph.interval = query.aggregations?(query.aggregations.dbHisto.histogram.interval/1000) || 60 : 60;
  aggregations.dbHisto.buckets.forEach(function (item) {
    var key = item.key;
    graph.lpHisto.push([key, item.doc_count]);
    graph.pa1Histo.push([key, item.srcPackets.value]);
    graph.pa2Histo.push([key, item.dstPackets.value]);
    graph.db1Histo.push([key, item.srcDataBytes.value]);
    graph.db2Histo.push([key, item.dstDataBytes.value]);
  });
  return graph;
}

function fixFields(fields, fixCb) {
  if (!fields.fileId) {
    fields.fileId = [];
    return fixCb(null, fields);
  }

  var files = [];
  async.forEachSeries(fields.fileId, function (item, cb) {
    Db.fileIdToFile(fields.node, item, function (file) {
      if (file && file.locked === 1) {
        files.push(file.name);
      }
      cb(null);
    });
  },
  function(err) {
    fields.fileId = files;
    fixCb(err, fields);
  });
}

/**
 * Flattens fields that are objects (only goes 1 level deep)
 *
 * @example
 * { http: { statuscode: [200, 302] } } => { "http.statuscode": [200, 302] }
 *
 * @param {object} fields The object containing fields to be flattened
 * @returns {object} fields The object with fields flattened
 */
function flattenFields(fields) {
  var newFields = {};

  for (let key in fields) {
    if (fields.hasOwnProperty(key)) {
      var field = fields[key];
      if (typeof field === 'object' && !field.length) {
        var baseKey = key + '.';
        for (var nestedKey in field) {
          if (field.hasOwnProperty(nestedKey)) {
            var nestedField = field[nestedKey];
            var newKey = baseKey + nestedKey;
            newFields[newKey] = nestedField;
          }
        }
        fields[key] = null;
        delete fields[key];
      }
    }
  }

  for (let key in newFields) {
    if (newFields.hasOwnProperty(key)) {
      fields[key] = newFields[key];
    }
  }

  return fields;
}

app.get('/buildQuery.json', logAction('query'), function(req, res) {

  buildSessionQuery(req, function(bsqErr, query, indices) {
    if (bsqErr) {
      res.send({ recordsTotal: 0,
                 recordsFiltered: 0,
                 bsqErr: bsqErr.toString()
               });
      return;
    }

    if (req.query.fields) {
      query._source = queryValueToArray(req.query.fields);
    }

    res.send({"esquery": query, "indices": indices});
  });
});

app.get('/sessions.json', logAction('sessions'), function(req, res) {
  var i;

  var graph = {};
  var map = {};
  buildSessionQuery(req, function(bsqErr, query, indices) {
    if (bsqErr) {
      var r = {recordsTotal: 0,
               recordsFiltered: 0,
               graph: {},
               map: {},
               bsqErr: bsqErr.toString(),
               health: Db.healthCache(),
               data:[]};
      res.send(r);
      return;
    }
    var addMissing = false;
    if (req.query.fields) {
      query._source = queryValueToArray(req.query.fields);
      ["node", "srcIp", "srcPort", "dstIp", "dstPort"].forEach(function(item) {
        if (query._source.indexOf(item) === -1) {
          query._source.push(item);
        }
      });
    } else {
      addMissing = true;
      query._source = ["ipProtocol", "rootId", "totDataBytes", "srcDataBytes", "dstDataBytes", "firstPacket", "lastPacket", "srcIp", "srcPort", "dstIp", "dstPort", "totPackets", "srcPackets", "dstPackets", "totBytes", "srcBytes", "dstBytes", "node", "http.uri", "srcGEO", "dstGEO", "email.subject", "email.src", "email.dst", "email.filename", "dns.host", "cert", "irc.channel"];
    }

    if (query.aggregations && query.aggregations.dbHisto) {
      graph.interval = query.aggregations.dbHisto.histogram.interval;
    }

    if (Config.debug) {
      console.log("sessions.json query", JSON.stringify(query, null, 1));
    }

    Promise.all([Db.searchPrimary(indices, 'session', query),
                 Db.numberOfDocuments('sessions2-*'),
                 Db.healthCachePromise()
    ]).then(([sessions, total, health]) => {
      if (Config.debug) {
        console.log("sessions.json result", util.inspect(sessions, false, 50));
      }

      if (sessions.error) {throw sessions.err;}

      graph = graphMerge(req, query, sessions.aggregations);
      map = mapMerge(sessions.aggregations);

      var results = {total: sessions.hits.total, results: []};
      async.each(sessions.hits.hits, function (hit, hitCb) {
        var fields = hit._source || hit.fields;
        if (fields === undefined) {
          return hitCb(null);
        }
        fields.index = hit._index;
        fields.id = hit._id;

        if (req.query.flatten === '1') {
          fields = flattenFields(fields);
        }

        if (addMissing) {
          ["srcPackets", "dstPackets", "srcBytes", "dstBytes", "srcDataBytes", "dstDataBytes"].forEach(function(item) {
            if (fields[item] === undefined) {
              fields[item] = -1;
            }
          });
          results.results.push(fields);
          return hitCb();
        } else {
          fixFields(fields, function() {
            results.results.push(fields);
            return hitCb();
          });
        }
      }, function () {
        var r = {recordsTotal: total.count,
                 recordsFiltered: (results?results.total:0),
                 graph: graph,
                 health: health,
                 map: map,
                 data: (results?results.results:[])};
        res.logCounts(r.data.length, r.recordsFiltered, r.recordsTotal);
        try {
          res.send(r);
        } catch (c) {
        }
      });
    }).catch ((err) => {
      console.log("ERROR - /sessions.json error", err);
      var r = {recordsTotal: 0,
               recordsFiltered: 0,
               graph: {},
               map: {},
               health: Db.healthCache(),
               data:[]};
      res.send(r);
    });
  });
});

app.get('/spigraph.json', logAction('spigraph'), function(req, res) {
  req.query.facets = 1;
  buildSessionQuery(req, function(bsqErr, query, indices) {
    var results = {items: [], graph: {}, map: {}};
    if (bsqErr) {
      return res.molochError(403, bsqErr.toString());
    }

    delete query.sort;
    query.size = 0;
    var size = +req.query.size || 20;

    var field = req.query.field || "node";
    query.aggregations.field = {terms: {field: field, size: size}};

    Promise.all([Db.healthCachePromise(),
                 Db.numberOfDocuments('sessions2-*'),
                 Db.searchPrimary(indices, 'session', query)
                ])
    .then(([health, total, result]) => {
      if (result.error) {throw result.error;}

      results.health = health;
      results.recordsTotal = total.count;
      results.recordsFiltered = result.hits.total;

      results.graph = graphMerge(req, query, result.aggregations);
      results.map = mapMerge(result.aggregations);

      if (!result.aggregations) {
        result.aggregations = {field: {buckets: []}};
      }

      var aggs = result.aggregations.field.buckets;
      var interval = query.aggregations.dbHisto.histogram.interval;
      var filter = {term: {}};
      query.query.bool.filter.push(filter);

      delete query.aggregations.field;

      var queries = [];
      aggs.forEach(function(item) {
        filter.term[field] = item.key;
        queries.push(JSON.stringify(query));
      });

      Db.msearch(indices, 'session', queries, function(err, result) {
        if (!result.responses) {
          return res.send(results);
        }

        result.responses.forEach(function(item, i) {
          var r = {name: aggs[i].key, count: aggs[i].doc_count};

          r.graph = graphMerge(req, query, result.responses[i].aggregations);
          if (r.graph.xmin === null) {
            r.graph.xmin = results.graph.xmin || results.graph.pa1Histo[0][0];
          }

          if (r.graph.xmax === null) {
            r.graph.xmax = results.graph.xmax || results.graph.pa1Histo[results.graph.pa1Histo.length-1][0];
          }

          r.map = mapMerge(result.responses[i].aggregations);
          results.items.push(r);
          r.lpHisto = 0.0;
          r.dbHisto = 0.0;
          r.paHisto = 0.0;
          var graph = r.graph;
          for (let i = 0; i < graph.lpHisto.length; i++) {
            r.lpHisto += graph.lpHisto[i][1];
            r.dbHisto += graph.db1Histo[i][1] + graph.db2Histo[i][1];
            r.paHisto += graph.pa1Histo[i][1] + graph.pa2Histo[i][1];
          }
          if (results.items.length === result.responses.length) {
            var s = req.query.sort || "lpHisto";
            results.items = results.items.sort(function (a, b) {
              var result;
              if (s === 'name') { result = a.name.localeCompare(b.name); }
              else { result = b[s] - a[s]; }
              return result;
            });
            return res.send(results);
          }
        });
      });
    }).catch((err) => {
      console.log("spigraph.json error", err);
      return res.molochError(403, errorString(err));
    });
  });
});

app.get('/spiview.json', logAction('spiview'), function(req, res) {
  if (req.query.spi === undefined) {
    return res.send({spi:{}, recordsTotal: 0, recordsFiltered: 0});
  }

  var spiDataMaxIndices = +Config.get("spiDataMaxIndices", 1);

  if (req.query.date === '-1' && spiDataMaxIndices !== -1) {
    return res.send({spi: {}, bsqErr: "'All' date range not allowed for spiview query"});
  }

  buildSessionQuery(req, function(bsqErr, query, indices) {
    if (bsqErr) {
      var r = {spi: {},
               bsqErr: bsqErr.toString(),
               health: Db.healthCache()
              };
      return res.send(r);
    }

    delete query.sort;

    if (!query.aggregations) {
      query.aggregations = {};
    }

    if (req.query.facets) {
      query.aggregations.protocols = {terms: {field: "protocol", size:1000}};
    }

    queryValueToArray(req.query.spi).forEach(function (item) {
      var parts = item.split(":");
      if (parts[0] === "fileand") {
        query.aggregations[parts[0]] = {terms: {field: "node", size: 1000}, aggs: {fileId: {terms: {field: "fileId", size: parts.length>1?parseInt(parts[1],10):10}}}};
      } else {
        query.aggregations[parts[0]] = {terms: {field: parts[0]}};

        if (parts.length > 1) {
          query.aggregations[parts[0]].terms.size = parseInt(parts[1], 10);
        }
      }
    });
    query.size = 0;

    console.log("spiview.json query", JSON.stringify(query), "indices", indices);

    var graph;
    var map;

    var indicesa = indices.split(",");
    if (spiDataMaxIndices !== -1 && indicesa.length > spiDataMaxIndices) {
      bsqErr = "To save ES from blowing up, reducing number of spi data indices searched from " + indicesa.length + " to " + spiDataMaxIndices + ".  This can be increased by setting spiDataMaxIndices in the config file.  Indices being searched: ";
      indices = indicesa.slice(-spiDataMaxIndices).join(",");
      bsqErr += indices;
    }

    var recordsFiltered = 0;
    var protocols;

    async.parallel({
      spi: function (sessionsCb) {
        Db.searchPrimary(indices, 'session', query, function(err, result) {
          if (Config.debug) {
            console.log("spiview.json result", util.inspect(result, false, 50));
          }
          if (err || result.error) {
            bsqErr = errorString(err, result);
            console.log("spiview.json ERROR", err, (result?result.error:null));
            sessionsCb(null, {});
            return;
          }

          recordsFiltered = result.hits.total;

          if (!result.aggregations) {
            result.aggregations = {};
            for (var spi in query.aggregations) {
              result.aggregations[spi] = {sum_other_doc_count: 0, buckets: []};
            }
          }

          if (result.aggregations.ipProtocol) {
            result.aggregations.ipProtocol.buckets.forEach(function (item) {
              item.key = Pcap.protocol2Name(item.key);
            });
          }

          if (req.query.facets) {
            graph = graphMerge(req, query, result.aggregations);
            map = mapMerge(result.aggregations);
            protocols = {};
            result.aggregations.protocols.buckets.forEach(function (item) {
              protocols[item.key] = item.doc_count;
            });

            delete result.aggregations.dbHisto;
            delete result.aggregations.mapG1;
            delete result.aggregations.mapG2;
            delete result.aggregations.protocols;
          }

          sessionsCb(null, result.aggregations);
        });
      },
      total: function (totalCb) {
        Db.numberOfDocuments('sessions2-*', totalCb);
      },
      health: Db.healthCache
    },
    function(err, results) {
      function sendResult() {
        r = {health: results.health,
             recordsTotal: results.total,
             spi: results.spi,
             recordsFiltered: recordsFiltered,
             graph: graph,
             map: map,
             protocols: protocols,
             bsqErr: bsqErr
        };
        res.logCounts(r.spi.count, r.recordsFiltered, r.total);
        try {
          res.send(r);
        } catch (c) {
        }
      }

      if (!results.spi.fileand) {
        return sendResult();
      }

      var nresults = [];
      var sodc = 0;
      async.each(results.spi.fileand.buckets, function(nobucket, cb) {
        sodc += nobucket.fileId.sum_other_doc_count;
        async.each(nobucket.fileId.buckets, function (fsitem, cb) {
          Db.fileIdToFile(nobucket.key, fsitem.key, function(file) {
            if (file && file.name) {
              nresults.push({key: file.name, doc_count: fsitem.doc_count});
            }
            cb();
          });
        }, function () {
          cb();
        });
      }, function () {
        nresults = nresults.sort(function(a, b) {
          if (a.doc_count === b.doc_count) {
            return a.key.localeCompare(b.key);
          }
          return b.doc_count - a.doc_count;
        });
        results.spi.fileand = {doc_count_error_upper_bound: 0, sum_other_doc_count: sodc, buckets: nresults};
        return sendResult();
      });
    });
  });
});

app.get('/dns.json', logAction(), function(req, res) {
  console.log("dns.json", req.query);
  dns.reverse(req.query.ip, function (err, data) {
    if (err) {
      return res.send({hosts: []});
    }
    return res.send({hosts: data});
  });
});

function buildConnections(req, res, cb) {
  if (req.query.dstField === "ip.dst:port") {
    var dstipport = true;
    req.query.dstField = "dstIp";
  }

  req.query.srcField       = req.query.srcField || "srcIp";
  req.query.dstField       = req.query.dstField || "dstIp";
  var fsrc                 = req.query.srcField;
  var fdst                 = req.query.dstField;
  var minConn              = req.query.minConn  || 1;
  req.query.iDisplayLength = req.query.iDisplayLength || "5000";

  var srcIsIp              = fsrc.match(/(\.ip|Ip)$/);
  var dstIsIp              = fdst.match(/(\.ip|Ip)$/);

  var nodesHash = {};
  var connects = {};

  function process(vsrc, vdst, f) {
    if (nodesHash[vsrc] === undefined) {
      nodesHash[vsrc] = {id: ""+vsrc, db: 0, by: 0, pa: 0, cnt: 0, sessions: 0};
    }

    nodesHash[vsrc].sessions++;
    nodesHash[vsrc].by += f.totBytes;
    nodesHash[vsrc].db += f.totDataBytes;
    nodesHash[vsrc].pa += f.totPackets;
    nodesHash[vsrc].type |= 1;

    if (nodesHash[vdst] === undefined) {
      nodesHash[vdst] = {id: ""+vdst, db: 0, by: 0, pa: 0, cnt: 0, sessions: 0};
    }

    nodesHash[vdst].sessions++;
    nodesHash[vdst].by += f.totBytes;
    nodesHash[vdst].db += f.totDataBytes;
    nodesHash[vdst].pa += f.totPackets;
    nodesHash[vdst].type |= 2;

    var n = "" + vsrc + "->" + vdst;
    if (connects[n] === undefined) {
      connects[n] = {value: 0, source: vsrc, target: vdst, by: 0, db: 0, pa: 0, node: {}};
      nodesHash[vsrc].cnt++;
      nodesHash[vdst].cnt++;
    }

    connects[n].value++;
    connects[n].by += f.totBytes;
    connects[n].db += f.totDataBytes;
    connects[n].pa += f.totPackets;
    connects[n].node[f.node] = 1;
  }

  buildSessionQuery(req, function(bsqErr, query, indices) {
    if (bsqErr) {
      return cb(bsqErr, 0, 0, 0);
    }

    query.query.bool.filter.push({exists: {field: req.query.srcField}});
    query.query.bool.filter.push({exists: {field: req.query.dstField}});

    query._source = ["totBytes", "totDataBytes", "totPackets", "node"];
    query.docvalue_fields = [fsrc, fdst];

    if (dstipport) {
      query._source.push("dstPort");
    }

    console.log("buildConnections query", JSON.stringify(query));

    Db.searchPrimary(indices, 'session', query, function (err, graph) {
    //console.log("buildConnections result", JSON.stringify(graph));
      if (err || graph.error) {
        console.log("Build Connections ERROR", err, graph.error);
        return cb(err || graph.error);
      }
      var i;

      async.eachLimit(graph.hits.hits, 10, function(hit, hitCb) {
        var f = hit._source;

        var asrc = hit.fields[fsrc];
        var adst = hit.fields[fdst];


        if (asrc === undefined || adst === undefined) {
          return setImmediate(hitCb);
        }

        if (!Array.isArray(asrc)) {
          asrc = [asrc];
        }

        if (!Array.isArray(adst)) {
          adst = [adst];
        }

        for (let vsrc of asrc) {
          for (let vdst of adst) {
            if (dstIsIp && dstipport) {
              if (vdst.includes(":")) {vdst = '[' + vdst + ']';}
              vdst += ":" + f.dstPort;
            }
            process(vsrc, vdst, f);
          }
        }
        setImmediate(hitCb);
      }, function (err) {
        var nodes = [];
        var nodeKeys = Object.keys(nodesHash);
        if (Config.get("regressionTests", false)) {
          nodeKeys = nodeKeys.sort(function(a,b){return nodesHash[a].id.localeCompare(nodesHash[b].id);});
        }
        for (var node of nodeKeys) {
          if (nodesHash[node].cnt < minConn) {
            nodesHash[node].pos = -1;
          } else {
            nodesHash[node].pos = nodes.length;
            nodes.push(nodesHash[node]);
          }
        }


        var links = [];
        for (var key in connects) {
          var c = connects[key];
          c.source = nodesHash[c.source].pos;
          c.target = nodesHash[c.target].pos;
          if (c.source >= 0 && c.target >= 0) {
            links.push(connects[key]);
          }
        }

        //console.log("nodesHash", nodesHash);
        //console.log("connects", connects);
        //console.log("nodes", nodes.length, nodes);
        //console.log("links", links.length, links);

        return cb(null, nodes, links, graph.hits.total);
      });
    });
  });
}

app.get('/connections.json', logAction('connections'), function(req, res) {
  var health;
  Db.healthCache(function(err, h) {health = h;});
  buildConnections(req, res, function (err, nodes, links, total) {
    if (err) { return res.molochError(403, err.toString()); }
    res.send({health: health, nodes: nodes, links: links, recordsFiltered: total});
  });
});

app.get('/connections.csv', logAction(), function(req, res) {
  res.setHeader("Content-Type", "application/force-download");
  var seperator = req.query.seperator || ",";
  buildConnections(req, res, function (err, nodes, links, total) {
    if (err) {
      return res.send(err);
    }

    res.write("Source, Destination, Sessions, Packets, Bytes, Databytes\r\n");
    for (let i = 0, ilen = links.length; i < ilen; i++) {
      res.write("\"" + nodes[links[i].source].id.replace('"', '""') + "\"" + seperator +
                "\"" + nodes[links[i].target].id.replace('"', '""') + "\"" + seperator +
                     links[i].value + seperator +
                     links[i].pa + seperator +
                     links[i].by + seperator +
                     links[i].db + "\r\n");
    }
    res.end();
  });
});

function csvListWriter(req, res, list, fields, pcapWriter, extension) {
  if (list.length > 0 && list[0].fields) {
    list = list.sort(function(a,b){return a.fields.lastPacket - b.fields.lastPacket;});
  } else if (list.length > 0 && list[0]._source) {
    list = list.sort(function(a,b){return a._source.lastPacket - b._source.lastPacket;});
  }

  var fieldObjects  = Config.getDBFieldsMap();

  if (fields) {
    var columnHeaders = [];
    for (let i = 0, ilen = fields.length; i < ilen; ++i) {
      if (fieldObjects[fields[i]] !== undefined) {
        columnHeaders.push(fieldObjects[fields[i]].friendlyName);
      }
    }
    res.write(columnHeaders.join(', '));
    res.write('\r\n');
  }

  for (var j = 0, jlen = list.length; j < jlen; j++) {
    var sessionData = flattenFields(list[j]._source || list[j].fields);

    if (!fields) { continue; }

    var values = [];
    for (let k = 0, klen = fields.length; k < klen; ++k) {
      let value = sessionData[fields[k]];
      if (fields[k] === 'ipProtocol' && value) {
        value = Pcap.protocol2Name(value);
      }

      if (Array.isArray(value)) {
        let singleValue = '"' + value.join(', ') +  '"';
        values.push(singleValue);
      } else {
        if (value === undefined) { value = ''; }
        values.push(value);
      }
    }

    res.write(values.join(','));
    res.write('\r\n');
  }

  res.end();
}

app.get(/\/sessions.csv.*/, logAction(), function(req, res) {
  noCache(req, res, "text/csv");
  // default fields to display in csv
  var fields = ["ipProtocol", "firstPacket", "lastPacket", "srcIp", "srcPort", "srcGEO", "dstIp", "dstPort", "dstGEO", "totBytes", "totDataBytes", "totPackets", "node"];
  // save requested fields because sessionsListFromQuery returns fields with
  // "rootId" appended onto the end
  var reqFields = fields;

  if (req.query.fields) {
    fields = reqFields = queryValueToArray(req.query.fields);
  }

  if (req.query.ids) {
    var ids = queryValueToArray(req.query.ids);
    sessionsListFromIds(req, ids, fields, function(err, list) {
      csvListWriter(req, res, list, reqFields);
    });
  } else {
    sessionsListFromQuery(req, res, fields, function(err, list) {
      csvListWriter(req, res, list, reqFields);
    });
  }
});

app.get('/unique.txt', logAction(), function(req, res) {
  if (req.query.field === undefined && req.query.exp === undefined) {
    return res.send("Missing field or exp parameter");
  }

  noCache(req, res);

  // look up the field based on the expression
  if (req.query.exp && !req.query.field) {
    var field = Config.getFieldsMap()[req.query.exp];
    if (field) { req.query.field = field.dbField; }
    else { req.query.field = req.query.exp; }
  }

  /* How should the results be written.  Use setImmediate to not blow stack frame */
  var writeCb;
  var doneCb;
  var writes = 0;
  var items = [];
  var aggSize = 1000000;

  if (req.query.autocomplete !== undefined) {
    if (!Config.get('valueAutoComplete', !Config.get('multiES', false))) {
      res.send([]);
      return;
    }

    var spiDataMaxIndices = +Config.get("spiDataMaxIndices", 3);
    if (spiDataMaxIndices !== -1) {
      if (req.query.date === '-1' ||
          (req.query.date !== undefined && +req.query.date > spiDataMaxIndices)) {
        console.log("INFO For autocomplete replacing date="+ req.query.date, "with", spiDataMaxIndices);
        req.query.date = spiDataMaxIndices;
      }
    }

    aggSize = 1000; // lower agg size for autocomplete
    doneCb = function() {
      res.send(items);
    };
    writeCb = function (item) {
      items.push(item.key);
    };
  } else if (parseInt(req.query.counts, 10) || 0) {
    writeCb = function (item) {
      res.write("" + item.key + ", " + item.doc_count + "\n");
    };
  } else {
    writeCb = function (item) {
      res.write("" + item.key + "\n");
    };
  }

  /* How should each item be processed. */
  var eachCb = writeCb;

  if (req.query.field.match(/(ip.src:port.src|a1:p1|srcIp:srtPort|ip.src:srcPort|ip.dst:port.dst|a2:p2|dstIp:dstPort|ip.dst:dstPort)/)) {
    eachCb = function(item) {
      var sep = (item.key.indexOf(":") === -1)? ':' : '.';
      item.field2.buckets.forEach((item2) => {
        item2.key = item.key + sep + item2.key;
        writeCb(item2);
      });
    };
  }

  buildSessionQuery(req, function(err, query, indices) {
    delete query.sort;
    delete query.aggregations;

    if (req.query.field.match(/(ip.src:port.src|a1:p1|srcIp:srtPort|ip.src:srcPort)/)) {
      query.aggregations = {field: { terms : {field : "srcIp", size: aggSize}, aggregations: {field2: {terms: {field: "srcPort", size: 100}}}}};
    } else if (req.query.field.match(/(ip.dst:port.dst|a2:p2|dstIp:dstPort|ip.dst:dstPort)/)) {
      query.aggregations = {field: { terms : {field : "dstIp", size: aggSize}, aggregations: {field2: {terms: {field: "dstPort", size: 100}}}}};
    } else  {
      query.aggregations = {field: { terms : {field : req.query.field, size: aggSize}}};
    }
    query.size = 0;
    console.log("unique aggregations", indices, JSON.stringify(query));
    Db.searchPrimary(indices, 'session', query, function(err, result) {
      if (err) {
        console.log("Error", query, err);
        return doneCb?doneCb():res.end();
      }
      if (Config.debug) {
        console.log("unique.txt result", util.inspect(result, false, 50));
      }
      if (!result.aggregations || !result.aggregations.field) {
        return doneCb?doneCb():res.end();
      }

      for (var i = 0, ilen = result.aggregations.field.buckets.length; i < ilen; i++) {
        eachCb(result.aggregations.field.buckets[i]);
      }
      return doneCb?doneCb():res.end();
    });
  });
});

function processSessionIdDisk(session, headerCb, packetCb, endCb, limit) {
  var fields;

  function processFile(pcap, pos, i, nextCb) {
    pcap.ref();
    pcap.readPacket(pos, function(packet) {
      switch(packet) {
      case null:
        var msg = util.format(session._id, "in file", pcap.filename, "couldn't read packet at", pos, "packet #", i, "of", fields.packetPos.length);
        console.log("ERROR - processSessionIdDisk -", msg);
        endCb(msg, null);
        break;
      case undefined:
        break;
      default:
        packetCb(pcap, packet, nextCb, i);
        break;
      }
      pcap.unref();
    });
  }

  fields = session._source || session.fields;

  var fileNum;
  var itemPos = 0;
  async.eachLimit(fields.packetPos, limit || 1, function(pos, nextCb) {
    if (pos < 0) {
      fileNum = pos * -1;
      return nextCb(null);
    }

    // Get the pcap file for this node a filenum, if it isn't opened then do the filename lookup and open it
    var opcap = Pcap.get(fields.node + ":" + fileNum);
    if (!opcap.isOpen()) {
      Db.fileIdToFile(fields.node, fileNum, function(file) {
        if (!file) {
          console.log("WARNING - Only have SPI data, PCAP file no longer available", fields.node + '-' + fileNum);
          return nextCb("Only have SPI data, PCAP file no longer available for " + fields.node + '-' + fileNum);
        }
        if (file.kekId) {
          file.kek = Config.sectionGet("keks", file.kekId, undefined);
          if (file.kek === undefined) {
            console.log("ERROR - Couldn't find kek", file.kekId, "in keks section");
            return nextCb("Couldn't find kek " + file.kekId + " in keks section");
          }
        }

        var ipcap = Pcap.get(fields.node + ":" + file.num);

        try {
          ipcap.open(file.name, file);
        } catch (err) {
          console.log("ERROR - Couldn't open file ", err);
          return nextCb("Couldn't open file " + err);
        }

        if (headerCb) {
          headerCb(ipcap, ipcap.readHeader());
          headerCb = null;
        }
        processFile(ipcap, pos, itemPos++, nextCb);
      });
    } else {
      if (headerCb) {
        headerCb(opcap, opcap.readHeader());
        headerCb = null;
      }
      processFile(opcap, pos, itemPos++, nextCb);
    }
  },
  function (pcapErr, results) {
    endCb(pcapErr, fields);
  });
}

function processSessionId(id, fullSession, headerCb, packetCb, endCb, maxPackets, limit) {
  var options;
  if (!fullSession) {
    options  = {_source: "node,totPackets,packetPos,packetLen,srcIp,srcPort"};
  }

  Db.getWithOptions(Db.id2Index(id), 'session', id, options, function(err, session) {
    if (err || !session.found) {
      console.log("session get error", err, session);
      return endCb("Session not found", null);
    }

    var fields = session._source || session.fields;

    if (maxPackets && fields.packetPos.length > maxPackets) {
      fields.packetPos.length = maxPackets;
    }

    /* Go through the list of prefetch the id to file name if we are running in parallel to
     * reduce the number of elasticsearch queries and problems
     */
    var outstanding = 0;
    for (var i = 0, ilen = fields.packetPos.length; i < ilen; i++) {
      if (fields.packetPos[i] < 0) {
        outstanding++;
        Db.fileIdToFile(fields.node, -1 * fields.packetPos[i], function (info) {
          outstanding--;
          if (i === ilen && outstanding === 0) {
            i++; // So not called again below
            readyToProcess();
          }
        });
      }
    }

    if (i === ilen && outstanding === 0) {
      readyToProcess();
    }

    function readyToProcess() {
      var pcapWriteMethod = Config.getFull(fields.node, "pcapWriteMethod");
      var psid = processSessionIdDisk;
      var writer = internals.writers[pcapWriteMethod];
      if (writer && writer.processSessionId) {
        psid = writer.processSessionId;
      }

      psid(session, headerCb, packetCb, function (err, fields) {
        if (!fields) {
          return endCb(err, fields);
        }

        if (!fields.tags) {
          fields.tags = [];
        }

        fixFields(fields, endCb);
      }, limit);
    }
  });
}

function processSessionIdAndDecode(id, numPackets, doneCb) {
  var packets = [];
  processSessionId(id, true, null, function (pcap, buffer, cb, i) {
    var obj = {};
    if (buffer.length > 16) {
      pcap.decode(buffer, obj);
    } else {
      obj = {ip: {p: ""}};
    }
    packets[i] = obj;
    cb(null);
  },
  function(err, session) {
    if (err) {
      console.log("ERROR - processSessionIdAndDecode", err);
      return doneCb(err);
    }
    packets = packets.filter(Boolean);
    if (packets.length === 0) {
      return doneCb(null, session, []);
    } else if (packets[0].ip === undefined) {
      return doneCb(null, session, []);
    } else if (packets[0].ip.p === 1) {
      Pcap.reassemble_icmp(packets, numPackets, function(err, results) {
        return doneCb(err, session, results);
      });
    } else if (packets[0].ip.p === 6) {
      var key = session.srcIp;
      Pcap.reassemble_tcp(packets, numPackets, key + ':' + session.srcPort, function(err, results) {
        return doneCb(err, session, results);
      });
    } else if (packets[0].ip.p === 17) {
      Pcap.reassemble_udp(packets, numPackets, function(err, results) {
        return doneCb(err, session, results);
      });
    } else {
      return doneCb(null, session, []);
    }
  },
  numPackets, 10);
}

// Some ideas from hexy.js
function toHex(input, offsets) {
  var out = "";
  var i, ilen;

  for (var pos = 0, poslen = input.length; pos < poslen; pos += 16) {
    var line = input.slice(pos, Math.min(pos+16, input.length));
    if (offsets) {
      out += sprintf.sprintf("<span class=\"sessionln\">%08d:</span> ", pos);
    }

    for (i = 0; i < 16; i++) {
      if (i % 2 === 0 && i > 0) {
        out += " ";
      }
      if (i < line.length) {
        out += sprintf.sprintf("%02x", line[i]);
      } else {
        out += "  ";
      }
    }

    out += " ";

    for (i = 0, ilen = line.length; i < ilen; i++) {
      if (line[i] <= 32 || line[i]  > 128) {
        out += ".";
      } else {
        out += safeStr(line.toString("ascii", i, i+1));
      }
    }
    out += "\n";
  }
  return out;
}

// Modified version of https://gist.github.com/penguinboy/762197
function flattenObject1 (obj) {
  var toReturn = {};

  for (var i in obj) {
    if (!obj.hasOwnProperty(i)) {
      continue;
    }

    if ((typeof obj[i]) === 'object' && !Array.isArray(obj[i])) {
      for (var x in obj[i]) {
        if (!obj[i].hasOwnProperty(x)) {
          continue;
        }

        toReturn[i + '.' + x] = obj[i][x];
      }
    } else {
      toReturn[i] = obj[i];
    }
  }
  return toReturn;
}

function localSessionDetailReturnFull(req, res, session, incoming) {
  if (req.packetsOnly) { // only return packets
    res.render('sessionPackets.pug', {
      filename: 'sessionPackets',
      user: req.user,
      session: session,
      data: incoming,
      reqPackets: req.query.packets,
      query: req.query,
      basedir: "/",
      reqFields: Config.headers("headers-http-request"),
      resFields: Config.headers("headers-http-response"),
      emailFields: Config.headers("headers-email")
    }, function(err, data) {
      if (err) {
        console.trace("ERROR - localSession - ", err);
        return req.next(err);
      }
      res.send(data);
    });
  } else { // return SPI data and packets
    res.send("HOW DID I GET HERE?");
    console.trace("HOW DID I GET HERE");
  }
}

function localSessionDetailReturn(req, res, session, incoming) {
  //console.log("ALW", JSON.stringify(incoming));
  var numPackets = req.query.packets || 200;
  if (incoming.length > numPackets) {
    incoming.length = numPackets;
  }

  if (incoming.length === 0) {
    return localSessionDetailReturnFull(req, res, session, []);
  }

  var options = {
    id: session.id,
    nodeName: req.params.nodeName,
    order: [],
    "ITEM-HTTP": {
      order: []
    },
    "ITEM-SMTP": {
      order: []
    },
    "ITEM-CB": {
    }
  };

  if (req.query.needgzip) {
    options["ITEM-HTTP"].order.push("BODY-UNCOMPRESS");
    options["ITEM-SMTP"].order.push("BODY-UNBASE64");
    options["ITEM-SMTP"].order.push("BODY-UNCOMPRESS");
  }

  options.order.push("ITEM-HTTP");
  options.order.push("ITEM-SMTP");

  var decodeOptions = JSON.parse(req.query.decode || "{}");
  for (var key in decodeOptions) {
    if (key.match(/^ITEM/)) {
      options.order.push(key);
    } else {
      options["ITEM-HTTP"].order.push(key);
      options["ITEM-SMTP"].order.push(key);
    }
    options[key] = decodeOptions[key];
  }

  if (req.query.needgzip) {
    options["ITEM-HTTP"].order.push("BODY-UNCOMPRESS");
    options["ITEM-SMTP"].order.push("BODY-UNCOMPRESS");
  }

  options.order.push("ITEM-BYTES");
  options.order.push("ITEM-SORTER");
  if (req.query.needimage) {
    options.order.push("ITEM-LINKBODY");
  }
  if (req.query.base === "hex") {
    options.order.push("ITEM-HEX");
    options["ITEM-HEX"]= {showOffsets: req.query.line === "true"};
  } else if (req.query.base === "ascii") {
    options.order.push("ITEM-ASCII");
  } else if (req.query.base === "utf8") {
    options.order.push("ITEM-UTF8");
  } else {
    options.order.push("ITEM-NATURAL");
  }
  options.order.push("ITEM-CB");
  options["ITEM-CB"].cb = function(err, outgoing) {
    localSessionDetailReturnFull(req, res, session, outgoing);
  };

  if (Config.debug) {
    console.log("Pipeline options", options);
  }

  decode.createPipeline(options, options.order, new decode.Pcap2ItemStream(options, incoming));
}

function sortFields(session) {
  if (session.tags) {
    session.tags = session.tags.sort();
  }
  if (session.http) {
    if (session.http.requestHeader) {
      session.http.requestHeader = session.http.requestHeader.sort();
    }
    if (session.http.responseHeader) {
      session.http.responseHeader = session.http.responseHeader.sort();
    }
  }
  if (session.email && session.email.headers) {
    session.email.headers = session.email.headers.sort();
  }
  if (session.ipProtocol) {
    session.ipProtocol = Pcap.protocol2Name(session.ipProtocol);
  }
}


function localSessionDetail(req, res) {
  if (!req.query) {
    req.query = {gzip: false, line: false, base: "natural", packets: 200};
  }

  req.query.needgzip  = req.query.gzip === "true" || false;
  req.query.needimage = req.query.image === "true" || false;
  req.query.line  = req.query.line  || false;
  req.query.base  = req.query.base  || "ascii";

  var packets = [];
  processSessionId(req.params.id, !req.packetsOnly, null, function (pcap, buffer, cb, i) {
    var obj = {};
    if (buffer.length > 16) {
      try {
        pcap.decode(buffer, obj);
      } catch (e) {
        obj = {ip: {p: "Error decoding" + e}};
        console.trace("loadSessionDetail error", e.stack);
      }
    } else {
      obj = {ip: {p: "Empty"}};
    }
    packets[i] = obj;
    cb(null);
  },
  function(err, session) {
    if (err) {
      return res.end("Problem loading packets for " + req.params.id + " Error: " + err);
    }
    session.id = req.params.id;
    sortFields(session);

    //console.log("session", util.inspect(session, false, 15));
    /* Now reassembly the packets */
    if (packets.length === 0) {
      session._err = err || "No pcap data found";
      localSessionDetailReturn(req, res, session, []);
    } else if (packets[0].ip === undefined) {
      session._err = "Couldn't decode pcap file, check viewer log";
      localSessionDetailReturn(req, res, session, []);
    } else if (packets[0].ip.p === 1) {
      Pcap.reassemble_icmp(packets, +req.query.packets || 200, function(err, results) {
        session._err = err;
        localSessionDetailReturn(req, res, session, results || []);
      });
    } else if (packets[0].ip.p === 6) {
      var key = session.srcIp;
      Pcap.reassemble_tcp(packets, +req.query.packets || 200, key + ':' + session.srcPort, function(err, results) {
        session._err = err;
        localSessionDetailReturn(req, res, session, results || []);
      });
    } else if (packets[0].ip.p === 17) {
      Pcap.reassemble_udp(packets, +req.query.packets || 200, function(err, results) {
        session._err = err;
        localSessionDetailReturn(req, res, session, results || []);
      });
    } else if (packets[0].ip.p === 58) {
      Pcap.reassemble_icmp(packets, +req.query.packets || 200, function(err, results) {
        session._err = err;
        localSessionDetailReturn(req, res, session, results || []);
      });
    } else {
      session._err = "Unknown ip.p=" + packets[0].ip.p;
      localSessionDetailReturn(req, res, session, []);
    }
  },
  req.query.needimage?10000:400, 10);
}

/**
 * Get SPI data for a session
 */
app.get('/:nodeName/session/:id/detail', logAction(), function(req, res) {
  Db.getWithOptions(Db.id2Index(req.params.id), 'session', req.params.id, {}, function(err, session) {
    if (err || !session.found) {
      return res.end("Couldn't look up SPI data, error for session " + req.params.id + " Error: " +  err);
    }

    session = session._source;

    session.id = req.params.id;

    sortFields(session);

    fixFields(session, function() {
      pug.render(internals.sessionDetailNew, {
        filename    : "sessionDetail",
        user        : req.user,
        session     : session,
        query       : req.query,
        basedir     : "/",
        reqFields   : Config.headers("headers-http-request"),
        resFields   : Config.headers("headers-http-response"),
        emailFields : Config.headers("headers-email")
      }, function(err, data) {
        if (err) {
          console.trace("ERROR - fixFields - ", err);
          return req.next(err);
        }
        res.send(data);
      });
    });
  });
});

/**
 * Get Session Packets
 */
app.get('/:nodeName/session/:id/packets', logAction(), function(req, res) {
  isLocalView(req.params.nodeName, function () {
     noCache(req, res);
     req.packetsOnly = true;
     localSessionDetail(req, res);
   },
   function () {
     return proxyRequest(req, res, function (err) {
       Db.get(Db.id2Index(req.params.id), 'session', req.params.id, function(err, session) {
         var fields = session._source || session.fields;
         fields._err = "Couldn't connect to remote viewer to fetch packets";
         localSessionDetailReturnFull(req, res, fields, []);
       });
     });
   });
});

function reqGetRawBody(req, cb) {
  processSessionIdAndDecode(req.params.id, 10000, function(err, session, incoming) {
    if (err) {
      return cb(err);
    }


    if (incoming.length === 0) {
      return cb(null, null);
    }

    var options = {
      id: session.id,
      nodeName: req.params.nodeName,
      order: [],
      "ITEM-HTTP": {
        order: []
      },
      "ITEM-SMTP": {
        order: ["BODY-UNBASE64"]
      },
      "ITEM-CB": {
      },
      "ITEM-RAWBODY": {
        bodyNumber: +req.params.bodyNum
      }
    };

    if (req.query.needgzip) {
      options["ITEM-HTTP"].order.push("BODY-UNCOMPRESS");
      options["ITEM-SMTP"].order.push("BODY-UNCOMPRESS");
    }

    options.order.push("ITEM-HTTP");
    options.order.push("ITEM-SMTP");

    options.order.push("ITEM-RAWBODY");
    options.order.push("ITEM-CB");
    options["ITEM-CB"].cb = function(err, items) {
      if (err) {
        return cb(err);
      }
      if (items === undefined || items.length === 0) {
        return cb("No match");
      }
      cb(err, items[0].data);
    };

    decode.createPipeline(options, options.order, new decode.Pcap2ItemStream(options, incoming));
  });
}

app.get('/:nodeName/:id/body/:bodyType/:bodyNum/:bodyName', checkProxyRequest, function(req, res) {
  reqGetRawBody(req, function (err, data) {
    if (err) {
      console.trace(err);
      return res.end("Error");
    }

    if (req.params.bodyType === "file") {
      res.setHeader("Content-Type", "application/force-download");
    }
    res.end(data);
  });
});

app.get('/:nodeName/:id/bodypng/:bodyType/:bodyNum/:bodyName', checkProxyRequest, function(req, res) {
  if (!Png) {
    return res.send (internals.emptyPNG);
  }
  reqGetRawBody(req, function (err, data) {
    if (err || data === null || data.length === 0) {
      return res.send (internals.emptyPNG);
    }
    res.setHeader("Content-Type", "image/png");

    var png = new Png(data, internals.PNG_LINE_WIDTH, Math.ceil(data.length/internals.PNG_LINE_WIDTH), 'gray');
    var png_image = png.encodeSync();

    res.send(png_image);
  });
});

function writePcap(res, id, options, doneCb) {
  var b = Buffer.alloc(0xfffe);
  var nextPacket = 0;
  var boffset = 0;
  var packets = {};

  processSessionId(id, false, function (pcap, buffer) {
    if (options.writeHeader) {
      res.write(buffer);
      options.writeHeader = false;
    }
  },
  function (pcap, buffer, cb, i) {
    // Save this packet in its spot
    packets[i] = buffer;

    // Send any packets we have in order
    while (packets[nextPacket]) {
      buffer = packets[nextPacket];
      delete packets[nextPacket];
      nextPacket++;

      if (boffset + buffer.length > b.length) {
        res.write(b.slice(0, boffset));
        boffset = 0;
        b = Buffer.alloc(0xfffe);
      }
      buffer.copy(b, boffset, 0, buffer.length);
      boffset += buffer.length;
    }
    cb(null);
  },
  function(err, session) {
    if (err) {
      console.log("writePcap", err);
    }
    res.write(b.slice(0, boffset));
    doneCb(err);
  }, undefined, 10);
}

function writePcapNg(res, id, options, doneCb) {
  var b = Buffer.alloc(0xfffe);
  var boffset = 0;

  processSessionId(id, true, function (pcap, buffer) {
    if (options.writeHeader) {
      res.write(pcap.getHeaderNg());
      options.writeHeader = false;
    }
  },
  function (pcap, buffer, cb) {
    if (boffset + buffer.length + 20 > b.length) {
      res.write(b.slice(0, boffset));
      boffset = 0;
      b = Buffer.alloc(0xfffe);
    }

    /* Need to write the ng block, and conver the old timestamp */

    b.writeUInt32LE(0x00000006, boffset);               // Block Type
    var len = ((buffer.length + 20 + 3) >> 2) << 2;
    b.writeUInt32LE(len, boffset + 4);                  // Block Len 1
    b.writeUInt32LE(0, boffset + 8);                    // Interface Id

    // js has 53 bit numbers, this will over flow on Jun 05 2255
    var time = buffer.readUInt32LE(0)*1000000 + buffer.readUInt32LE(4);
    b.writeUInt32LE(Math.floor(time / 0x100000000), boffset + 12);         // Block Len 1
    b.writeUInt32LE(time % 0x100000000, boffset + 16);   // Interface Id

    buffer.copy(b, boffset + 20, 8, buffer.length - 8);     // cap_len, packet_len
    b.fill(0, boffset + 12 + buffer.length, boffset + 12 + buffer.length + (4 - (buffer.length%4)) % 4);   // padding
    boffset += len - 8;

    b.writeUInt32LE(0, boffset);                        // Options
    b.writeUInt32LE(len, boffset+4);                    // Block Len 2
    boffset += 8;

    cb(null);
  },
  function(err, session) {
    if (err) {
      console.log("writePcapNg", err);
      return;
    }
    res.write(b.slice(0, boffset));

    session.version = molochversion.version;
    delete session.packetPos;
    var json = JSON.stringify(session);

    var len = ((json.length + 20 + 3) >> 2) << 2;
    b = Buffer.alloc(len);

    b.writeUInt32LE(0x80808080, 0);               // Block Type
    b.writeUInt32LE(len, 4);                      // Block Len 1
    b.write("MOWL", 8);                           // Magic
    b.writeUInt32LE(json.length, 12);             // Block Len 1
    b.write(json, 16);                            // Magic
    b.fill(0, 16 + json.length, 16 + json.length + (4 - (json.length%4)) % 4);   // padding
    b.writeUInt32LE(len, len-4);                  // Block Len 2
    res.write(b);

    doneCb(err);
  });
}

app.get('/:nodeName/pcapng/:id.pcapng', checkProxyRequest, function(req, res) {
  noCache(req, res, "application/vnd.tcpdump.pcap");
  writePcapNg(res, req.params.id, {writeHeader: !req.query || !req.query.noHeader || req.query.noHeader !== "true"}, function () {
    res.end();
  });
});

app.get('/:nodeName/pcap/:id.pcap', checkProxyRequest, function(req, res) {
  noCache(req, res, "application/vnd.tcpdump.pcap");

  writePcap(res, req.params.id, {writeHeader: !req.query || !req.query.noHeader || req.query.noHeader !== "true"}, function () {
    res.end();
  });
});

app.get('/:nodeName/raw/:id.png', checkProxyRequest, function(req, res) {
  noCache(req, res, "image/png");

  if (!Png) {
    return res.send (internals.emptyPNG);
  }

  processSessionIdAndDecode(req.params.id, 1000, function(err, session, results) {
    if (err) {
      return res.send (internals.emptyPNG);
    }
    var size = 0;
    var i, ilen;
    for (i = (req.query.type !== 'dst'?0:1), ilen = results.length; i < ilen; i+=2) {
      size += results[i].data.length + 2*internals.PNG_LINE_WIDTH - (results[i].data.length % internals.PNG_LINE_WIDTH);
    }
    var buffer = Buffer.alloc(size);
    var pos = 0;
    if (size === 0) {
      return res.send (internals.emptyPNG);
    }
    for (i = (req.query.type !== 'dst'?0:1), ilen = results.length; i < ilen; i+=2) {
      results[i].data.copy(buffer, pos);
      pos += results[i].data.length;
      var fillpos = pos;
      pos += 2*internals.PNG_LINE_WIDTH - (results[i].data.length % internals.PNG_LINE_WIDTH);
      buffer.fill(0xff, fillpos, pos);
    }

    var png = new Png(buffer, internals.PNG_LINE_WIDTH, (size/internals.PNG_LINE_WIDTH)-1, 'gray');
    var png_image = png.encodeSync();

    res.send(png_image);
  });
});

app.get('/:nodeName/raw/:id', checkProxyRequest, function(req, res) {
  noCache(req, res, "application/vnd.tcpdump.pcap");

  processSessionIdAndDecode(req.params.id, 10000, function(err, session, results) {
    if (err) {
      return res.send("Error");
    }
    for (let i = (req.query.type !== 'dst'?0:1), ilen = results.length; i < ilen; i+=2) {
      res.write(results[i].data);
    }
    res.end();
  });
});

app.get('/:nodeName/entirePcap/:id.pcap', checkProxyRequest, function(req, res) {
  noCache(req, res, "application/vnd.tcpdump.pcap");

  var options = {writeHeader: true};

  var query = { _source: ["rootId"],
                size: 1000,
                query: {term: {rootId: req.params.id}},
                sort: { lastPacket: { order: 'asc' } }
              };

  console.log("entirePcap query", JSON.stringify(query));

  Db.searchPrimary('sessions2-*', 'session', query, function(err, data) {
    async.forEachSeries(data.hits.hits, function(item, nextCb) {
      writePcap(res, item._id, options, nextCb);
    }, function (err) {
      res.end();
    });
  });
});

function sessionsPcapList(req, res, list, pcapWriter, extension) {

  if (list.length > 0 && list[0].fields) {
    list = list.sort(function(a,b){return a.fields.lastPacket - b.fields.lastPacket;});
  } else if (list.length > 0 && list[0]._source) {
    list = list.sort(function(a,b){return a._source.lastPacket - b._source.lastPacket;});
  }

  var options = {writeHeader: true};

  async.eachLimit(list, 10, function(item, nextCb) {
    var fields = item._source || item.fields;
    isLocalView(fields.node, function () {
      // Get from our DISK
      pcapWriter(res, item._id, options, nextCb);
    },
    function () {
      // Get from remote DISK
      getViewUrl(fields.node, function(err, viewUrl, client) {
        var buffer = Buffer.alloc(fields.pa*20 + fields.by);
        var bufpos = 0;
        var info = url.parse(viewUrl);
        info.path = Config.basePath(fields.node) + fields.node + "/" + extension + "/" + item._id + "." + extension;
        info.agent = (client === http?internals.httpAgent:internals.httpsAgent);

        addAuth(info, req.user, fields.node);
        addCaTrust(info, fields.node);
        var preq = client.request(info, function(pres) {
          pres.on('data', function (chunk) {
            if (bufpos + chunk.length > buffer.length) {
              var tmp = Buffer.alloc(buffer.length + chunk.length*10);
              buffer.copy(tmp, 0, 0, bufpos);
              buffer = tmp;
            }
            chunk.copy(buffer, bufpos);
            bufpos += chunk.length;
          });
          pres.on('end', function () {
            if (bufpos < 24) {
            } else if (options.writeHeader) {
              options.writeHeader = false;
              res.write(buffer.slice(0, bufpos));
            } else {
              res.write(buffer.slice(24, bufpos));
            }
            setImmediate(nextCb);
          });
        });
        preq.on('error', function (e) {
          console.log("ERROR - Couldn't proxy pcap request=", info, "\nerror=", e);
          nextCb(null);
        });
        preq.end();
      });
    });
  }, function(err) {
    res.end();
  });
}

function sessionsPcap(req, res, pcapWriter, extension) {
  noCache(req, res, "application/vnd.tcpdump.pcap");

  if (req.query.ids) {
    var ids = queryValueToArray(req.query.ids);

    sessionsListFromIds(req, ids, ["lastPacket", "node", "totBytes", "totPackets", "rootId"], function(err, list) {
      sessionsPcapList(req, res, list, pcapWriter, extension);
    });
  } else {
    sessionsListFromQuery(req, res, ["lastPacket", "node", "totBytes", "totPackets", "rootId"], function(err, list) {
      sessionsPcapList(req, res, list, pcapWriter, extension);
    });
  }
}

app.get(/\/sessions.pcapng.*/, logAction(), function(req, res) {
  return sessionsPcap(req, res, writePcapNg, "pcapng");
});

app.get(/\/sessions.pcap.*/, logAction(), function(req, res) {
  return sessionsPcap(req, res, writePcap, "pcap");
});

internals.usersMissing = {
  userId: "",
  userName: "",
  expression: "",
  enabled: 0,
  createEnabled: 0,
  webEnabled: 0,
  headerAuthEnabled: 0,
  emailSearch: 0,
  removeEnabled: 0
};
app.post('/user/list', logAction('users'), function(req, res) {
  if (!req.user.createEnabled) {return res.molochError(404, 'Need admin privileges');}

  var columns = ["userId", "userName", "expression", "enabled", "createEnabled", "webEnabled", "headerAuthEnabled", "emailSearch", "removeEnabled"];

  var query = {_source: columns,
               sort: {},
               from: +req.body.start || 0,
               size: +req.body.length || 10000
              };

  if (req.body.filter) {
    query.query = {bool: {should: [{wildcard: {userName: "*" + req.body.filter + "*"}},
                                   {wildcard: {userId: "*" + req.body.filter + "*"}}
                                  ]
                         }
                  };
  }

  req.body.sortField = req.body.sortField || "userId";
  query.sort[req.body.sortField] = { order: req.body.desc === true ? "desc": "asc"};
  query.sort[req.body.sortField].missing = internals.usersMissing[req.body.sortField];

  Promise.all([Db.searchUsers(query),
               Db.numberOfUsers()
              ])
  .then(([users, total]) => {
    if (users.error) {throw users.error;}
    var results = {total: users.hits.total, results: []};
    for (let i = 0, ilen = users.hits.hits.length; i < ilen; i++) {
      var fields = users.hits.hits[i]._source || users.hits.hits[i].fields;
      fields.id = users.hits.hits[i]._id;
      fields.expression = fields.expression || "";
      fields.headerAuthEnabled = fields.headerAuthEnabled || false;
      fields.emailSearch = fields.emailSearch || false;
      fields.removeEnabled = fields.removeEnabled || false;
      fields.userName = safeStr(fields.userName || "");
      results.results.push(fields);
    }

    var r = {recordsTotal: total.count,
             recordsFiltered: results.total,
             data: results.results};
    res.send(r);
  }).catch((err) => {
    console.log("ERROR - /user/list", err);
    return res.send({recordsTotal: 0, recordsFiltered: 0, data: []});
  });
});

app.post('/user/create', logAction(), checkCookieToken, function(req, res) {
  if (!req.user.createEnabled) { return res.molochError(403, 'Need admin privileges'); }

  if (!req.body || !req.body.userId || !req.body.userName || !req.body.password) {
    return res.molochError(403, 'Missing/Empty required fields');
  }

  if (req.body.userId.match(/[^\w.-]/)) {
    return res.molochError(403, 'User ID must be word characters');
  }

  Db.getUser(req.body.userId, function(err, user) {
    if (!user || user.found) {
      console.log('Trying to add duplicate user', err, user);
      return res.molochError(403, 'User already exists');
    }

    var nuser = {
      userId: req.body.userId,
      userName: req.body.userName,
      expression: req.body.expression,
      passStore: Config.pass2store(req.body.userId, req.body.password),
      enabled: req.body.enabled === true,
      webEnabled: req.body.webEnabled === true,
      emailSearch: req.body.emailSearch === true,
      headerAuthEnabled: req.body.headerAuthEnabled === true,
      createEnabled: req.body.createEnabled === true,
      removeEnabled: req.body.removeEnabled === true
    };

    console.log('Creating new user', nuser);
    Db.setUser(req.body.userId, nuser, function(err, info) {
      if (!err) {
        return res.send(JSON.stringify({success: true, text:'User created succesfully'}));
      } else {
        console.log('ERROR - add user', err, info);
        return res.molochError(403, err);
      }
    });
  });
});

app.post('/user/delete', logAction(), checkCookieToken, function(req, res) {
  if (!req.user.createEnabled) {
    return res.molochError(403, 'Need admin privileges');
  }

  if (req.body.userId === req.user.userId) {
    return res.molochError(403, 'Can not delete yourself');
  }

  Db.deleteUser(req.body.userId, function(err, data) {
    setTimeout(function () {
      res.send(JSON.stringify({success: true, text: 'User deleted successfully'}));
    }, 200);
  });
});

app.post('/user/update', logAction(), checkCookieToken, postSettingUser, function(req, res) {
  if (!req.user.createEnabled) {
    return res.molochError(403, 'Need admin privileges');
  }

  /*if (req.params.userId === req.user.userId && req.query.createEnabled !== undefined && req.query.createEnabled !== "true") {
    return res.send(JSON.stringify({success: false, text: "Can not turn off your own admin privileges"}));
  }*/

  Db.getUser(req.body.userId, function(err, user) {
    if (err || !user.found) {
      console.log('update user failed', err, user);
      return res.molochError(403, 'User not found');
    }
    user = user._source;

    user.enabled = req.body.enabled === true;

    if (req.body.expression !== undefined) {
      if (req.body.expression.match(/^\s*$/)) {
        delete user.expression;
      } else {
        user.expression = req.body.expression;
      }
    }

    if (req.body.userName !== undefined) {
      if (req.body.userName.match(/^\s*$/)) {
        console.log("ERROR - empty username", req.body);
        return res.molochError(403, 'Username can not be empty');
      } else {
        user.userName = req.body.userName;
      }
    }

    user.webEnabled = req.body.webEnabled === true;
    user.emailSearch = req.body.emailSearch === true;
    user.headerAuthEnabled = req.body.headerAuthEnabled === true;
    user.removeEnabled = req.body.removeEnabled === true;

    // Can only change createEnabled if it is currently turned on
    if (req.body.createEnabled !== undefined && req.user.createEnabled) {
      user.createEnabled = req.body.createEnabled === true;
    }

    Db.setUser(req.body.userId, user, function(err, info) {
      console.log("setUser", user, err, info);
      return res.send(JSON.stringify({success: true, text:'User "' + req.body.userId + '" updated successfully'}));
    });
  });
});

app.post('/state/:name', logAction(), function(req, res) {
  Db.getUser(req.user.userId, function(err, user) {
    if (err || !user.found) {
      console.log("save state failed", err, user);
      return res.molochError(403, "Unknown user");
    }
    user = user._source;

    if (!user.tableStates) {
      user.tableStates = {};
    }
    user.tableStates[req.params.name] = req.body;
    Db.setUser(user.userId, user, function(err, info) {
      if (err) {
        console.log("state error", err, info);
        return res.molochError(403, "state update failed");
      }
      return res.send(JSON.stringify({success: true, text: "updated state successfully"}));
    });
  });
});

app.get('/state/:name', function(req, res) {
  if (!req.user.tableStates || !req.user.tableStates[req.params.name]) {
    return res.send("{}");
  }

  // Fix for new names
  if (req.params.name === "sessionsNew" && req.user.tableStates && req.user.tableStates.sessionsNew) {
    let item = req.user.tableStates.sessionsNew;
    item.visibleHeaders = item.visibleHeaders.map(oldDB2newDB);
    if (item.order && item.order.length > 0) {
      item.order[0][0] = oldDB2newDB(item.order[0][0]);
    }
  }

  return res.send(req.user.tableStates[req.params.name]);
});

//////////////////////////////////////////////////////////////////////////////////
//// Session Add/Remove Tags
//////////////////////////////////////////////////////////////////////////////////

function addTagsList(allTagNames, list, doneCb) {
  async.eachLimit(list, 10, function(session, nextCb) {
    var fields = session._source || session.fields;

    if (!fields) {
      console.log("No Fields", session);
      return nextCb(null);
    }

    if (fields.tags === undefined) {
      fields.tags = [];
    }


    for (let i = 0, ilen = allTagNames.length; i < ilen; i++) {
      if (fields.tags.indexOf(allTagNames[i]) === -1) {
        fields.tags.push(allTagNames[i]);
      }
    }

    // Do the ES update
    var document = {
      doc: {
        tags: fields.tags,
        tagsCnt: fields.tags.length
      }
    };

    Db.update(Db.id2Index(session._id), 'session', session._id, document, function(err, data) {
      if (err) {
        console.log("addTagsList error", session, err, data);
      }
      nextCb(null);
    });
  }, doneCb);
}

function removeTagsList(res, allTagNames, list) {
  async.eachLimit(list, 10, function(session, nextCb) {
    var fields = session._source || session.fields;

    if (!fields || !fields.tags) {
      return nextCb(null);
    }

    for (let i = 0, ilen = allTagNames.length; i < ilen; i++) {
      let pos = fields.tags.indexOf(allTagNames[i]);
      if (pos !== -1) {
        fields.tags.splice(pos, 1);
      }
    }

    let document;
    if (fields.tags.length === 0) {
      // Remove fields if there are no tags, so tags.cnt == EXISTS! query still behaves normally
      document = {
        script: "ctx._source.remove(\"tags\");ctx._source.remove(\"tagsCnt\");"
      };
    } else {
      // Do the ES update
      document = {
        doc: {
          tags: fields.tags,
          tagsCnt: fields.tags.length
        }
      };

    }

    Db.update(Db.id2Index(session._id), 'session', session._id, document, function(err, data) {
      if (err) {
        console.log("removeTagsList error", err);
      }
      nextCb(null);
    });
  }, function (err) {
    return res.send(JSON.stringify({success: true, text: "Tags removed successfully"}));
  });
}

app.post('/addTags', logAction(), function(req, res) {
  var tags = [];
  if (req.body.tags) {
    tags = req.body.tags.replace(/[^-a-zA-Z0-9_:,]/g, "").split(",");
  }

  if (tags.length === 0) { return res.molochError(200, "No tags specified"); }

  if (req.body.ids) {
    var ids = queryValueToArray(req.body.ids);

    sessionsListFromIds(req, ids, ["tags", "node"], function(err, list) {
      addTagsList(tags, list, function () {
        return res.send(JSON.stringify({success: true, text: "Tags added successfully"}));
      });
    });
  } else {
    sessionsListFromQuery(req, res, ["tags", "node"], function(err, list) {
      addTagsList(tags, list, function () {
        return res.send(JSON.stringify({success: true, text: "Tags added successfully"}));
      });
    });
  }
});

app.post('/removeTags', logAction(), function(req, res) {
  if (!req.user.removeEnabled) { return res.molochError(403, "Need remove data privileges"); }

  var tags = [];
  if (req.body.tags) {
    tags = req.body.tags.replace(/[^-a-zA-Z0-9_:,]/g, "").split(",");
  }

  if (tags.length === 0) { return res.molochError(200, "No tags specified"); }

  if (req.body.ids) {
    var ids = queryValueToArray(req.body.ids);

    sessionsListFromIds(req, ids, ["tags"], function(err, list) {
      removeTagsList(res, tags, list);
    });
  } else {
    sessionsListFromQuery(req, res, ["tags"], function(err, list) {
      removeTagsList(res, tags, list);
    });
  }
});

//////////////////////////////////////////////////////////////////////////////////
//// Search Session Add/Remove Tags
//////////////////////////////////////////////////////////////////////////////////

function pcapSearch(id, options, cb) {
  if (options.regex) {
    options.regexp = new RegExp(options.regex);
  } else if (options.findString) {
  } else {
    console.log("ERROR - Unknown search type", options);
    return cb(null, true);
  }
  processSessionIdAndDecode(id, 10000, function(err, session, results) {
    if (err) {
      return cb(null, false);
    }

    for (let i = 0, ilen = results.length; i < ilen; i++) {
      if (options.regex) {
        if (results[i].data.toString().match(options.regexp)) {
          return cb(null, true);
        }
      } else if (options.findString) {
        if (results[i].data.includes(options.findString)) {
          return cb(null, true);
        }
      }
    }
    return cb(null, true);
  });
}

app.get('/:nodeName/searchSession/:id', checkProxyRequest, function(req, res) {
  noCache(req, res);
  res.statusCode = 200;

  var options = {};
  options.regex = req.params.regex;
  options.findString = req.params.findString;

  pcapSearch(req.params.id, options, function(err, matched) {
    return res.send(JSON.stringify({success: true, matched: matched}));
  });
});


function searchSession(req, session, cb) {
  var fields = session._source || session.fields;
  isLocalView(fields.node, function () {
    var options = {};
    options.regex = req.body.regex || req.params.regex;
    options.findString = req.body.findString || req.params.findString;
    pcapSearch(session._id, options, function(err, matched) {
      cb(null, matched);
    });
  },
  function () {
    // Check Remotely
    getViewUrl(fields.node, function(err, viewUrl, client) {
      var info = url.parse(viewUrl);
      info.path = Config.basePath(fields.node) + fields.node + "/searchSession/" + session._id;
      info.agent = (client === http?internals.httpAgent:internals.httpsAgent);
      addAuth(info, req.user, fields.node);
      addCaTrust(info, fields.node);
      var preq = client.request(info, function(pres) {
        pres.on('end', function () {
          cb(null, true); // ALW FIX
        });
      });
      preq.on('error', function (e) {
        console.log("ERROR - Couldn't searchSession", info, "\nerror=", e);
        return cb({success: false, text: "Couldn't searchSession" + e});
      });
      preq.end();
    });
  });
}

function searchAndTagList(req, tags, list, doneCb) {
  async.eachLimit(list, 10, function(session, nextCb) {
    var fields = session._source || session.fields;
    if (!fields) {
      console.log("No Fields", session);
      return nextCb(null);
    }

    var doit = false;
    if (fields.tags) {
      for (let i = 0, ilen = tags.length; i < ilen; i++) {
        if (fields.tags.indexOf(tags[i]) === -1) {
          doit = true;
          break;
        }
      }
    } else {
      doit = true;
    }

    if (doit) {
      searchSession(req, session, function (err, matched) {
        nextCb(null);
      });
    } else {
      nextCb(null);
    }
  }, doneCb);
}

app.post('/searchAndTag', logAction(), function(req, res) {
  var tags = [];
  var regex = req.body.regex || "";
  if (req.body.tags) {
    tags = req.body.tags.replace(/[^-a-zA-Z0-9_:,]/g, "").split(",");
  }

  if (tags.length === 0) { return res.molochError(200, "No tags specified"); }
  if (regex.length === 0) { return res.molochError(200, "No regex specified"); }

  if (req.body.ids) {
    var ids = queryValueToArray(req.body.ids);

    sessionsListFromIds(req, ids, ["ta", "tags-term", "node"], function(err, list) {
      searchAndTagList(req, tags, list, function () {
        return res.send(JSON.stringify({success: true, text: "Tags added successfully"}));
      });
    });
  } else {
    sessionsListFromQuery(req, res, ["ta", "tags-term", "node"], function(err, list) {
      searchAndTagList(req, tags, list, function () {
        return res.send(JSON.stringify({success: true, text: "Tags added successfully"}));
      });
    });
  }
});

//////////////////////////////////////////////////////////////////////////////////
//// Pcap Delete/Scrub
//////////////////////////////////////////////////////////////////////////////////

function pcapScrub(req, res, id, entire, endCb) {
  if (pcapScrub.scrubbingBuffers === undefined) {
    pcapScrub.scrubbingBuffers = [Buffer.alloc(5000), Buffer.alloc(5000), Buffer.alloc(5000)];
    pcapScrub.scrubbingBuffers[0].fill(0);
    pcapScrub.scrubbingBuffers[1].fill(1);
    var str = "Scrubbed! Hoot! ";
    for (let i = 0; i < 5000;) {
      i += pcapScrub.scrubbingBuffers[2].write(str, i);
    }
  }

  function processFile(pcap, pos, i, nextCb) {
    pcap.ref();
    pcap.readPacket(pos, function(packet) {
      pcap.unref();

      if (packet) {
        if (packet.length > 16) {
          try {
            var obj = {};
            pcap.decode(packet, obj);
            pcap.scrubPacket(obj, pos, pcapScrub.scrubbingBuffers[0], entire);
            pcap.scrubPacket(obj, pos, pcapScrub.scrubbingBuffers[1], entire);
            pcap.scrubPacket(obj, pos, pcapScrub.scrubbingBuffers[2], entire);
          } catch (e) {
            console.log("Couldn't scrub packet at ", pos, e);
          }
          return nextCb(null);
        } else {
          console.log("Couldn't scrub packet at ", pos);
          return nextCb(null);
        }
      }
    });
  }

  Db.getWithOptions(Db.id2Index(id), 'session', id, {_source: "node,ipProtocol,packetPos,packetLen"}, function(err, session) {
    var fields = session._source || session.fields;

    var fileNum;
    var itemPos = 0;
    async.eachLimit(fields.packetPos, 10, function(pos, nextCb) {
      if (pos < 0) {
        fileNum = pos * -1;
        return nextCb(null);
      }

      // Get the pcap file for this node a filenum, if it isn't opened then do the filename lookup and open it
      var opcap = Pcap.get("write"+fields.node + ":" + fileNum);
      if (!opcap.isOpen()) {
        Db.fileIdToFile(fields.node, fileNum, function(file) {

          if (!file) {
            console.log("WARNING - Only have SPI data, PCAP file no longer available", fields.node + '-' + fileNum);
            return nextCb("Only have SPI data, PCAP file no longer available for " + fields.node + '-' + fileNum);
          }

          var ipcap = Pcap.get("write"+fields.node + ":" + file.num);

          try {
            ipcap.openReadWrite(file.name, file);
          } catch (err) {
            console.log("ERROR - Couldn't open file for writing", err);
            return nextCb("Couldn't open file for writing " + err);
          }

          processFile(ipcap, pos, itemPos++, nextCb);
        });
      } else {
        processFile(opcap, pos, itemPos++, nextCb);
      }
    },
    function (pcapErr, results) {
      if (entire) {
        Db.deleteDocument(Db.id2Index(session._id), 'session', session._id, function(err, data) {
          endCb(pcapErr, fields);
        });
      } else {
        // Do the ES update
        var document = {
          doc: {
            scrubby: req.user.userId || "-",
            scrubat: new Date().getTime()
          }
        };
        Db.update(Db.id2Index(session._id), 'session', session._id, document, function(err, data) {
          endCb(pcapErr, fields);
        });
      }
    });
  });
}

app.get('/:nodeName/scrub/:id', checkProxyRequest, function(req, res) {
  if (!req.user.removeEnabled) { return res.molochError(200, "Need remove data privileges"); }

  noCache(req, res);
  res.statusCode = 200;

  pcapScrub(req, res, req.params.id, false, function(err) {
    res.end();
  });
});

app.get('/:nodeName/delete/:id', checkProxyRequest, function(req, res) {
  if (!req.user.removeEnabled) { return res.molochError(200, "Need remove data privileges"); }

  noCache(req, res);
  res.statusCode = 200;

  pcapScrub(req, res, req.params.id, true, function(err) {
    res.end();
  });
});


function scrubList(req, res, entire, list) {
  if (!list) { return res.molochError(200, "Missing list of sessions"); }

  async.eachLimit(list, 10, function(item, nextCb) {
    var fields = item._source || item.fields;

    isLocalView(fields.node, function () {
      // Get from our DISK
      pcapScrub(req, res, item._id, entire, nextCb);
    },
    function () {
      // Get from remote DISK
      getViewUrl(fields.node, function(err, viewUrl, client) {
        var info = url.parse(viewUrl);
        info.path = Config.basePath(fields.node) + fields.node + (entire?"/delete/":"/scrub/") + item._id;
        info.agent = (client === http?internals.httpAgent:internals.httpsAgent);
        addAuth(info, req.user, fields.node);
        addCaTrust(info, fields.node);
        var preq = client.request(info, function(pres) {
          pres.on('end', function () {
            setImmediate(nextCb);
          });
        });
        preq.on('error', function (e) {
          console.log("ERROR - Couldn't proxy scrub request=", info, "\nerror=", e);
          nextCb(null);
        });
        preq.end();
      });
    });
  }, function(err) {
    return res.end(JSON.stringify({success: true, text: (entire?"Deleting of ":"Scrubbing of ") + list.length + " sessions complete"}));
  });
}

app.post('/scrub', logAction(), function(req, res) {
  if (!req.user.removeEnabled) { return res.molochError(200, "Need remove data privileges"); }

  if (req.body.ids) {
    var ids = queryValueToArray(req.body.ids);

    sessionsListFromIds(req, ids, ["node"], function(err, list) {
      scrubList(req, res, false, list);
    });
  } else if (req.query.expression) {
    sessionsListFromQuery(req, res, ["node"], function(err, list) {
      scrubList(req, res, false, list);
    });
  } else {
    return res.molochError(403, "Error: Missing expression. An expression is required so you don't scrub everything.");
  }
});

app.post('/delete', logAction(), function(req, res) {
  if (!req.user.removeEnabled) { return res.molochError(200, "Need remove data privileges"); }

  if (req.body.ids) {
    var ids = queryValueToArray(req.body.ids);

    sessionsListFromIds(req, ids, ["node"], function(err, list) {
      scrubList(req, res, true, list);
    });
  } else if (req.query.expression) {
    sessionsListFromQuery(req, res, ["node"], function(err, list) {
      scrubList(req, res, true, list);
    });
  } else {
    return res.molochError(403, "Error: Missing expression. An expression is required so you don't delete everything.");
  }
});

//////////////////////////////////////////////////////////////////////////////////
//// Sending/Receive sessions
//////////////////////////////////////////////////////////////////////////////////
function sendSessionWorker(options, cb) {
  var packetslen = 0;
  var packets = [];
  var packetshdr;
  var ps = [-1];
  var tags = [];

  if (!options.saveId) {
    return cb({success: false, text: "Missing saveId"});
  }

  if (!options.cluster) {
    return cb({success: false, text: "Missing cluster"});
  }

  processSessionId(options.id, true, function(pcap, header) {
    packetshdr = header;
  }, function (pcap, packet, pcb, i) {
    packetslen += packet.length;
    packets[i] = packet;
    pcb(null);
  }, function (err, session) {
    var buffer;
    if (err || !packetshdr) {
      console.log("WARNING - No PCAP only sending SPI data err:", err);
      buffer = Buffer.alloc(0);
      ps = [];
    } else {
      buffer = Buffer.alloc(packetshdr.length + packetslen);
      var pos = 0;
      packetshdr.copy(buffer);
      pos += packetshdr.length;
      for(let i = 0, ilen = packets.length; i < ilen; i++) {
        ps.push(pos);
        packets[i].copy(buffer, pos);
        pos += packets[i].length;
      }
    }
    if (!session) {
      console.log("no session" , session, "err", err, "id", options.id);
      return;
    }
    session.id = options.id;
    session.packetPos = ps;
    delete session.fs;

    if (options.tags) {
      tags = options.tags.replace(/[^-a-zA-Z0-9_:,]/g, "").split(",");
      if (!session.ta) {
        session.ta = [];
      }
      session.ta = session.ta.concat(tags);
    }

    var molochClusters = Config.configMap("moloch-clusters");
    if (!molochClusters) {
      console.log("ERROR - sendSession is not configured");
      return cb();
    }

    var sobj = molochClusters[options.cluster];
    if (!sobj) {
      console.log("ERROR - moloch-clusters is not configured for " + options.cluster);
      return cb();
    }

    var info = url.parse(sobj.url + "/receiveSession?saveId=" + options.saveId);
    addAuth(info, options.user, options.nodeName, sobj.serverSecret || sobj.passwordSecret);
    info.method = "POST";

    var result = "";
    var client = info.protocol === "https:"?https:http;
    info.agent = (client === http?internals.httpAgent:internals.httpsAgent);
    addCaTrust(info, options.nodeName);
    var preq = client.request(info, function(pres) {
      pres.on('data', function (chunk) {
        result += chunk;
      });
      pres.on('end', function () {
        result = JSON.parse(result);
        if (!result.success) {
          console.log("ERROR sending session ", result);
        }
        cb();
      });
    });

    preq.on('error', function (e) {
      console.log("ERROR - Couldn't connect to ", info, "\nerror=", e);
      cb();
    });

    var sessionStr = JSON.stringify(session);
    var b = Buffer.alloc(12);
    b.writeUInt32BE(Buffer.byteLength(sessionStr), 0);
    b.writeUInt32BE(buffer.length, 8);
    preq.write(b);
    preq.write(sessionStr);
    preq.write(buffer);
    preq.end();
  }, undefined, 10);
}

internals.sendSessionQueue = async.queue(sendSessionWorker, 10);

app.get('/:nodeName/sendSession/:id', checkProxyRequest, function(req, res) {
  noCache(req, res);
  res.statusCode = 200;

  var options = {
    user: req.user,
    cluster: req.query.cluster,
    id: req.params.id,
    saveId: req.query.saveId,
    tags: req.query.tags,
    nodeName: req.params.nodeName
  };

  internals.sendSessionQueue.push(options, function () {
    res.end();
  });
});

app.post('/:nodeName/sendSessions', checkProxyRequest, function(req, res) {
  noCache(req, res);
  res.statusCode = 200;

  if (req.body.ids === undefined ||
      req.query.cluster === undefined ||
      req.query.saveId === undefined ||
      req.query.tags === undefined) {
    return res.end();
  }

  var count = 0;
  var ids = queryValueToArray(req.body.ids);
  ids.forEach(function(id) {
    var options = {
      user: req.user,
      cluster: req.query.cluster,
      id: id,
      saveId: req.query.saveId,
      tags: req.query.tags,
      nodeName: req.params.nodeName
    };

    count++;
    internals.sendSessionQueue.push(options, function () {
      count--;
      if (count === 0) {
        return res.end();
      }
    });
  });
});


function sendSessionsList(req, res, list) {
  if (!list) { return res.molochError(200, "Missing list of sessions"); }

  var saveId = Config.nodeName() + "-" + new Date().getTime().toString(36);

  async.eachLimit(list, 10, function(item, nextCb) {
    var fields = item._source || item.fields;
    isLocalView(fields.node, function () {
      var options = {
        user: req.user,
        cluster: req.body.cluster,
        id: item._id,
        saveId: saveId,
        tags: req.query.tags,
        nodeName: fields.node
      };
      // Get from our DISK
      internals.sendSessionQueue.push(options, nextCb);
    },
    function () {
      // Get from remote DISK
      getViewUrl(fields.node, function(err, viewUrl, client) {
        var info = url.parse(viewUrl);
        info.path = Config.basePath(fields.node) + fields.node + "/sendSession/" + item._id + "?saveId=" + saveId + "&cluster=" + req.body.cluster;
        info.agent = (client === http?internals.httpAgent:internals.httpsAgent);
        if (req.query.tags) {
          info.path += "&tags=" + req.query.tags;
        }
        addAuth(info, req.user, fields.node);
        addCaTrust(info, fields.node);
        var preq = client.request(info, function(pres) {
          pres.on('data', function (chunk) {
          });
          pres.on('end', function () {
            setImmediate(nextCb);
          });
        });
        preq.on('error', function (e) {
          console.log("ERROR - Couldn't proxy sendSession request=", info, "\nerror=", e);
          nextCb(null);
        });
        preq.end();
      });
    });
  }, function(err) {
    return res.end(JSON.stringify({success: true, text: "Sending of " + list.length + " sessions complete"}));
  });
}

var qlworking = {};
function sendSessionsListQL(pOptions, list, nextQLCb) {
  if (!list) {
    return;
  }

  var nodes = {};

  list.forEach(function (item) {
    if (!nodes[item.node]) {
      nodes[item.node] = [];
    }
    nodes[item.node].push(item.id);
  });

  var keys = Object.keys(nodes);

  var count = 0;
  async.eachLimit(keys, 15, function(node, nextCb) {
    isLocalView(node, function () {
      var sent = 0;
      nodes[node].forEach(function(item) {
        var options = {
          id: item,
          nodeName: node
        };
        Db.merge(options, pOptions);

        // Get from our DISK
        internals.sendSessionQueue.push(options, function () {
          sent++;
          if (sent === nodes[node].length) {
            nextCb();
          }
        });
      });
    },
    function () {
      // Get from remote DISK
      getViewUrl(node, function(err, viewUrl, client) {
        var info = url.parse(viewUrl);
        info.method = "POST";
        info.path = Config.basePath(node) + node + "/sendSessions?saveId=" + pOptions.saveId + "&cluster=" + pOptions.cluster;
        info.agent = (client === http?internals.httpAgent:internals.httpsAgent);
        if (pOptions.tags) {
          info.path += "&tags=" + pOptions.tags;
        }
        addAuth(info, pOptions.user, node);
        addCaTrust(info, node);
        var preq = client.request(info, function(pres) {
          pres.on('data', function (chunk) {
            qlworking[info.path] = "data";
          });
          pres.on('end', function () {
            delete qlworking[info.path];
            count++;
            setImmediate(nextCb);
          });
        });
        preq.on('error', function (e) {
          delete qlworking[info.path];
          console.log("ERROR - Couldn't proxy sendSession request=", info, "\nerror=", e);
          setImmediate(nextCb);
        });
        preq.setHeader('content-type', "application/x-www-form-urlencoded");
        preq.write("ids=");
        preq.write(nodes[node].join(","));
        preq.end();
        qlworking[info.path] = "sent";
      });
    });
  }, function(err) {
    nextQLCb();
  });
}

app.post('/receiveSession', function receiveSession(req, res) {
  if (!req.query.saveId) { return res.molochError(200, "Missing saveId"); }

  // JS Static Variable :)
  receiveSession.saveIds = receiveSession.saveIds || {};

  var saveId = receiveSession.saveIds[req.query.saveId];
  if (!saveId) {
    saveId = receiveSession.saveIds[req.query.saveId] = {start: 0};
  }

  var sessionlen = -1;
  var filelen = -1;
  var written = 0;
  var session = null;
  var buffer;
  var file;
  var writeHeader;

  function makeFilename(cb) {
    if (saveId.filename) {
      return cb(saveId.filename);
    }

    // Just keep calling ourselves every 100 ms until we have a filename
    if (saveId.inProgress) {
      return setTimeout(makeFilename, 100, cb);
    }

    saveId.inProgress = 1;
    Db.getSequenceNumber("fn-" + Config.nodeName(), function (err, seq) {
      var filename = Config.get("pcapDir") + "/" + Config.nodeName() + "-" + seq + "-" + req.query.saveId + ".pcap";
      saveId.seq      = seq;
      Db.indexNow("files", "file", Config.nodeName() + "-" + saveId.seq, {num: saveId.seq, name: filename, first: session.firstPacket, node: Config.nodeName(), filesize: -1, locked: 1}, function() {
        cb(filename);
        saveId.filename = filename; // Don't set the saveId.filename until after the first request completes its callback.
      });
    });
  }

  function saveSession() {
    var id = session.id;
    delete session.id;
    Db.indexNow(Db.id2Index(id), "session", id, session, function(err, info) {
    });
  }

  function chunkWrite(chunk) {
    // Write full chunk if first packet and writeHeader or not first packet
    if (writeHeader || written !== 0) {
      writeHeader = false;
      file.write(chunk);
    } else {
      file.write(chunk.slice(24));
    }
    written += chunk.length; // Pretend we wrote it all
  }

  req.on('data', function(chunk) {
    // If the file is open, just write the current chunk
    if (file) {
      return chunkWrite(chunk);
    }

    // If no file is open, then save the current chunk to the end of the buffer.
    if (!buffer) {
      buffer = chunk;
    } else {
      buffer = Buffer.concat([buffer, chunk]);
    }

    // Found the lengths
    if (sessionlen === -1 && (buffer.length >= 12)) {
      sessionlen = buffer.readUInt32BE(0);
      filelen    = buffer.readUInt32BE(8);
      buffer = buffer.slice(12);
    }

    // If we know the session len and haven't read the session
    if (sessionlen !== -1 && !session && buffer.length >= sessionlen) {
      session = JSON.parse(buffer.toString("utf8", 0, sessionlen));
      session.node = Config.nodeName();
      buffer = buffer.slice(sessionlen);

      if (filelen > 0) {
        req.pause();

        makeFilename(function (filename) {
          req.resume();
          session.packetPos[0] = - saveId.seq;
          session.fs = [saveId.seq];

          if (saveId.start === 0) {
            file = fs.createWriteStream(filename, {flags: "w"});
          } else {
            file = fs.createWriteStream(filename, {start: saveId.start, flags: "r+"});
          }
          writeHeader = saveId.start === 0;

          // Adjust packet location based on where we start writing
          if (saveId.start > 0) {
            for (var p = 1, plen = session.packetPos.length; p < plen; p++) {
              session.packetPos[p] += (saveId.start - 24);
            }
          }

          // Filelen always includes header, if we don't write header subtract it
          saveId.start += filelen;
          if (!writeHeader) {
            saveId.start -= 24;
          }

          // Still more data in buffer, start of pcap
          if (buffer.length > 0) {
            chunkWrite(buffer);
          }

          saveSession();
        });
      } else {
        saveSession();
      }
    }
  });

  req.on('end', function(chunk) {
    if (file) {
      file.end();
    }
    return res.send({success: true});
  });
});

app.post('/sendSessions', function(req, res) {
  if (req.body.ids) {
    var ids = queryValueToArray(req.body.ids);

    sessionsListFromIds(req, ids, ["node"], function(err, list) {
      sendSessionsList(req, res, list);
    });
  } else {
    sessionsListFromQuery(req, res, ["node"], function(err, list) {
      sendSessionsList(req, res, list);
    });
  }
});

app.post('/upload', multer({dest:'/tmp'}).single('file'), function (req, res) {
  var exec = require('child_process').exec,
     child;

  var tags = "";
  if (req.body.tag) {
    var t = req.body.tag.replace(/[^-a-zA-Z0-9_:,]/g, "").split(",");
    t.forEach(function(tag) {
      if (tag.length > 0) {
        tags += " --tag " + tag;
      }
    });
  }

  var cmd = Config.get("uploadCommand")
     .replace("{TAGS}", tags)
     .replace("{NODE}", Config.nodeName())
     .replace("{TMPFILE}", req.file.path)
     .replace("{CONFIG}", Config.getConfigFile());
  console.log("upload command: ", cmd);
  child = exec(cmd, function (error, stdout, stderr) {
    res.write("<b>" + cmd + "</b><br>");
    res.write("<pre>");
    res.write(stdout);
    res.end("</pre>");
    if (error !== null) {
      console.log("exec error: " + error);
    }
    fs.unlink(req.file.path);
  });
});

if (Config.get("regressionTests")) {
  app.post('/shutdown', function(req, res) {
    Db.close();
    process.exit(0);
    throw new Error("Exiting");
  });
  app.post('/flushCache', function(req, res) {
    Db.flushCache();
    res.send("{}");
  });
  app.get('/processCronQueries', function(req, res) {
    processCronQueries();
    res.send("{}");
  });
}

app.use('/cyberchef.htm', function(req, res) {
  res.sendFile('./public/cyberchef.htm');
});

/* cyberchef endpoint - loads the src or dst packets for a session and
 * sends them to cyberchef */
app.get("/:nodeName/session/:id/cyberchef", checkWebEnabled, checkProxyRequest, function(req, res) {
  processSessionIdAndDecode(req.params.id, 10000, function(err, session, results) {
    if (err) {
      console.log("ERROR - /cyberchef.htm", err);
      return res.end("Error - " + err);
    }

    let data = '';
    for (let i = (req.query.type !== 'dst'?0:1), ilen = results.length; i < ilen; i+=2) {
      data += results[i].data.toString('hex');
    }

    res.render('cyberchef.pug', { value: data });
  });
});

//////////////////////////////////////////////////////////////////////////////////
// Vue app
//////////////////////////////////////////////////////////////////////////////////
const Vue = require('vue');
const vueServerRenderer = require('vue-server-renderer');

// Factory function to create fresh Vue apps
function createApp () {
  return new Vue({
    template: `<div id="app"></div>`
  });
}

// expose vue bundles (prod)
app.use('/static', express.static(`${__dirname}/vueapp/dist/static`));
// expose vue bundle (dev)
app.use(['/app.js', '/vueapp/app.js'], express.static(`${__dirname}/vueapp/dist/app.js`));

app.get('/stats', (req, res) => {
  let cookieOptions = { path: app.locals.basePath };
  if (Config.isHTTPS()) { cookieOptions.secure = true; }

  // send cookie for basic, non admin functions
  res.cookie(
     'MOLOCH-COOKIE',
     Config.obj2auth({date: Date.now(), pid: process.pid, userId: req.user.userId}),
     cookieOptions
  );

  const renderer = vueServerRenderer.createRenderer({
    template: fs.readFileSync('./vueapp/dist/index.html', 'utf-8')
  });

  let theme = req.user.settings.theme || 'default-theme';
  if (theme.startsWith('custom1')) { theme  = 'custom-theme'; }

  let titleConfig = Config.get('titleTemplate', '_cluster_ - _page_ _-view_ _-expression_')
    .replace(/_cluster_/g, internals.clusterName)
    .replace(/_userId_/g, req.user?req.user.userId:'-')
    .replace(/_userName_/g, req.user?req.user.userName:'-')

  const appContext = {
    theme: theme,
    titleConfig: titleConfig,
    path: app.locals.basePath,
    version: app.locals.molochversion,
    devMode: Config.get('devMode', false),
    demoMode: Config.get('demoMode', false),
    themeUrl: theme === 'custom-theme' ? 'user.css' : ''
  }

  // Create a fresh Vue app instance
  const vueApp = createApp();

  // Render the Vue instance to HTML
  renderer.renderToString(vueApp, appContext, (err, html) => {
    if (err) {
      console.error(err);
      if (err.code === 404) {
        res.status(404).end('Page not found');
      } else {
        res.status(500).end('Internal Server Error');
      }
      return;
    }

    res.send(html);
  });
});


//////////////////////////////////////////////////////////////////////////////////
// Angular app
//////////////////////////////////////////////////////////////////////////////////
app.use(express.static(__dirname + '/views'));
app.use(express.static(__dirname + '/bundle'));
app.use(function (req, res) {
  if (req.path === '/users' && !req.user.createEnabled) {
    return res.status(403).send('Permission denied');
  }

  if (req.path === '/settings' && Config.get('demoMode', false)) {
    return res.status(403).send('Permission denied');
  }

  var cookieOptions = { path: app.locals.basePath };
  if (Config.isHTTPS()) { cookieOptions.secure = true; }

  // send cookie for basic, non admin functions
  res.cookie(
     'MOLOCH-COOKIE',
     Config.obj2auth({date: Date.now(), pid: process.pid, userId: req.user.userId}),
     cookieOptions
  );

  var theme = req.user.settings.theme || 'default-theme';
  if (theme.startsWith('custom1')) { theme  = 'custom-theme'; }

  res.render('app.pug', {
    theme   : theme,
    demoMode: Config.get('demoMode', false),
    devMode : Config.get('devMode', false),
    version : app.locals.molochversion
  });
});


//////////////////////////////////////////////////////////////////////////////////
//// Cron Queries
//////////////////////////////////////////////////////////////////////////////////

/* Process a single cron query.  At max it will process 24 hours worth of data
 * to give other queries a chance to run.  Because its timestamp based and not
 * lastPacket based since 1.0 it now search all indices each time.
 */
function processCronQuery(cq, options, query, endTime, cb) {
  if (Config.debug > 2) {
    console.log("CRON", cq.name, cq.creator, "- processCronQuery(", cq, options, query, endTime, ")");
  }

  var singleEndTime;
  var count = 0;
  async.doWhilst(function(whilstCb) {
    // Process at most 24 hours
    singleEndTime = Math.min(endTime, cq.lpValue + 24*60*60);
    query.query.bool.filter[0] = {range: {timestamp: {gte: cq.lpValue*1000, lt: singleEndTime*1000}}};

    if (Config.debug > 2) {
      console.log("CRON", cq.name, cq.creator, "- start:", new Date(cq.lpValue*1000), "stop:", new Date(singleEndTime*1000), "end:", new Date(endTime*1000), "remaining runs:", ((endTime-singleEndTime)/(24*60*60.0)));
    }

    Db.search('sessions2-*', 'session', query, {scroll: '600s'}, function getMoreUntilDone(err, result) {
      function doNext() {
        count += result.hits.hits.length;

        // No more data, all done
        if (result.hits.hits.length === 0) {
          return setImmediate(whilstCb, "DONE");
        } else {
          var document = { doc: { count: (query.count || 0) + count} };
          Db.update("queries", "query", options.qid, document, {refresh: true}, function () {});
        }

        query = {
          body: {
            scroll_id: result._scroll_id,
          },
          scroll: '600s'
        };

        Db.scroll(query, getMoreUntilDone);
      }

      if (err || result.error) {
        console.log("cronQuery error", err, (result?result.error:null), "for", cq);
        return setImmediate(whilstCb, "ERR");
      }

      var ids = [];
      var hits = result.hits.hits;
      var i, ilen;
      if (cq.action.indexOf("forward:") === 0) {
        for (i = 0, ilen = hits.length; i < ilen; i++) {
          ids.push({id: hits[i]._id, node: hits[i]._source.node});
        }

        sendSessionsListQL(options, ids, doNext);
      } else if (cq.action.indexOf("tag") === 0) {
        for (i = 0, ilen = hits.length; i < ilen; i++) {
          ids.push(hits[i]._id);
        }

        if (Config.debug > 1) {
          console.log("CRON", cq.name, cq.creator, "- Updating tags:", ids.length);
        }

        var tags = options.tags.split(",");
        sessionsListFromIds(null, ids, ["tags", "node"], function(err, list) {
          addTagsList(tags, list, doNext);
        });
      } else {
        console.log("Unknown action", cq);
        doNext();
      }
    });
  }, function () {
    if (Config.debug > 1) {
      console.log("CRON", cq.name, cq.creator, "- Continue process", singleEndTime, endTime);
    }
    return singleEndTime !== endTime;
  }, function (err) {
    cb(count, singleEndTime);
  });
}

function processCronQueries() {
  if (internals.cronRunning) {
    console.log("processQueries already running", qlworking);
    return;
  }
  internals.cronRunning = true;
  if (Config.debug) {
    console.log("CRON - cronRunning set to true");
  }

  var repeat;
  async.doWhilst(function(whilstCb) {
    repeat = false;
    Db.search("queries", "query", {size: 1000}, function(err, data) {
      if (err) {
        internals.cronRunning = false;
        console.log("processCronQueries", err);
        return setImmediate(whilstCb, err);
      }
      var queries = {};
      data.hits.hits.forEach(function(item) {
        queries[item._id] = item._source;
      });

      // Delayed by the max Timeout
      var endTime = Math.floor(Date.now()/1000) - internals.cronTimeout;

      // Save incase reload happens while running
      var molochClusters = Config.configMap("moloch-clusters");

      // Go thru the queries, fetch the user, make the query
      async.eachSeries(Object.keys(queries), function (qid, forQueriesCb) {
        var cq = queries[qid];
        var cluster = null;
        var req, res;

        if (Config.debug > 1) {
          console.log("CRON - Running", qid, cq);
        }

        if (!cq.enabled || endTime < cq.lpValue) {
          return forQueriesCb();
        }

        if (cq.action.indexOf("forward:") === 0) {
          cluster = cq.action.substring(8);
        }

        Db.getUserCache(cq.creator, function(err, user) {
          if (err && !user) {return forQueriesCb();}
          if (!user || !user.found) {console.log("User", cq.creator, "doesn't exist"); return forQueriesCb(null);}
          if (!user._source.enabled) {console.log("User", cq.creator, "not enabled"); return forQueriesCb();}
          user = user._source;

          var options = {
            user: user,
            cluster: cluster,
            saveId: Config.nodeName() + "-" + new Date().getTime().toString(36),
            tags: cq.tags.replace(/[^-a-zA-Z0-9_:,]/g, ""),
            qid: qid
          };

          molochparser.parser.yy = {emailSearch: user.emailSearch === true,
                                      fieldsMap: Config.getFieldsMap()};

          var query = {from: 0,
                       size: 1000,
                       query: {bool: {filter: [{}]}},
                       _source: ["_id", "node"]
                      };

          try {
            query.query.bool.filter.push(molochparser.parse(cq.query));
          } catch (e) {
            console.log("Couldn't compile cron query expression", cq, e);
            return forQueriesCb();
          }

          if (user.expression && user.expression.length > 0) {
            try {
              // Expression was set by admin, so assume email search ok
              molochparser.parser.yy.emailSearch = true;
              var userExpression = molochparser.parse(user.expression);
              query.query.bool.filter.push(userExpression);
            } catch (e) {
              console.log("Couldn't compile user forced expression", user.expression, e);
              return forQueriesCb();
            }
          }

          lookupQueryItems(query.query.bool.filter, function (lerr) {
            processCronQuery(cq, options, query, endTime, function (count, lpValue) {
              if (Config.debug > 1) {
                console.log("CRON - setting lpValue", new Date(lpValue*1000));
              }
              // Do the ES update
              var document = {
                doc: {
                  lpValue: lpValue,
                  lastRun: Math.floor(Date.now()/1000),
                  count: (queries[qid].count || 0) + count
                }
              };
              Db.update("queries", "query", qid, document, {refresh: true}, function () {
                // If there is more time to catch up on, repeat the loop, although other queries
                // will get processed first to be fair
                if (lpValue !== endTime) {
                  repeat = true;
                }
                return forQueriesCb();
              });
            });
          });
        });
      }, function(err) {
        if (Config.debug > 1) {
          console.log("CRON - Finished one pass of all crons");
        }
        return setImmediate(whilstCb, err);
      });
    });
  }, function () {
    if (Config.debug > 1) {
       console.log("CRON - Process again: ", repeat);
    }
    return repeat;
  }, function (err) {
    if (Config.debug) {
      console.log("CRON - Should be up to date");
    }
    internals.cronRunning = false;
  });
}

//////////////////////////////////////////////////////////////////////////////////
//// Main
//////////////////////////////////////////////////////////////////////////////////
function main () {
  Db.checkVersion(MIN_DB_VERSION, Config.get("passwordSecret") !== undefined);
  Db.healthCache(function(err, health) {
    internals.clusterName = health.cluster_name;
  });

  Db.nodesStats({metric: "fs"}, function (err, info) {
    info.nodes.timestamp = new Date().getTime();
    internals.previousNodeStats.push(info.nodes);
  });

  expireCheckAll();
  setInterval(expireCheckAll, 60*1000);

  loadFields();
  setInterval(loadFields, 2*60*1000);

  loadPlugins();

  createSessionDetail();
  setInterval(createSessionDetail, 5*60*1000);

  createRightClicks();
  setInterval(createRightClicks, 5*60*1000);

  if (Config.get("cronQueries", false)) {
    console.log("This node will process Cron Queries, delayed by", internals.cronTimeout, "seconds");
    setInterval(processCronQueries, 60*1000);
    setTimeout(processCronQueries, 1000);
  }

  var server;
  if (Config.isHTTPS()) {
    server = https.createServer({key: Config.keyFileData, cert: Config.certFileData}, app);
  } else {
    server = http.createServer(app);
  }

  var viewHost = Config.get("viewHost", undefined);
  if (internals.userNameHeader !== undefined && viewHost !== "localhost" && viewHost !== "127.0.0.1") {
    console.log("SECURITY WARNING - when userNameHeader is set, viewHost should be localhost or use iptables");
  }

  server
    .on('error', function (e) {
      console.log("ERROR - couldn't listen on port", Config.get("viewPort", "8005"), "is viewer already running?");
      process.exit(1);
      throw new Error("Exiting");
    })
    .on('listening', function (e) {
      console.log("Express server listening on port %d in %s mode", server.address().port, app.settings.env);
    })
    .listen(Config.get("viewPort", "8005"), viewHost);
}
//////////////////////////////////////////////////////////////////////////////////
//// DB
//////////////////////////////////////////////////////////////////////////////////
Db.initialize({host: internals.elasticBase,
               prefix: Config.get("prefix", ""),
               usersHost: Config.get("usersElasticsearch"),
               usersPrefix: Config.get("usersPrefix"),
               nodeName: Config.nodeName(),
               dontMapTags: Config.get("multiES", false)}, main);<|MERGE_RESOLUTION|>--- conflicted
+++ resolved
@@ -315,10 +315,7 @@
 
     // Everything will use dbField2 as dbField
     for (let i = 0, ilen = data.length; i < ilen; i++) {
-<<<<<<< HEAD
-=======
       internals.oldDBFields[data[i]._source.dbField] = data[i]._source;
->>>>>>> 849c55b9
       data[i]._source.dbField = data[i]._source.dbField2;
       if (data[i]._source.portField2) {
         data[i]._source.portField = data[i]._source.portField2;
@@ -2573,13 +2570,8 @@
 
       stats.push({
         name: node.name,
-<<<<<<< HEAD
-        ip: node.host,
-        ipExcluded: ipExcludes.includes(node.host),
-=======
         ip: ip,
         ipExcluded: ipExcludes.includes(ip),
->>>>>>> 849c55b9
         nodeExcluded: nodeExcludes.includes(node.name),
         storeSize: node.indices.store.size_in_bytes,
         docs: node.indices.docs.count,
