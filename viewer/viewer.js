/******************************************************************************/
/* viewer.js  -- The main arkime app
 *
 * Copyright 2012-2016 AOL Inc. All rights reserved.
 *
 * Licensed under the Apache License, Version 2.0 (the "License");
 * you may not use this Software except in compliance with the License.
 * You may obtain a copy of the License at
 *
 *     http://www.apache.org/licenses/LICENSE-2.0
 *
 * Unless required by applicable law or agreed to in writing, software
 * distributed under the License is distributed on an "AS IS" BASIS,
 * WITHOUT WARRANTIES OR CONDITIONS OF ANY KIND, either express or implied.
 * See the License for the specific language governing permissions and
 * limitations under the License.
 */
'use strict';

const MIN_DB_VERSION = 66;

// ============================================================================
// MODULES
// ============================================================================
try {
  var Config = require('./config.js');
  var express = require('express');
  var stylus = require('stylus');
  var util = require('util');
  var fs = require('fs');
  var fse = require('fs-ext');
  var async = require('async');
  var url = require('url');
  var dns = require('dns');
  var Pcap = require('./pcap.js');
  var Db = require('./db.js');
  var molochparser = require('./molochparser.js');
  var passport = require('passport');
  var DigestStrategy = require('passport-http').DigestStrategy;
  var molochversion = require('./version');
  var http = require('http');
  var https = require('https');
  var PNG = require('pngjs').PNG;
  var decode = require('./decode.js');
  var onHeaders = require('on-headers');
  var glob = require('glob');
  var unzipper = require('unzipper');
  var helmet = require('helmet');
  var uuid = require('uuidv4').default;
  var RE2 = require('re2');
  var path = require('path');
  var contentDisposition = require('content-disposition');
} catch (e) {
  console.log("ERROR - Couldn't load some dependancies, maybe need to 'npm update' inside viewer directory", e);
  process.exit(1);
  throw new Error('Exiting');
}

if (typeof express !== 'function') {
  console.log("ERROR - Need to run 'npm update' in viewer directory");
  process.exit(1);
  throw new Error('Exiting');
}

// express app
var app = express();

// ============================================================================
// CONFIG & APP SETUP
// ============================================================================
passport.use(new DigestStrategy({ qop: 'auth', realm: Config.get('httpRealm', 'Moloch') },
  function (userid, done) {
    Db.getUserCache(userid, function (err, suser) {
      if (err && !suser) { return done(err); }
      if (!suser || !suser.found) { console.log('User', userid, "doesn't exist"); return done(null, false); }
      if (!suser._source.enabled) { console.log('User', userid, 'not enabled'); return done('Not enabled'); }

      userCleanup(suser._source);

      return done(null, suser._source, { ha1: Config.store2ha1(suser._source.passStore) });
    });
  },
  function (options, done) {
    return done(null, true);
  }
));

// app.configure
var logger = require('morgan');
var favicon = require('serve-favicon');
var bodyParser = require('body-parser');
var multer = require('multer');
var methodOverride = require('method-override');
var compression = require('compression');

// internal app deps
let { internals } = require('./internals')(app, Config);
let ViewerUtils = require('./viewerUtils')(Db, Config, molochparser, internals);
let sessionAPIs = require('./apiSessions')(Config, Db, decode, internals, molochparser, Pcap, ViewerUtils);
let connectionAPIs = require('./apiConnections')(Db, Config, ViewerUtils, sessionAPIs);

// registers a get and a post
app.getpost = (route, mw, func) => { app.get(route, mw, func); app.post(route, mw, func); };
app.enable('jsonp callback');
app.set('views', path.join(__dirname, '/views'));
app.set('view engine', 'pug');

app.locals.molochversion = molochversion.version;
app.locals.isIndex = false;
app.locals.basePath = Config.basePath();
app.locals.elasticBase = internals.elasticBase[0];
app.locals.allowUploads = Config.get('uploadCommand') !== undefined;
app.locals.molochClusters = Config.configMap('moloch-clusters');

app.use(passport.initialize());
app.use(bodyParser.json());
app.use(bodyParser.urlencoded({ limit: '5mb', extended: true }));

app.use(compression());
app.use(methodOverride());

// Explicit sigint handler for running under docker
// See https://github.com/nodejs/node/issues/4182
process.on('SIGINT', function () {
  process.exit();
});

// app security options -------------------------------------------------------
const iframeOption = Config.get('iframe', 'deny');
if (iframeOption === 'sameorigin' || iframeOption === 'deny') {
  app.use(helmet.frameguard({ action: iframeOption }));
} else {
  app.use(helmet.frameguard({
    action: 'allow-from',
    domain: iframeOption
  }));
}

app.use(helmet.hidePoweredBy());
app.use(helmet.xssFilter());
if (Config.get('hstsHeader', false) && Config.isHTTPS()) {
  app.use(helmet.hsts({
    maxAge: 31536000,
    includeSubDomains: true
  }));
}

// calculate nonce
app.use((req, res, next) => {
  res.locals.nonce = Buffer.from(uuid()).toString('base64');
  next();
});

// define csp headers
const cspHeader = helmet.contentSecurityPolicy({
  directives: {
    defaultSrc: ["'self'"],
    /* can remove unsafe-inline for css when this is fixed
    https://github.com/vuejs/vue-style-loader/issues/33 */
    styleSrc: ["'self'", "'unsafe-inline'"],
    scriptSrc: ["'self'", "'unsafe-eval'", (req, res) => `'nonce-${res.locals.nonce}'`],
    objectSrc: ["'none'"],
    imgSrc: ["'self'", 'data:']
  }
});

const unsafeInlineCspHeader = helmet.contentSecurityPolicy({
  directives: {
    defaultSrc: ["'self'"],
    styleSrc: ["'self'", "'unsafe-inline'"],
    scriptSrc: ["'self'", "'unsafe-eval'", "'unsafe-inline'"],
    objectSrc: ["'self'", 'data:'],
    workerSrc: ["'self'", 'data:', 'blob:'],
    imgSrc: ["'self'", 'data:'],
    fontSrc: ["'self'", 'data:']
  }
});

// logging --------------------------------------------------------------------
// send req to access log file or stdout
let _stream = process.stdout;
let _accesslogfile = Config.get('accessLogFile');
if (_accesslogfile) {
  _stream = fs.createWriteStream(_accesslogfile, { flags: 'a' });
}

let _loggerFormat = decodeURIComponent(Config.get(
  'accessLogFormat',
  ':date :username %1b[1m:method%1b[0m %1b[33m:url%1b[0m :status :res[content-length] bytes :response-time ms'
));
let _suppressPaths = Config.getArray('accessLogSuppressPaths', ';', '');

app.use(logger(_loggerFormat, {
  stream: _stream,
  skip: (req, res) => { return _suppressPaths.includes(req.path); }
}));

logger.token('username', (req, res) => {
  return req.user ? req.user.userId : '-';
});

// appwide middleware ---------------------------------------------------------
app.use((req, res, next) => {
  res.molochError = molochError;

  req.url = req.url.replace(Config.basePath(), '/');
  return next();
});

// add lookups for queries
app.use((req, res, next) => {
  if (!req.user) { return next(); }
  Db.getLookupsCache(req.user.userId, (err, lookupsMap) => {
    req.lookups = lookupsMap || {};
    return next();
  });
});

app.use((req, res, next) => {
  if (!req.user || !req.user.userId) {
    return next();
  }

  var mrc = {};

  mrc.httpAuthorizationDecode = { fields: 'http.authorization', func: `{
    if (value.substring(0,5) === "Basic")
      return {name: "Decoded:", value: atob(value.substring(6))};
    return undefined;
  }` };
  mrc.reverseDNS = { category: 'ip', name: 'Get Reverse DNS', url: 'reverseDNS.txt?ip=%TEXT%', actionType: 'fetch' };
  mrc.bodyHashMd5 = { category: 'md5', url: '%NODE%/%ID%/bodyHash/%TEXT%', name: 'Download File' };
  mrc.bodyHashSha256 = { category: 'sha256', url: '%NODE%/%ID%/bodyHash/%TEXT%', name: 'Download File' };

  for (var key in internals.rightClicks) {
    var rc = internals.rightClicks[key];
    if (!rc.users || rc.users[req.user.userId]) {
      mrc[key] = rc;
    }
  }
  app.locals.molochRightClick = mrc;
  next();
});

// client static files --------------------------------------------------------
app.use(favicon(path.join(__dirname, '/public/favicon.ico')));
app.use('/font-awesome', express.static(path.join(__dirname, '/../node_modules/font-awesome'), { maxAge: 600 * 1000 }));
app.use('/bootstrap', express.static(path.join(__dirname, '/../node_modules/bootstrap'), { maxAge: 600 * 1000 }));
app.use('/', express.static(path.join(__dirname, '/public'), { maxAge: 600 * 1000 }));

// password, testing, or anonymous mode setup ---------------------------------
if (Config.get('passwordSecret')) {
  app.locals.alwaysShowESStatus = false;
  app.use(function (req, res, next) {
    // 200 for NS
    if (req.url === '/_ns_/nstest.html') {
      return res.end();
    }

    // No auth for eshealth.json or parliament.json
    if (req.url.match(/^\/(parliament|eshealth).json/)) {
      return next();
    }

    // S2S Auth
    if (req.headers['x-moloch-auth']) {
      var obj = Config.auth2obj(req.headers['x-moloch-auth'], false);
      obj.path = obj.path.replace(Config.basePath(), '/');
      if (obj.path !== req.url) {
        console.log('ERROR - mismatch url', obj.path, req.url);
        return res.send('Unauthorized based on bad url, check logs on ', Config.hostName());
      }
      if (Math.abs(Date.now() - obj.date) > 120000) { // Request has to be +- 2 minutes
        console.log('ERROR - Denying server to server based on timestamp, are clocks out of sync?', Date.now(), obj.date);
        return res.send('Unauthorized based on timestamp - check that all moloch viewer machines have accurate clocks');
      }

      // Don't look up user for receiveSession
      if (req.url.match(/^\/receiveSession/)) {
        return next();
      }

      Db.getUserCache(obj.user, function (err, suser) {
        if (err) { return res.send('ERROR - x-moloch getUser - user: ' + obj.user + ' err:' + err); }
        if (!suser || !suser.found) { return res.send(obj.user + " doesn't exist"); }
        if (!suser._source.enabled) { return res.send(obj.user + ' not enabled'); }
        userCleanup(suser._source);
        req.user = suser._source;
        return next();
      });
      return;
    }

    if (req.url.match(/^\/receiveSession/)) {
      return res.send('receiveSession only allowed s2s');
    }

    function ucb (err, suser, userName) {
      if (err) { return res.send(`ERROR - getUser - user: ${userName} err: ${err}`); }
      if (!suser || !suser.found) { return res.send(`${userName} doesn't exist`); }
      if (!suser._source.enabled) { return res.send(`${userName} not enabled`); }
      if (!suser._source.headerAuthEnabled) { return res.send(`${userName} header auth not enabled`); }

      userCleanup(suser._source);
      req.user = suser._source;
      return next();
    }

    // Header auth
    if (internals.userNameHeader !== undefined) {
      if (req.headers[internals.userNameHeader] !== undefined) {
        // Check if we require a certain header+value to be present
        // as in the case of an apache plugin that sends AD groups
        if (internals.requiredAuthHeader !== undefined && internals.requiredAuthHeaderVal !== undefined) {
          let authHeader = req.headers[internals.requiredAuthHeader];
          if (authHeader === undefined) {
            return res.send('Missing authorization header');
          }
          let authorized = false;
          authHeader.split(',').forEach(headerVal => {
            if (headerVal.trim() === internals.requiredAuthHeaderVal) {
              authorized = true;
            }
          });
          if (!authorized) {
            return res.send('Not authorized');
          }
        }

        const userName = req.headers[internals.userNameHeader];

        Db.getUserCache(userName, (err, suser) => {
          if (internals.userAutoCreateTmpl === undefined) {
            return ucb(err, suser, userName);
          } else if ((err && err.toString().includes('Not Found')) ||
             (!suser || !suser.found)) { // Try dynamic creation
            let nuser = JSON.parse(new Function('return `' +
                   internals.userAutoCreateTmpl + '`;').call(req.headers));
            Db.setUser(userName, nuser, (err, info) => {
              if (err) {
                console.log('Elastic search error adding user: (' + userName + '):(' + JSON.stringify(nuser) + '):' + err);
              } else {
                console.log('Added user:' + userName + ':' + JSON.stringify(nuser));
              }
              return Db.getUserCache(userName, ucb);
            });
          } else {
            return ucb(err, suser, userName);
          }
        });
        return;
      } else if (Config.debug) {
        console.log('DEBUG - Couldn\'t find userNameHeader of', internals.userNameHeader, 'in', req.headers, 'for', req.url);
      }
    }

    // Browser auth
    req.url = req.url.replace('/', Config.basePath());
    passport.authenticate('digest', { session: false })(req, res, function (err) {
      req.url = req.url.replace(Config.basePath(), '/');
      if (err) { return res.molochError(200, err); } else { return next(); }
    });
  });
} else if (Config.get('regressionTests', false)) {
  console.log('WARNING - The setting "regressionTests" is set to true, do NOT use in production, for testing only');
  app.locals.alwaysShowESStatus = true;
  app.locals.noPasswordSecret = true;
  app.use(function (req, res, next) {
    var username = req.query.molochRegressionUser || 'anonymous';
    req.user = { userId: username, enabled: true, createEnabled: username === 'anonymous', webEnabled: true, headerAuthEnabled: false, emailSearch: true, removeEnabled: true, packetSearch: true, settings: {}, welcomeMsgNum: 1 };
    Db.getUserCache(username, function (err, suser) {
      if (!err && suser && suser.found) {
        userCleanup(suser._source);
        req.user = suser._source;
      }
      next();
    });
  });
} else {
  /* Shared password isn't set, who cares about auth, db is only used for settings */
  console.log('WARNING - The setting "passwordSecret" is not set, all access is anonymous');
  app.locals.alwaysShowESStatus = true;
  app.locals.noPasswordSecret = true;
  app.use(function (req, res, next) {
    req.user = internals.anonymousUser;
    Db.getUserCache('anonymous', (err, suser) => {
      if (!err && suser && suser.found) {
        req.user.settings = suser._source.settings || {};
        req.user.views = suser._source.views;
        req.user.columnConfigs = suser._source.columnConfigs;
        req.user.spiviewFieldConfigs = suser._source.spiviewFieldConfigs;
        req.user.tableStates = suser._source.tableStates;
      }
      next();
    });
  });
}

// ============================================================================
// UTILITY
// ============================================================================
function parseCustomView (key, input) {
  var fieldsMap = Config.getFieldsMap();

  var match = input.match(/require:([^;]+)/);
  if (!match) {
    console.log(`custom-view ${key} missing require section`);
    process.exit(1);
  }
  var require = match[1];

  match = input.match(/title:([^;]+)/);
  var title = match[1] || key;

  match = input.match(/fields:([^;]+)/);
  if (!match) {
    console.log(`custom-view ${key} missing fields section`);
    process.exit(1);
  }
  var fields = match[1];

  var output = `  if (session.${require})\n    div.sessionDetailMeta.bold ${title}\n    dl.sessionDetailMeta\n`;

  for (let field of fields.split(',')) {
    let info = fieldsMap[field];
    if (!info) {
      continue;
    }
    var parts = ViewerUtils.splitRemain(info.dbField, '.', 1);
    if (parts.length === 1) {
      output += `      +arrayList(session, '${parts[0]}', '${info.friendlyName}', '${field}')\n`;
    } else {
      output += `      +arrayList(session.${parts[0]}, '${parts[1]}', '${info.friendlyName}', '${field}')\n`;
    }
  }

  return output;
}

function createSessionDetail () {
  var found = {};
  var dirs = [];

  dirs = dirs.concat(Config.getArray('pluginsDir', ';', '/data/moloch/plugins'));
  dirs = dirs.concat(Config.getArray('parsersDir', ';', '/data/moloch/parsers'));

  dirs.forEach(function (dir) {
    try {
      var files = fs.readdirSync(dir);
      // sort().reverse() so in this dir pug is processed before jade
      files.sort().reverse().forEach(function (file) {
        var sfile = file.replace(/\.(pug|jade)/, '');
        if (found[sfile]) {
          return;
        }
        if (file.match(/\.detail\.jade$/i)) {
          found[sfile] = fs.readFileSync(dir + '/' + file, 'utf8').replace(/^/mg, '  ') + '\n';
        } else if (file.match(/\.detail\.pug$/i)) {
          found[sfile] = '  include ' + dir + '/' + file + '\n';
        }
      });
    } catch (e) {}
  });

  var customViews = Config.keys('custom-views') || [];

  for (let key of customViews) {
    let view = Config.sectionGet('custom-views', key);
    found[key] = parseCustomView(key, view);
  }

  var makers = internals.pluginEmitter.listeners('makeSessionDetail');
  async.each(makers, function (cb, nextCb) {
    cb(function (err, items) {
      for (var k in items) {
        found[k] = items[k].replace(/^/mg, '  ') + '\n';
      }
      return nextCb();
    });
  }, function () {
    internals.sessionDetailNew = 'include views/mixins.pug\n' +
                                 'div.session-detail(sessionid=session.id,hidePackets=hidePackets)\n' +
                                 '  include views/sessionDetail\n';
    Object.keys(found).sort().forEach(function (k) {
      internals.sessionDetailNew += found[k];
    });

    internals.sessionDetailNew = internals.sessionDetailNew.replace(/div.sessionDetailMeta.bold/g, 'h4.sessionDetailMeta')
      .replace(/dl.sessionDetailMeta/g, 'dl')
      .replace(/a.moloch-right-click.*molochexpr='([^']+)'.*#{(.*)}/g, "+clickableValue('$1', $2)")
    ;
  });
}

function createRightClicks () {
  var mrc = Config.configMap('right-click');
  for (var key in mrc) {
    if (mrc[key].fields) {
      mrc[key].fields = mrc[key].fields.split(',');
    }
    if (mrc[key].users) {
      var users = {};
      for (const item of mrc[key].users.split(',')) {
        users[item] = 1;
      }
      mrc[key].users = users;
    }
  }
  var makers = internals.pluginEmitter.listeners('makeRightClick');
  async.each(makers, function (cb, nextCb) {
    cb(function (err, items) {
      for (var k in items) {
        mrc[k] = items[k];
        if (mrc[k].fields && !Array.isArray(mrc[k].fields)) {
          mrc[k].fields = mrc[k].fields.split(',');
        }
      }
      return nextCb();
    });
  }, function () {
    internals.rightClicks = mrc;
  });
}

// ============================================================================
// REQUESTS
// ============================================================================
function makeRequest (node, path, user, cb) {
  sessionAPIs.getViewUrl(node, function (err, viewUrl, client) {
    let info = url.parse(viewUrl);
    info.path = encodeURI(`${Config.basePath(node)}${path}`);
    info.agent = (client === http ? internals.httpAgent : internals.httpsAgent);
    info.timeout = 20 * 60 * 1000;
    ViewerUtils.addAuth(info, user, node);
    ViewerUtils.addCaTrust(info, node);

    function responseFunc (pres) {
      let response = '';
      pres.on('data', function (chunk) {
        response += chunk;
      });
      pres.on('end', function () {
        cb(null, response);
      });
    }
    let preq = client.request(info, responseFunc);
    preq.on('error', (err) => {
      // Try a second time on errors
      console.log(`Retry ${info.path} on remote viewer: ${err}`);
      let preq2 = client.request(info, responseFunc);
      preq2.on('error', (err) => {
        console.log(`Error with ${info.path} on remote viewer: ${err}`);
        cb(err);
      });
      preq2.end();
    });
    preq.end();
  });
}

// ============================================================================
// API MIDDLEWARE
// ============================================================================
// error middleware -----------------------------------------------------------
function molochError (status, text) {
  this.status(status || 403);
  return this.send(JSON.stringify({ success: false, text: text }));
}

// security/access middleware -------------------------------------------------
function checkProxyRequest (req, res, next) {
  sessionAPIs.isLocalView(req.params.nodeName, function () {
    return next();
  },
  function () {
    return sessionAPIs.proxyRequest(req, res);
  });
}

function setCookie (req, res, next) {
  let cookieOptions = {
    path: app.locals.basePath,
    sameSite: 'Strict',
    overwrite: true
  };

  if (Config.isHTTPS()) { cookieOptions.secure = true; }

  res.cookie( // send cookie for basic, non admin functions
    'MOLOCH-COOKIE',
    Config.obj2auth({
      date: Date.now(),
      pid: process.pid,
      userId: req.user.userId
    }, true),
    cookieOptions
  );

  return next();
}

function checkCookieToken (req, res, next) {
  if (!req.headers['x-moloch-cookie']) {
    return res.molochError(500, 'Missing token');
  }

  req.token = Config.auth2obj(req.headers['x-moloch-cookie'], true);
  var diff = Math.abs(Date.now() - req.token.date);
  if (diff > 2400000 || /* req.token.pid !== process.pid || */
      req.token.userId !== req.user.userId) {
    console.trace('bad token', req.token);
    return res.molochError(500, 'Timeout - Please try reloading page and repeating the action');
  }

  return next();
}

// use for APIs that can be used from places other than just the UI
function checkHeaderToken (req, res, next) {
  if (req.headers.cookie) { // if there's a cookie, check header
    return checkCookieToken(req, res, next);
  } else { // if there's no cookie, just continue so the API still works
    return next();
  }
}

function checkPermissions (permissions) {
  const inversePermissions = {
    hidePcap: true,
    hideFiles: true,
    hideStats: true,
    disablePcapDownload: true
  };

  return (req, res, next) => {
    for (let permission of permissions) {
      if ((!req.user[permission] && !inversePermissions[permission]) ||
        (req.user[permission] && inversePermissions[permission])) {
        console.log(`Permission denied to ${req.user.userId} while requesting resource: ${req._parsedUrl.pathname}, using permission ${permission}`);
        return res.molochError(403, 'You do not have permission to access this resource');
      }
    }
    next();
  };
}

function checkHuntAccess (req, res, next) {
  if (req.user.createEnabled) {
    // an admin can do anything to any hunt
    return next();
  } else {
    Db.getHunt(req.params.id, (err, huntHit) => {
      if (err) {
        console.log('error', err);
        return res.molochError(500, err);
      }
      if (!huntHit || !huntHit.found) { throw new Error('Hunt not found'); }

      if (huntHit._source.userId === req.user.userId) {
        return next();
      }
      return res.molochError(403, `You cannot change another user's hunt unless you have admin privileges`);
    });
  }
}

function checkCronAccess (req, res, next) {
  if (req.user.createEnabled) {
    // an admin can do anything to any query
    return next();
  } else {
    Db.get('queries', 'query', req.body.key, (err, query) => {
      if (err || !query.found) {
        return res.molochError(403, 'Unknown cron query');
      }
      if (query._source.creator === req.user.userId) {
        return next();
      }
      return res.molochError(403, `You cannot change another user's cron query unless you have admin privileges`);
    });
  }
}

function checkEsAdminUser (req, res, next) {
  if (internals.esAdminUsersSet) {
    if (internals.esAdminUsers.includes(req.user.userId)) {
      return next();
    }
  } else {
    if (req.user.createEnabled && Config.get('multiES', false) === false) {
      return next();
    }
  }
  return res.molochError(403, 'You do not have permission to access this resource');
}

// no cache middleware --------------------------------------------------------
function noCacheJson (req, res, next) {
  res.header('Cache-Control', 'no-cache, private, no-store, must-revalidate, max-stale=0, post-check=0, pre-check=0');
  res.setHeader('Content-Type', 'application/json');
  return next();
}

// log middleware -------------------------------------------------------------
function logAction (uiPage) {
  return function (req, res, next) {
    var log = {
      timestamp: Math.floor(Date.now() / 1000),
      method: req.method,
      userId: req.user.userId,
      api: req._parsedUrl.pathname,
      query: req._parsedUrl.query,
      expression: req.query.expression
    };

    if (req.user.expression) {
      log.forcedExpression = req.user.expression;
    }

    if (uiPage) { log.uiPage = uiPage; }

    if (req.query.date && parseInt(req.query.date) === -1) {
      log.range = log.timestamp;
    } else if (req.query.startTime && req.query.stopTime) {
      log.range = req.query.stopTime - req.query.startTime;
    }

    if (req.query.view && req.user.views) {
      var view = req.user.views[req.query.view];
      if (view) {
        log.view = {
          name: req.query.view,
          expression: view.expression
        };
      }
    }

    // save the request body
    var avoidProps = { password: true, newPassword: true, currentPassword: true };
    var bodyClone = {};

    for (var key in req.body) {
      if (req.body.hasOwnProperty(key) && !avoidProps[key]) {
        bodyClone[key] = req.body[key];
      }
    }

    if (Object.keys(bodyClone).length > 0) {
      log.body = bodyClone;
    }

    res.logCounts = function (recordsReturned, recordsFiltered, recordsTotal) {
      log.recordsReturned = recordsReturned;
      log.recordsFiltered = recordsFiltered;
      log.recordsTotal = recordsTotal;
    };

    req._molochStartTime = new Date();
    function finish () {
      log.queryTime = new Date() - req._molochStartTime;
      res.removeListener('finish', finish);
      Db.historyIt(log, function (err, info) {
        if (err) { console.log('log history error', err, info); }
      });
    }

    res.on('finish', finish);

    return next();
  };
}

// field to exp middleware ----------------------------------------------------
function fieldToExp (req, res, next) {
  if (req.query.exp && !req.query.field) {
    let field = Config.getFieldsMap()[req.query.exp];
    if (field) {
      req.query.field = field.dbField;
    } else {
      req.query.field = req.query.exp;
    }
  }

  return next();
}

// response time middleware ---------------------------------------------------
// record the time it took from the request to start
// until the headers are set to send the response
function recordResponseTime (req, res, next) {
  onHeaders(res, () => {
    let now = process.hrtime();
    let ms = ((now[0] - req._startAt[0]) * 1000) + ((now[1] - req._startAt[1]) / 1000000);
    ms = Math.ceil(ms);
    res.setHeader('X-Moloch-Response-Time', ms);
  });

  next();
}

// body middleware ------------------------------------------------------------
// fill req.query if it doesn't exist to support POST and GET
// all endpoints that use POST and GET should look for req.query
function fillQuery (req, res, next) {
  // if using POST not GET, query will be empty and query params will be in body
  if (!Object.keys(req.query).length) { req.query = req.body; }
  next();
}

// user middleware ------------------------------------------------------------
// express middleware to set req.settingUser to who to work on, depending if admin or not
// This returns the cached user
function getSettingUserCache (req, res, next) {
  // If no userId parameter, or userId is ourself then req.user already has our info
  if (req.query.userId === undefined || req.query.userId === req.user.userId) {
    req.settingUser = req.user;
    return next();
  }

  // user is trying to get another user's settings without admin privilege
  if (!req.user.createEnabled) { return res.molochError(403, 'Need admin privileges'); }

  Db.getUserCache(req.query.userId, function (err, user) {
    if (err || !user || !user.found) {
      if (app.locals.noPasswordSecret) {
        req.settingUser = JSON.parse(JSON.stringify(req.user));
        delete req.settingUser.found;
      } else {
        req.settingUser = null;
      }
      return next();
    }
    req.settingUser = user._source;
    return next();
  });
}

// express middleware to set req.settingUser to who to work on, depending if admin or not
// This returns fresh from db
function getSettingUserDb (req, res, next) {
  let userId;

  if (req.query.userId === undefined || req.query.userId === req.user.userId) {
    if (Config.get('regressionTests', false)) {
      req.settingUser = req.user;
      return next();
    }

    userId = req.user.userId;
  } else if (!req.user.createEnabled) {
    // user is trying to get another user's settings without admin privilege
    return res.molochError(403, 'Need admin privileges');
  } else {
    userId = req.query.userId;
  }

  Db.getUser(userId, function (err, user) {
    if (err || !user || !user.found) {
      if (app.locals.noPasswordSecret) {
        req.settingUser = JSON.parse(JSON.stringify(req.user));
        delete req.settingUser.found;
      } else {
        return res.molochError(403, 'Unknown user');
      }
      return next();
    }
    req.settingUser = user._source;
    return next();
  });
}

// view middleware ------------------------------------------------------------
// remove the string, 'shared:', that is added to shared views with the same
// name as a user's personal view in the endpoint '/user/views'
// also remove any special characters except ('-', '_', ':', and ' ')
function sanitizeViewName (req, res, next) {
  if (req.body.name) {
    req.body.name = req.body.name.replace(/(^(shared:)+)|[^-a-zA-Z0-9_: ]/g, '');
  }
  next();
}

// ============================================================================
// HELPERS
// ============================================================================
// app helpers ----------------------------------------------------------------
function setFieldLocals () {
  ViewerUtils.loadFields()
    .then((result) => {
      app.locals.fieldsMap = result.fieldsMap;
      app.locals.fieldsArr = result.fieldsArr;
      createSessionDetail();
    });
}

function loadPlugins () {
  var api = {
    registerWriter: function (str, info) {
      internals.writers[str] = info;
    },
    getDb: function () { return Db; },
    getPcap: function () { return Pcap; }
  };
  var plugins = Config.getArray('viewerPlugins', ';', '');
  var dirs = Config.getArray('pluginsDir', ';', '/data/moloch/plugins');
  plugins.forEach(function (plugin) {
    plugin = plugin.trim();
    if (plugin === '') {
      return;
    }
    var found = false;
    dirs.forEach(function (dir) {
      dir = dir.trim();
      if (found || dir === '') {
        return;
      }
      if (fs.existsSync(dir + '/' + plugin)) {
        found = true;
        var p = require(dir + '/' + plugin);
        p.init(Config, internals.pluginEmitter, api);
      }
    });
    if (!found) {
      console.log("WARNING - Couldn't find plugin", plugin, 'in', dirs);
    }
  });
}

// https://stackoverflow.com/a/48569020
class Mutex {
  constructor () {
    this.queue = [];
    this.locked = false;
  }

  lock () {
    return new Promise((resolve, reject) => {
      if (this.locked) {
        this.queue.push(resolve);
      } else {
        this.locked = true;
        resolve();
      }
    });
  }

  unlock () {
    if (this.queue.length > 0) {
      const resolve = this.queue.shift();
      resolve();
    } else {
      this.locked = false;
    }
  }
}

// user helpers ---------------------------------------------------------------
// check for anonymous mode before fetching user cache and return anonymous
// user or the user requested by the userId
function getUserCacheIncAnon (userId, cb) {
  if (app.locals.noPasswordSecret) { // user is anonymous
    Db.getUserCache('anonymous', (err, anonUser) => {
      let anon = internals.anonymousUser;

      if (!err && anonUser && anonUser.found) {
        anon.settings = anonUser._source.settings || {};
        anon.views = anonUser._source.views;
      }

      return cb(null, anon);
    });
  } else {
    Db.getUserCache(userId, (err, user) => {
      let found = user.found;
      user = user._source;
      if (user) { user.found = found; }
      return cb(err, user);
    });
  }
}

function userCleanup (suser) {
  suser.settings = suser.settings || {};
  if (suser.emailSearch === undefined) { suser.emailSearch = false; }
  if (suser.removeEnabled === undefined) { suser.removeEnabled = false; }
  // if multies and not users elasticsearch, disable admin privelages
  if (Config.get('multiES', false) && !Config.get('usersElasticsearch')) {
    suser.createEnabled = false;
  }
  let now = Date.now();
  let timespan = Config.get('regressionTests', false) ? 1 : 60000;
  // update user lastUsed time if not mutiES and it hasn't been udpated in more than a minute
  if (!Config.get('multiES', false) && (!suser.lastUsed || (now - suser.lastUsed) > timespan)) {
    suser.lastUsed = now;
    Db.setLastUsed(suser.userId, now, function (err, info) {
      if (Config.debug && err) {
        console.log('DEBUG - user lastUsed update error', err, info);
      }
    });
  }
}

function saveSharedView (req, res, user, view, endpoint, successMessage, errorMessage) {
  Db.getUser('_moloch_shared', (err, sharedUser) => {
    if (!sharedUser || !sharedUser.found) {
      // sharing for the first time
      sharedUser = {
        userId: '_moloch_shared',
        userName: '_moloch_shared',
        enabled: false,
        webEnabled: false,
        emailSearch: false,
        headerAuthEnabled: false,
        createEnabled: false,
        removeEnabled: false,
        packetSearch: false,
        views: {}
      };
    } else {
      sharedUser = sharedUser._source;
    }

    sharedUser.views = sharedUser.views || {};

    if (sharedUser.views[req.body.name]) {
      console.log('Trying to add duplicate shared view', sharedUser);
      return res.molochError(403, 'Shared view already exists');
    }

    sharedUser.views[req.body.name] = view;

    Db.setUser('_moloch_shared', sharedUser, (err, info) => {
      if (err) {
        console.log(endpoint, 'failed', err, info);
        return res.molochError(500, errorMessage);
      }
      return res.send(JSON.stringify({
        success: true,
        text: successMessage,
        viewName: req.body.name,
        view: view
      }));
    });
  });
}

// removes a view from the user that created the view and adds it to the shared user
function shareView (req, res, user, endpoint, successMessage, errorMessage) {
  let view = user.views[req.body.name];
  view.shared = true;

  delete user.views[req.body.name]; // remove the view from the

  Db.setUser(user.userId, user, (err, info) => {
    if (err) {
      console.log(endpoint, 'failed', err, info);
      return res.molochError(500, errorMessage);
    }
    // save the view on the shared user
    return saveSharedView(req, res, user, view, endpoint, successMessage, errorMessage);
  });
}

// removes a view from the shared user and adds it to the user that created the view
function unshareView (req, res, user, sharedUser, endpoint, successMessage, errorMessage) {
  Db.setUser('_moloch_shared', sharedUser, (err, info) => {
    if (err) {
      console.log(endpoint, 'failed', err, info);
      return res.molochError(500, errorMessage);
    }

    if (user.views[req.body.name]) { // the user already has a view with this name
      return res.molochError(403, 'A view already exists with this name.');
    }

    user.views[req.body.name] = {
      expression: req.body.expression,
      user: req.body.user, // keep the user so we know who created it
      shared: false,
      sessionsColConfig: req.body.sessionsColConfig
    };

    Db.setUser(user.userId, user, (err, info) => {
      if (err) {
        console.log(endpoint, 'failed', err, info);
        return res.molochError(500, errorMessage);
      }
      return res.send(JSON.stringify({
        success: true,
        text: successMessage
      }));
    });
  });
}

// session helpers ------------------------------------------------------------
function processSessionIdAndDecode (id, numPackets, doneCb) {
  var packets = [];
  sessionAPIs.processSessionId(id, true, null, function (pcap, buffer, cb, i) {
    var obj = {};
    if (buffer.length > 16) {
      pcap.decode(buffer, obj);
    } else {
      obj = { ip: { p: '' } };
    }
<<<<<<< HEAD

    return res.send(views);
  });
});

// creates a new view for a user
app.post('/user/views/create', [noCacheJson, checkCookieToken, logAction(), getSettingUserDb, sanitizeViewName], function (req, res) {
  if (!req.body.name) { return res.molochError(403, 'Missing view name'); }
  if (!req.body.expression) { return res.molochError(403, 'Missing view expression'); }

  let user = req.settingUser;
  user.views = user.views || {};

  let newView = {
    expression: req.body.expression,
    user: user.userId
  };

  if (req.body.shared) {
    // save the view on the shared user
    newView.shared = true;
    saveSharedView(req, res, user, newView, '/user/views/create', 'Created shared view successfully', 'Create shared view failed');
  } else {
    newView.shared = false;
    if (user.views[req.body.name]) {
      return res.molochError(403, 'A view already exists with this name.');
    } else {
      user.views[req.body.name] = newView;
    }

    if (req.body.sessionsColConfig) {
      user.views[req.body.name].sessionsColConfig = req.body.sessionsColConfig;
    } else if (user.views[req.body.name].sessionsColConfig && !req.body.sessionsColConfig) {
      user.views[req.body.name].sessionsColConfig = undefined;
    }

    Db.setUser(user.userId, user, (err, info) => {
      if (err) {
        console.log('/user/views/create error', err, info);
        return res.molochError(500, 'Create view failed');
      }
      return res.send(JSON.stringify({
        success: true,
        text: 'Created view successfully',
        viewName: req.body.name,
        view: newView
      }));
    });
  }
});

// deletes a user's specified view
app.post('/user/views/delete', [noCacheJson, checkCookieToken, logAction(), getSettingUserDb, sanitizeViewName], function (req, res) {
  if (!req.body.name) { return res.molochError(403, 'Missing view name'); }

  let user = req.settingUser;
  user.views = user.views || {};

  if (req.body.shared) {
    Db.getUser('_moloch_shared', (err, sharedUser) => {
      if (sharedUser && sharedUser.found) {
        sharedUser = sharedUser._source;
        sharedUser.views = sharedUser.views || {};
        if (sharedUser.views[req.body.name] === undefined) { return res.molochError(404, 'View not found'); }
        // only admins or the user that created the view can delete the shared view
        if (!user.createEnabled && sharedUser.views[req.body.name].user !== user.userId) {
          return res.molochError(401, `Need admin privelages to delete another user's shared view`);
        }
        delete sharedUser.views[req.body.name];
      }

      Db.setUser('_moloch_shared', sharedUser, (err, info) => {
        if (err) {
          console.log('/user/views/delete failed', err, info);
          return res.molochError(500, 'Delete shared view failed');
        }
        return res.send(JSON.stringify({
          success: true,
          text: 'Deleted shared view successfully'
        }));
      });
    });
  } else {
    if (user.views[req.body.name] === undefined) { return res.molochError(404, 'View not found'); }
    delete user.views[req.body.name];

    Db.setUser(user.userId, user, (err, info) => {
      if (err) {
        console.log('/user/views/delete failed', err, info);
        return res.molochError(500, 'Delete view failed');
      }
      return res.send(JSON.stringify({
        success: true,
        text: 'Deleted view successfully'
      }));
    });
  }
});

// shares/unshares a view
app.post('/user/views/toggleShare', [noCacheJson, checkCookieToken, logAction(), getSettingUserDb, sanitizeViewName], function (req, res) {
  if (!req.body.name) { return res.molochError(403, 'Missing view name'); }
  if (!req.body.expression) { return res.molochError(403, 'Missing view expression'); }

  let share = req.body.shared;
  let user = req.settingUser;
  user.views = user.views || {};

  if (share && user.views[req.body.name] === undefined) { return res.molochError(404, 'View not found'); }

  Db.getUser('_moloch_shared', (err, sharedUser) => {
    if (!sharedUser || !sharedUser.found) {
      // the shared user has not been created yet so there is no chance of duplicate views
      if (share) { // add the view to the shared user
        return shareView(req, res, user, '/user/views/toggleShare', 'Shared view successfully', 'Sharing view failed');
      }
      // if it not already a shared view and it's trying to be unshared, something went wrong, can't do it
      return res.molochError(404, 'Shared user not found. Cannot unshare a view without a shared user.');
    }

    sharedUser = sharedUser._source;
    sharedUser.views = sharedUser.views || {};

    if (share) { // if sharing, make sure the view doesn't already exist
      if (sharedUser.views[req.body.name]) { // duplicate detected
        return res.molochError(403, 'A shared view already exists with this name.');
      }
      return shareView(req, res, user, '/user/views/toggleShare', 'Shared view successfully', 'Sharing view failed');
    } else {
      // if unsharing, remove it from shared user and add it to current user
      if (sharedUser.views[req.body.name] === undefined) { return res.molochError(404, 'View not found'); }
      // only admins or the user that created the view can update the shared view
      if (!user.createEnabled && sharedUser.views[req.body.name].user !== user.userId) {
        return res.molochError(401, `Need admin privelages to unshare another user's shared view`);
      }
      // delete the shared view
      delete sharedUser.views[req.body.name];
      return unshareView(req, res, user, sharedUser, '/user/views/toggleShare', 'Unshared view successfully', 'Unsharing view failed');
    }
  });
});

// updates a user's specified view
app.post('/user/views/update', [noCacheJson, checkCookieToken, logAction(), getSettingUserDb, sanitizeViewName], function (req, res) {
  if (!req.body.name) { return res.molochError(403, 'Missing view name'); }
  if (!req.body.expression) { return res.molochError(403, 'Missing view expression'); }
  if (!req.body.key) { return res.molochError(403, 'Missing view key'); }

  let user = req.settingUser;
  user.views = user.views || {};

  if (req.body.shared) {
    Db.getUser('_moloch_shared', (err, sharedUser) => {
      if (sharedUser && sharedUser.found) {
        sharedUser = sharedUser._source;
        sharedUser.views = sharedUser.views || {};
        if (sharedUser.views[req.body.key] === undefined) { return res.molochError(404, 'View not found'); }
        // only admins or the user that created the view can update the shared view
        if (!user.createEnabled && sharedUser.views[req.body.name].user !== user.userId) {
          return res.molochError(401, `Need admin privelages to update another user's shared view`);
        }
        sharedUser.views[req.body.name] = {
          expression: req.body.expression,
          user: user.userId,
          shared: true,
          sessionsColConfig: req.body.sessionsColConfig
        };
        // delete the old one if the key (view name) has changed
        if (sharedUser.views[req.body.key] && req.body.name !== req.body.key) {
          sharedUser.views[req.body.key] = null;
          delete sharedUser.views[req.body.key];
        }
      }

      Db.setUser('_moloch_shared', sharedUser, (err, info) => {
        if (err) {
          console.log('/user/views/delete failed', err, info);
          return res.molochError(500, 'Update shared view failed');
        }
        return res.send(JSON.stringify({
          success: true,
          text: 'Updated shared view successfully'
        }));
      });
    });
  } else {
    if (user.views[req.body.name]) {
      user.views[req.body.name].expression = req.body.expression;
      user.views[req.body.name].sessionsColConfig = req.body.sessionsColConfig;
    } else { // the name has changed, so create a new entry
      user.views[req.body.name] = {
        expression: req.body.expression,
        user: user.userId,
        shared: false,
        sessionsColConfig: req.body.sessionsColConfig
      };
    }

    // delete the old one if the key (view name) has changed
    if (user.views[req.body.key] && req.body.name !== req.body.key) {
      user.views[req.body.key] = null;
      delete user.views[req.body.key];
    }

    Db.setUser(user.userId, user, function (err, info) {
      if (err) {
        console.log('/user/views/update error', err, info);
        return res.molochError(500, 'Updating view failed');
      }
      return res.send(JSON.stringify({
        success: true,
        text: 'Updated view successfully'
      }));
    });
  }
});

// gets a user's cron queries
app.get('/user/cron', [noCacheJson, getSettingUserCache], function (req, res) {
  if (!req.settingUser) { return res.molochError(403, 'Unknown user'); }

  var user = req.settingUser;
  if (user.settings === undefined) { user.settings = {}; }
  Db.search('queries', 'query', { size: 1000, query: { term: { creator: user.userId } } }, function (err, data) {
    if (err || data.error) {
      console.log('/user/cron error', err || data.error);
    }

    let queries = {};

    if (data && data.hits && data.hits.hits) {
      data.hits.hits.forEach(function (item) {
        queries[item._id] = item._source;
      });
    }

    res.send(queries);
  });
});

// creates a new cron query for a user
app.post('/user/cron/create', [noCacheJson, checkCookieToken, logAction(), getSettingUserDb], function (req, res) {
  if (!req.body.name) { return res.molochError(403, 'Missing cron query name'); }
  if (!req.body.query) { return res.molochError(403, 'Missing cron query expression'); }
  if (!req.body.action) { return res.molochError(403, 'Missing cron query action'); }
  if (!req.body.tags) { return res.molochError(403, 'Missing cron query tag(s)'); }

  var document = {
    doc: {
      enabled: true,
      name: req.body.name,
      query: req.body.query,
      tags: req.body.tags,
      action: req.body.action
    }
  };

  if (req.body.notifier) {
    document.doc.notifier = req.body.notifier;
  }

  var userId = req.settingUser.userId;

  Db.getMinValue('sessions2-*', 'timestamp', (err, minTimestamp) => {
    if (err || minTimestamp === 0 || minTimestamp === null) {
      minTimestamp = Math.floor(Date.now() / 1000);
    } else {
      minTimestamp = Math.floor(minTimestamp / 1000);
    }

    if (+req.body.since === -1) {
      document.doc.lpValue = document.doc.lastRun = minTimestamp;
    } else {
      document.doc.lpValue = document.doc.lastRun =
         Math.max(minTimestamp, Math.floor(Date.now() / 1000) - 60 * 60 * parseInt(req.body.since || '0', 10));
    }
    document.doc.count = 0;
    document.doc.creator = userId || 'anonymous';

    Db.indexNow('queries', 'query', null, document.doc, function (err, info) {
      if (err) {
        console.log('/user/cron/create error', err, info);
        return res.molochError(500, 'Create cron query failed');
      }
      if (Config.get('cronQueries', false)) {
        processCronQueries();
      }
      return res.send(JSON.stringify({
        success: true,
        text: 'Created cron query successfully',
        key: info._id
      }));
    });
  });
});

// deletes a user's specified cron query
app.post('/user/cron/delete', [noCacheJson, checkCookieToken, logAction(), getSettingUserDb, checkCronAccess], function (req, res) {
  if (!req.body.key) { return res.molochError(403, 'Missing cron query key'); }

  Db.deleteDocument('queries', 'query', req.body.key, { refresh: true }, function (err, sq) {
    if (err) {
      console.log('/user/cron/delete error', err, sq);
      return res.molochError(500, 'Delete cron query failed');
    }
    res.send(JSON.stringify({
      success: true,
      text: 'Deleted cron query successfully'
    }));
  });
});

// updates a user's specified cron query
app.post('/user/cron/update', [noCacheJson, checkCookieToken, logAction(), getSettingUserDb, checkCronAccess], function (req, res) {
  if (!req.body.key) { return res.molochError(403, 'Missing cron query key'); }
  if (!req.body.name) { return res.molochError(403, 'Missing cron query name'); }
  if (!req.body.query) { return res.molochError(403, 'Missing cron query expression'); }
  if (!req.body.action) { return res.molochError(403, 'Missing cron query action'); }
  if (!req.body.tags) { return res.molochError(403, 'Missing cron query tag(s)'); }

  var document = {
    doc: {
      enabled: req.body.enabled,
      name: req.body.name,
      query: req.body.query,
      tags: req.body.tags,
      action: req.body.action,
      notifier: undefined
    }
  };

  if (req.body.notifier) {
    document.doc.notifier = req.body.notifier;
  }

  Db.get('queries', 'query', req.body.key, function (err, sq) {
    if (err || !sq.found) {
      console.log('/user/cron/update failed', err, sq);
      return res.molochError(403, 'Unknown query');
    }

    Db.update('queries', 'query', req.body.key, document, { refresh: true }, function (err, data) {
      if (err) {
        console.log('/user/cron/update error', err, document, data);
        return res.molochError(500, 'Cron query update failed');
      }
      if (Config.get('cronQueries', false)) {
        processCronQueries();
      }
      return res.send(JSON.stringify({
        success: true,
        text: 'Updated cron query successfully'
      }));
    });
  });
});

// changes a user's password
app.post('/user/password/change', [noCacheJson, checkCookieToken, logAction(), getSettingUserDb], function (req, res) {
  if (!req.body.newPassword || req.body.newPassword.length < 3) {
    return res.molochError(403, 'New password needs to be at least 3 characters');
  }

  if (!req.user.createEnabled && (Config.store2ha1(req.user.passStore) !==
     Config.store2ha1(Config.pass2store(req.token.userId, req.body.currentPassword)) ||
     req.token.userId !== req.user.userId)) {
    return res.molochError(403, 'Current password mismatch');
  }

  var user = req.settingUser;
  user.passStore = Config.pass2store(user.userId, req.body.newPassword);

  Db.setUser(user.userId, user, function (err, info) {
    if (err) {
      console.log('/user/password/change error', err, info);
      return res.molochError(500, 'Update failed');
    }
    return res.send(JSON.stringify({
      success: true,
      text: 'Changed password successfully'
    }));
  });
});

function oldDB2newDB (x) {
  if (!internals.oldDBFields[x]) { return x; }
  return internals.oldDBFields[x].dbField2;
}

// gets custom column configurations for a user
app.get('/user/columns', [noCacheJson, getSettingUserCache, checkPermissions(['webEnabled'])], (req, res) => {
  if (!req.settingUser) { return res.send([]); }

  // Fix for new names
  if (req.settingUser.columnConfigs) {
    for (var key in req.settingUser.columnConfigs) {
      let item = req.settingUser.columnConfigs[key];
      item.columns = item.columns.map(oldDB2newDB);
      if (item.order && item.order.length > 0) {
        item.order[0][0] = oldDB2newDB(item.order[0][0]);
      }
    }
  }

  return res.send(req.settingUser.columnConfigs || []);
});

// udpates custom column configurations for a user
app.put('/user/columns/:name', [noCacheJson, checkCookieToken, logAction(), getSettingUserDb], function (req, res) {
  if (!req.body.name) { return res.molochError(403, 'Missing custom column configuration name'); }
  if (!req.body.columns) { return res.molochError(403, 'Missing columns'); }
  if (!req.body.order) { return res.molochError(403, 'Missing sort order'); }

  let user = req.settingUser;
  user.columnConfigs = user.columnConfigs || [];

  // find the custom column configuration to update
  let found = false;
  for (let i = 0, ilen = user.columnConfigs.length; i < ilen; ++i) {
    if (req.body.name === user.columnConfigs[i].name) {
      found = true;
      user.columnConfigs[i] = req.body;
    }
  }

  if (!found) { return res.molochError(200, 'Custom column configuration not found'); }

  Db.setUser(user.userId, user, function (err, info) {
    if (err) {
      console.log('/user/columns udpate error', err, info);
      return res.molochError(500, 'Update custom column configuration failed');
    }
    return res.send(JSON.stringify({
      success: true,
      text: 'Updated column configuration',
      colConfig: req.body
    }));
  });
});

// creates a new custom column configuration for a user
app.post('/user/columns/create', [noCacheJson, checkCookieToken, logAction(), getSettingUserDb], function (req, res) {
  if (!req.body.name) { return res.molochError(403, 'Missing custom column configuration name'); }
  if (!req.body.columns) { return res.molochError(403, 'Missing columns'); }
  if (!req.body.order) { return res.molochError(403, 'Missing sort order'); }

  req.body.name = req.body.name.replace(/[^-a-zA-Z0-9\s_:]/g, '');
  if (req.body.name.length < 1) {
    return res.molochError(403, 'Invalid custom column configuration name');
  }

  var user = req.settingUser;
  user.columnConfigs = user.columnConfigs || [];

  // don't let user use duplicate names
  for (let i = 0, ilen = user.columnConfigs.length; i < ilen; ++i) {
    if (req.body.name === user.columnConfigs[i].name) {
      return res.molochError(403, 'There is already a custom column with that name');
    }
  }

  user.columnConfigs.push({
    name: req.body.name,
    columns: req.body.columns,
    order: req.body.order
  });

  Db.setUser(user.userId, user, function (err, info) {
    if (err) {
      console.log('/user/columns/create error', err, info);
      return res.molochError(500, 'Create custom column configuration failed');
    }
    return res.send(JSON.stringify({
      success: true,
      text: 'Created custom column configuration successfully',
      name: req.body.name
    }));
  });
});

// deletes a user's specified custom column configuration
app.post('/user/columns/delete', [noCacheJson, checkCookieToken, logAction(), getSettingUserDb], function (req, res) {
  if (!req.body.name) { return res.molochError(403, 'Missing custom column configuration name'); }

  var user = req.settingUser;
  user.columnConfigs = user.columnConfigs || [];

  var found = false;
  for (let i = 0, ilen = user.columnConfigs.length; i < ilen; ++i) {
    if (req.body.name === user.columnConfigs[i].name) {
      user.columnConfigs.splice(i, 1);
      found = true;
      break;
    }
  }

  if (!found) { return res.molochError(200, 'Column not found'); }

  Db.setUser(user.userId, user, function (err, info) {
    if (err) {
      console.log('/user/columns/delete failed', err, info);
      return res.molochError(500, 'Delete custom column configuration failed');
    }
    return res.send(JSON.stringify({
      success: true,
      text: 'Deleted custom column configuration successfully'
    }));
  });
});

// gets custom spiview fields configurations for a user
app.get('/user/spiview/fields', [noCacheJson, getSettingUserCache, checkPermissions(['webEnabled'])], (req, res) => {
  if (!req.settingUser) { return res.send([]); }

  return res.send(req.settingUser.spiviewFieldConfigs || []);
});

// udpates custom spiview field configuration for a user
app.put('/user/spiview/fields/:name', [noCacheJson, checkCookieToken, logAction(), getSettingUserDb], function (req, res) {
  if (!req.body.name) { return res.molochError(403, 'Missing custom spiview field configuration name'); }
  if (!req.body.fields) { return res.molochError(403, 'Missing fields'); }

  let user = req.settingUser;
  user.spiviewFieldConfigs = user.spiviewFieldConfigs || [];

  // find the custom spiview field configuration to update
  let found = false;
  for (let i = 0, ilen = user.spiviewFieldConfigs.length; i < ilen; ++i) {
    if (req.body.name === user.spiviewFieldConfigs[i].name) {
      found = true;
      user.spiviewFieldConfigs[i] = req.body;
    }
  }

  if (!found) { return res.molochError(200, 'Custom spiview field configuration not found'); }

  Db.setUser(user.userId, user, function (err, info) {
    if (err) {
      console.log('/user/spiview/fields udpate error', err, info);
      return res.molochError(500, 'Update spiview field configuration failed');
    }
    return res.send(JSON.stringify({
      success: true,
      text: 'Updated spiview field configuration',
      colConfig: req.body
    }));
  });
});

// creates a new custom spiview fields configuration for a user
app.post('/user/spiview/fields/create', [noCacheJson, checkCookieToken, logAction(), getSettingUserDb], function (req, res) {
  if (!req.body.name) { return res.molochError(403, 'Missing custom spiview field configuration name'); }
  if (!req.body.fields) { return res.molochError(403, 'Missing fields'); }

  req.body.name = req.body.name.replace(/[^-a-zA-Z0-9\s_:]/g, '');

  if (req.body.name.length < 1) {
    return res.molochError(403, 'Invalid custom spiview fields configuration name');
  }

  var user = req.settingUser;
  user.spiviewFieldConfigs = user.spiviewFieldConfigs || [];

  // don't let user use duplicate names
  for (let i = 0, ilen = user.spiviewFieldConfigs.length; i < ilen; ++i) {
    if (req.body.name === user.spiviewFieldConfigs[i].name) {
      return res.molochError(403, 'There is already a custom spiview fields configuration with that name');
    }
  }

  user.spiviewFieldConfigs.push({
    name: req.body.name,
    fields: req.body.fields
  });

  Db.setUser(user.userId, user, function (err, info) {
    if (err) {
      console.log('/user/spiview/fields/create error', err, info);
      return res.molochError(500, 'Create custom spiview fields configuration failed');
    }
    return res.send(JSON.stringify({
      success: true,
      text: 'Created custom spiview fields configuration successfully',
      name: req.body.name
    }));
  });
});

// deletes a user's specified custom spiview fields configuration
app.post('/user/spiview/fields/delete', [noCacheJson, checkCookieToken, logAction(), getSettingUserDb], function (req, res) {
  if (!req.body.name) { return res.molochError(403, 'Missing custom spiview fields configuration name'); }

  var user = req.settingUser;
  user.spiviewFieldConfigs = user.spiviewFieldConfigs || [];

  var found = false;
  for (let i = 0, ilen = user.spiviewFieldConfigs.length; i < ilen; ++i) {
    if (req.body.name === user.spiviewFieldConfigs[i].name) {
      user.spiviewFieldConfigs.splice(i, 1);
      found = true;
      break;
    }
  }

  if (!found) { return res.molochError(200, 'Spiview fields not found'); }

  Db.setUser(user.userId, user, function (err, info) {
    if (err) {
      console.log('/user/spiview/fields/delete failed', err, info);
      return res.molochError(500, 'Delete custom spiview fields configuration failed');
    }
    return res.send(JSON.stringify({
      success: true,
      text: 'Deleted custom spiview fields configuration successfully'
    }));
  });
});

app.get('/decodings', [noCacheJson], function (req, res) {
  var decodeItems = decode.settings();
  res.send(JSON.stringify(decodeItems));
});

// ----------------------------------------------------------------------------
// EXPIRING
// ----------------------------------------------------------------------------
// Search for all files on a set of nodes in a set of directories.
// If less then size items are returned we don't delete anything.
// Doesn't support mounting sub directories in main directory, don't do it.
function expireDevice (nodes, dirs, minFreeSpaceG, nextCb) {
  var query = { _source: [ 'num', 'name', 'first', 'size', 'node' ],
    from: '0',
    size: 200,
    query: { bool: {
      must: [
        { terms: { node: nodes } },
        { bool: { should: [] } }
      ],
      must_not: { term: { locked: 1 } }
    } },
    sort: { first: { order: 'asc' } } };

  Object.keys(dirs).forEach(function (pcapDir) {
    var obj = { wildcard: {} };
    if (pcapDir[pcapDir.length - 1] === '/') {
      obj.wildcard.name = pcapDir + '*';
    } else {
      obj.wildcard.name = pcapDir + '/*';
    }
    query.query.bool.must[1].bool.should.push(obj);
  });

  // Keep at least 10 files
  Db.search('files', 'file', query, function (err, data) {
    if (err || data.error || !data.hits || data.hits.total <= 10) {
      return nextCb();
    }
    async.forEachSeries(data.hits.hits, function (item, forNextCb) {
      if (data.hits.total <= 10) {
        return forNextCb('DONE');
      }

      var fields = item._source || item.fields;

      var freeG;
      try {
        var stat = fse.statVFS(fields.name);
        freeG = stat.f_frsize / 1024.0 * stat.f_bavail / (1024.0 * 1024.0);
      } catch (e) {
        console.log('ERROR', e);
        // File doesn't exist, delete it
        freeG = minFreeSpaceG - 1;
      }
      if (freeG < minFreeSpaceG) {
        data.hits.total--;
        console.log('Deleting', item);
        return Db.deleteFile(fields.node, item._id, fields.name, forNextCb);
      } else {
        return forNextCb('DONE');
      }
    }, function () {
      return nextCb();
    });
  });
}

function expireCheckDevice (nodes, stat, nextCb) {
  var doit = false;
  var minFreeSpaceG = 0;
  async.forEach(nodes, function (node, cb) {
    var freeSpaceG = Config.getFull(node, 'freeSpaceG', '5%');
    if (freeSpaceG[freeSpaceG.length - 1] === '%') {
      freeSpaceG = (+freeSpaceG.substr(0, freeSpaceG.length - 1)) * 0.01 * stat.f_frsize / 1024.0 * stat.f_blocks / (1024.0 * 1024.0);
    }
    var freeG = stat.f_frsize / 1024.0 * stat.f_bavail / (1024.0 * 1024.0);
    if (freeG < freeSpaceG) {
      doit = true;
    }

    if (freeSpaceG > minFreeSpaceG) {
      minFreeSpaceG = freeSpaceG;
    }

    cb();
  }, function () {
    if (doit) {
      expireDevice(nodes, stat.dirs, minFreeSpaceG, nextCb);
    } else {
      return nextCb();
    }
  });
}

function expireCheckAll () {
  var devToStat = {};
  // Find all the nodes running on this host
  Db.hostnameToNodeids(Config.hostName(), function (nodes) {
    // Current node name should always be checked too
    if (!nodes.includes(Config.nodeName())) {
      nodes.push(Config.nodeName());
    }

    // Find all the pcap dirs for local nodes
    async.map(nodes, function (node, cb) {
      var pcapDirs = Config.getFull(node, 'pcapDir');
      if (typeof pcapDirs !== 'string') {
        return cb("ERROR - couldn't find pcapDir setting for node: " + node + '\nIf you have it set try running:\nnpm remove iniparser; npm cache clean; npm update iniparser');
      }
      // Create a mapping from device id to stat information and all directories on that device
      pcapDirs.split(';').forEach(function (pcapDir) {
        if (!pcapDir) {
          return; // Skip empty elements.  Prevents errors when pcapDir has a trailing or double ;
        }
        pcapDir = pcapDir.trim();
        var fileStat = fs.statSync(pcapDir);
        var vfsStat = fse.statVFS(pcapDir);
        if (!devToStat[fileStat.dev]) {
          vfsStat.dirs = {};
          vfsStat.dirs[pcapDir] = {};
          devToStat[fileStat.dev] = vfsStat;
        } else {
          devToStat[fileStat.dev].dirs[pcapDir] = {};
        }
      });
      cb(null);
    },
    function (err) {
      // Now gow through all the local devices and check them
      var keys = Object.keys(devToStat);
      async.forEachSeries(keys, function (key, cb) {
        expireCheckDevice(nodes, devToStat[key], cb);
      }, function (err) {
      });
    });
  });
}
// ----------------------------------------------------------------------------
// Sessions Query
// ----------------------------------------------------------------------------
function addSortToQuery (query, info, d) {
  function addSortDefault () {
    if (d) {
      if (!query.sort) {
        query.sort = [];
      }
      var obj = {};
      obj[d] = { order: 'asc' };
      obj[d].missing = '_last';
      query.sort.push(obj);
    }
  }

  if (!info) {
    addSortDefault();
    return;
  }

  // New Method
  if (info.order) {
    if (info.order.length === 0) {
      addSortDefault();
      return;
    }

    if (!query.sort) {
      query.sort = [];
    }

    info.order.split(',').forEach(function (item) {
      var parts = item.split(':');
      var field = parts[0];

      var obj = {};
      if (field === 'firstPacket') {
        obj.firstPacket = { order: parts[1] };
      } else if (field === 'lastPacket') {
        obj.lastPacket = { order: parts[1] };
      } else {
        obj[field] = { order: parts[1] };
      }

      obj[field].unmapped_type = 'string';
      var fieldInfo = Config.getDBFieldsMap()[field];
      if (fieldInfo) {
        if (fieldInfo.type === 'ip') {
          obj[field].unmapped_type = 'ip';
        } else if (fieldInfo.type === 'integer') {
          obj[field].unmapped_type = 'long';
        }
      }
      obj[field].missing = (parts[1] === 'asc' ? '_last' : '_first');
      query.sort.push(obj);
    });
    return;
  }

  // Old Method
  if (!info.iSortingCols || parseInt(info.iSortingCols, 10) === 0) {
    addSortDefault();
    return;
  }

  if (!query.sort) {
    query.sort = [];
  }

  for (let i = 0, ilen = parseInt(info.iSortingCols, 10); i < ilen; i++) {
    if (!info['iSortCol_' + i] || !info['sSortDir_' + i] || !info['mDataProp_' + info['iSortCol_' + i]]) {
      continue;
    }

    var obj = {};
    var field = info['mDataProp_' + info['iSortCol_' + i]];
    obj[field] = { order: info['sSortDir_' + i] };
    query.sort.push(obj);

    if (field === 'firstPacket') {
      query.sort.push({ firstPacket: { order: info['sSortDir_' + i] } });
    } else if (field === 'lastPacket') {
      query.sort.push({ lastPacket: { order: info['sSortDir_' + i] } });
    }
  }
}

/* This method fixes up parts of the query that jison builds to what ES actually
 * understands.  This includes mapping all the tag fields from strings to numbers
 * and any of the filename stuff
 */
function lookupQueryItems (query, doneCb) {
  if (Config.get('multiES', false)) {
    return doneCb(null);
  }

  var outstanding = 0;
  var finished = 0;
  var err = null;

  function process (parent, obj, item) {
    // console.log("\nprocess:\n", item, obj, typeof obj[item], "\n");
    if (item === 'fileand' && typeof obj[item] === 'string') {
      var name = obj.fileand;
      delete obj.fileand;
      outstanding++;
      Db.fileNameToFiles(name, function (files) {
        outstanding--;
        if (files === null || files.length === 0) {
          err = "File '" + name + "' not found";
        } else if (files.length > 1) {
          obj.bool = { should: [] };
          files.forEach(function (file) {
            obj.bool.should.push({ bool: { must: [{ term: { node: file.node } }, { term: { fileId: file.num } }] } });
          });
        } else {
          obj.bool = { must: [{ term: { node: files[0].node } }, { term: { fileId: files[0].num } }] };
        }
        if (finished && outstanding === 0) {
          doneCb(err);
        }
      });
    } else if (item === 'field' && obj.field === 'fileand') {
      obj.field = 'fileId';
    } else if (typeof obj[item] === 'object') {
      convert(obj, obj[item]);
    }
  }

  function convert (parent, obj) {
    for (var item in obj) {
      process(parent, obj, item);
    }
  }

  convert(null, query);
  if (outstanding === 0) {
    return doneCb(err);
  }

  finished = 1;
}

// ----------------------------------------------------------------------------
// determineQueryTimes(reqQuery)
//
// Returns [startTimeSec, stopTimeSec, interval] using values from reqQuery.date,
//   reqQuery.startTime, reqQuery.stopTime, reqQuery.interval, and
//   reqQuery.segments.
//
// This code was factored out from buildSessionQuery.
// ----------------------------------------------------------------------------
function determineQueryTimes (reqQuery) {
  let startTimeSec = null;
  let stopTimeSec = null;
  let interval = 60 * 60;

  if (Config.debug) {
    console.log('determineQueryTimes<-', reqQuery);
  }

  if ((reqQuery.date && reqQuery.date === '-1') ||
      (reqQuery.segments && reqQuery.segments === 'all')) {
    interval = 60 * 60; // Hour to be safe
  } else if ((reqQuery.startTime !== undefined) && (reqQuery.stopTime !== undefined)) {
    if (!/^-?[0-9]+$/.test(reqQuery.startTime)) {
      startTimeSec = Date.parse(reqQuery.startTime.replace('+', ' ')) / 1000;
    } else {
      startTimeSec = parseInt(reqQuery.startTime, 10);
    }

    if (!/^-?[0-9]+$/.test(reqQuery.stopTime)) {
      stopTimeSec = Date.parse(reqQuery.stopTime.replace('+', ' ')) / 1000;
    } else {
      stopTimeSec = parseInt(reqQuery.stopTime, 10);
    }

    var diff = reqQuery.stopTime - reqQuery.startTime;
    if (diff < 30 * 60) {
      interval = 1; // second
    } else if (diff <= 5 * 24 * 60 * 60) {
      interval = 60; // minute
    } else {
      interval = 60 * 60; // hour
    }
  } else {
    let queryDate = reqQuery.date || 1;
    startTimeSec = (Math.floor(Date.now() / 1000) - 60 * 60 * parseInt(queryDate, 10));
    stopTimeSec = Date.now() / 1000;

    if (queryDate <= 5 * 24) {
      interval = 60; // minute
    } else {
      interval = 60 * 60; // hour
    }
  }

  switch (reqQuery.interval) {
  case 'second':
    interval = 1;
    break;
  case 'minute':
    interval = 60;
    break;
  case 'hour':
    interval = 60 * 60;
    break;
  case 'day':
    interval = 60 * 60 * 24;
    break;
  case 'week':
    interval = 60 * 60 * 24 * 7;
    break;
  }

  if (Config.debug) {
    console.log('determineQueryTimes->', 'startTimeSec', startTimeSec, 'stopTimeSec', stopTimeSec, 'interval', interval);
  }

  return [startTimeSec, stopTimeSec, interval];
}

function buildSessionQuery (req, buildCb, queryOverride = null) {
  // validate time limit is not exceeded
  let timeLimitExceeded = false;
  var interval;

  // queryOverride can supercede req.query if specified
  let reqQuery = queryOverride || req.query;

  // determineQueryTimes calculates startTime, stopTime, and interval from reqQuery
  let startAndStopParams = determineQueryTimes(reqQuery);
  if (startAndStopParams[0] !== undefined) {
    reqQuery.startTime = startAndStopParams[0];
  }
  if (startAndStopParams[1] !== undefined) {
    reqQuery.stopTime = startAndStopParams[1];
  }
  interval = startAndStopParams[2];

  if ((parseInt(reqQuery.date) > parseInt(req.user.timeLimit)) ||
    ((reqQuery.date === '-1') && req.user.timeLimit)) {
    timeLimitExceeded = true;
  } else if ((reqQuery.startTime) && (reqQuery.stopTime) && (req.user.timeLimit) &&
             ((reqQuery.stopTime - reqQuery.startTime) / 3600 > req.user.timeLimit)) {
    timeLimitExceeded = true;
  }

  if (timeLimitExceeded) {
    console.log(`${req.user.userName} trying to exceed time limit: ${req.user.timeLimit} hours`);
    return buildCb(`User time limit (${req.user.timeLimit} hours) exceeded`, {});
  }

  var limit = Math.min(2000000, +reqQuery.length || +reqQuery.iDisplayLength || 100);

  var query = { from: reqQuery.start || reqQuery.iDisplayStart || 0,
    size: limit,
    timeout: internals.esQueryTimeout,
    query: { bool: { filter: [] } }
  };

  if (query.from === 0) {
    delete query.from;
  }

  if (reqQuery.strictly === 'true') {
    reqQuery.bounding = 'both';
  }

  if ((reqQuery.date && reqQuery.date === '-1') ||
      (reqQuery.segments && reqQuery.segments === 'all')) {
    // interval is already assigned above from result of determineQueryTimes

  } else if (reqQuery.startTime !== undefined && reqQuery.stopTime) {
    switch (reqQuery.bounding) {
    case 'first':
      query.query.bool.filter.push({ range: { firstPacket: { gte: reqQuery.startTime * 1000, lte: reqQuery.stopTime * 1000 } } });
      break;
    default:
    case 'last':
      query.query.bool.filter.push({ range: { lastPacket: { gte: reqQuery.startTime * 1000, lte: reqQuery.stopTime * 1000 } } });
      break;
    case 'both':
      query.query.bool.filter.push({ range: { firstPacket: { gte: reqQuery.startTime * 1000 } } });
      query.query.bool.filter.push({ range: { lastPacket: { lte: reqQuery.stopTime * 1000 } } });
      break;
    case 'either':
      query.query.bool.filter.push({ range: { firstPacket: { lte: reqQuery.stopTime * 1000 } } });
      query.query.bool.filter.push({ range: { lastPacket: { gte: reqQuery.startTime * 1000 } } });
      break;
    case 'database':
      query.query.bool.filter.push({ range: { timestamp: { gte: reqQuery.startTime * 1000, lte: reqQuery.stopTime * 1000 } } });
      break;
    }
  } else {
    switch (reqQuery.bounding) {
    case 'first':
      query.query.bool.filter.push({ range: { firstPacket: { gte: reqQuery.startTime * 1000 } } });
      break;
    default:
    case 'both':
    case 'last':
      query.query.bool.filter.push({ range: { lastPacket: { gte: reqQuery.startTime * 1000 } } });
      break;
    case 'either':
      query.query.bool.filter.push({ range: { firstPacket: { lte: reqQuery.stopTime * 1000 } } });
      query.query.bool.filter.push({ range: { lastPacket: { gte: reqQuery.startTime * 1000 } } });
      break;
    case 'database':
      query.query.bool.filter.push({ range: { timestamp: { gte: reqQuery.startTime * 1000 } } });
      break;
    }
  }

  if (reqQuery.facets === '1') {
    query.aggregations = {};
    // only add map aggregations if requested
    if (reqQuery.map === 'true') {
      query.aggregations = {
        mapG1: { terms: { field: 'srcGEO', size: 1000, min_doc_count: 1 } },
        mapG2: { terms: { field: 'dstGEO', size: 1000, min_doc_count: 1 } },
        mapG3: { terms: { field: 'http.xffGEO', size: 1000, min_doc_count: 1 } }
      };
    }

    query.aggregations.dbHisto = { aggregations: {} };

    let filters = req.user.settings.timelineDataFilters || settingDefaults.timelineDataFilters;
    for (let i = 0; i < filters.length; i++) {
      let filter = filters[i];

      // Will also grap src/dst of these options instead to show on the timeline
      if (filter === 'totPackets') {
        query.aggregations.dbHisto.aggregations.srcPackets = { sum: { field: 'srcPackets' } };
        query.aggregations.dbHisto.aggregations.dstPackets = { sum: { field: 'dstPackets' } };
      } else if (filter === 'totBytes') {
        query.aggregations.dbHisto.aggregations.srcBytes = { sum: { field: 'srcBytes' } };
        query.aggregations.dbHisto.aggregations.dstBytes = { sum: { field: 'dstBytes' } };
      } else if (filter === 'totDataBytes') {
        query.aggregations.dbHisto.aggregations.srcDataBytes = { sum: { field: 'srcDataBytes' } };
        query.aggregations.dbHisto.aggregations.dstDataBytes = { sum: { field: 'dstDataBytes' } };
      } else {
        query.aggregations.dbHisto.aggregations[filter] = { sum: { field: filter } };
      }
    }

    switch (reqQuery.bounding) {
    case 'first':
      query.aggregations.dbHisto.histogram = { field: 'firstPacket', interval: interval * 1000, min_doc_count: 1 };
      break;
    case 'database':
      query.aggregations.dbHisto.histogram = { field: 'timestamp', interval: interval * 1000, min_doc_count: 1 };
      break;
    default:
      query.aggregations.dbHisto.histogram = { field: 'lastPacket', interval: interval * 1000, min_doc_count: 1 };
      break;
    }
  }

  addSortToQuery(query, reqQuery, 'firstPacket');

  let err = null;

  molochparser.parser.yy = {
    views: req.user.views,
    fieldsMap: Config.getFieldsMap(),
    dbFieldsMap: Config.getDBFieldsMap(),
    prefix: internals.prefix,
    emailSearch: req.user.emailSearch === true,
    lookups: req.lookups,
    lookupTypeMap: internals.lookupTypeMap
  };

  if (reqQuery.expression) {
    // reqQuery.expression = reqQuery.expression.replace(/\\/g, "\\\\");
    try {
      query.query.bool.filter.push(molochparser.parse(reqQuery.expression));
    } catch (e) {
      err = e;
    }
  }

  if (!err && reqQuery.view) {
    addViewToQuery(req, query, continueBuildQuery, buildCb, queryOverride);
  } else {
    continueBuildQuery(req, query, err, buildCb, queryOverride);
  }
}

function addViewToQuery (req, query, continueBuildQueryCb, finalCb, queryOverride = null) {
  let err;
  let viewExpression;

  // queryOverride can supercede req.query if specified
  let reqQuery = queryOverride || req.query;

  if (req.user.views && req.user.views[reqQuery.view]) { // it's a user's view
    try {
      viewExpression = molochparser.parse(req.user.views[reqQuery.view].expression);
      query.query.bool.filter.push(viewExpression);
    } catch (e) {
      console.log(`ERROR - User expression (${reqQuery.view}) doesn't compile -`, e);
      err = e;
    }
    continueBuildQueryCb(req, query, err, finalCb, queryOverride);
  } else { // it's a shared view
    Db.getUser('_moloch_shared', (err, sharedUser) => {
      if (sharedUser && sharedUser.found) {
        sharedUser = sharedUser._source;
        sharedUser.views = sharedUser.views || {};
        for (let viewName in sharedUser.views) {
          if (viewName === reqQuery.view) {
            viewExpression = sharedUser.views[viewName].expression;
            break;
          }
        }
        if (sharedUser.views[reqQuery.view]) {
          try {
            viewExpression = molochparser.parse(sharedUser.views[reqQuery.view].expression);
            query.query.bool.filter.push(viewExpression);
          } catch (e) {
            console.log(`ERROR - Shared user expression (${reqQuery.view}) doesn't compile -`, e);
            err = e;
          }
        }
        continueBuildQueryCb(req, query, err, finalCb, queryOverride);
      }
    });
  }
}

function continueBuildQuery (req, query, err, finalCb, queryOverride = null) {
  // queryOverride can supercede req.query if specified
  let reqQuery = queryOverride || req.query;

  if (!err && req.user.expression && req.user.expression.length > 0) {
    try {
      // Expression was set by admin, so assume email search ok
      molochparser.parser.yy.emailSearch = true;
      var userExpression = molochparser.parse(req.user.expression);
      query.query.bool.filter.push(userExpression);
    } catch (e) {
      console.log(`ERROR - Forced expression (${req.user.expression}) doesn't compile -`, e);
      err = e;
    }
  }

  lookupQueryItems(query.query.bool.filter, function (lerr) {
    if (reqQuery.date === '-1' || // An all query
        Config.get('queryAllIndices', Config.get('multiES', false))) { // queryAllIndices (default: multiES)
      return finalCb(err || lerr, query, 'sessions2-*'); // Then we just go against all indices for a slight overhead
    }

    Db.getIndices(reqQuery.startTime, reqQuery.stopTime, reqQuery.bounding, Config.get('rotateIndex', 'daily'), function (indices) {
      if (indices.length > 3000) { // Will url be too long
        return finalCb(err || lerr, query, 'sessions2-*');
      } else {
        return finalCb(err || lerr, query, indices);
      }
    });
  });
}
// ----------------------------------------------------------------------------
// Sessions List
// ----------------------------------------------------------------------------
function sessionsListAddSegments (req, indices, query, list, cb) {
  var processedRo = {};

  // Index all the ids we have, so we don't include them again
  var haveIds = {};
  list.forEach(function (item) {
    haveIds[item._id] = true;
  });

  delete query.aggregations;

  // Do a ro search on each item
  var writes = 0;
  async.eachLimit(list, 10, function (item, nextCb) {
    var fields = item._source || item.fields;
    if (!fields.rootId || processedRo[fields.rootId]) {
      if (writes++ > 100) {
        writes = 0;
        setImmediate(nextCb);
      } else {
        nextCb();
      }
      return;
    }
    processedRo[fields.rootId] = true;

    query.query.bool.filter.push({ term: { rootId: fields.rootId } });
    Db.searchPrimary(indices, 'session', query, null, function (err, result) {
      if (err || result === undefined || result.hits === undefined || result.hits.hits === undefined) {
        console.log('ERROR fetching matching sessions', err, result);
        return nextCb(null);
      }
      result.hits.hits.forEach(function (item) {
        if (!haveIds[item._id]) {
          haveIds[item._id] = true;
          list.push(item);
        }
      });
      return nextCb(null);
    });
    query.query.bool.filter.pop();
  }, function (err) {
    cb(err, list);
  });
}

function sessionsListFromQuery (req, res, fields, cb) {
  if (req.query.segments && req.query.segments.match(/^(time|all)$/) && fields.indexOf('rootId') === -1) {
    fields.push('rootId');
  }

  buildSessionQuery(req, function (err, query, indices) {
    if (err) {
      return res.send('Could not build query.  Err: ' + err);
    }
    query._source = fields;
    if (Config.debug) {
      console.log('sessionsListFromQuery query', JSON.stringify(query, null, 1));
    }
    let options = {};

    if (req.query.escluster && Config.get('multiES', false)) { options._cluster = req.query.escluster; }
    Db.searchPrimary(indices, 'session', query, options, function (err, result) {
      if (err || result.error) {
        console.log('ERROR - Could not fetch list of sessions.  Err: ', err, ' Result: ', result, 'query:', query);
        return res.send('Could not fetch list of sessions.  Err: ' + err + ' Result: ' + result);
      }
      var list = result.hits.hits;
      if (req.query.segments && req.query.segments.match(/^(time|all)$/)) {
        sessionsListAddSegments(req, indices, query, list, function (err, list) {
          cb(err, list);
        });
      } else {
        cb(err, list);
      }
    });
  });
}

function sessionsListFromIds (req, ids, fields, cb) {
  var processSegments = false;
  if (req && ((req.query.segments && req.query.segments.match(/^(time|all)$/)) || (req.body.segments && req.body.segments.match(/^(time|all)$/)))) {
    if (fields.indexOf('rootId') === -1) { fields.push('rootId'); }
    processSegments = true;
  }

  let list = [];
  let nonArrayFields = ['ipProtocol', 'firstPacket', 'lastPacket', 'srcIp', 'srcPort', 'srcGEO', 'dstIp', 'dstPort', 'dstGEO', 'totBytes', 'totDataBytes', 'totPackets', 'node', 'rootId', 'http.xffGEO'];
  let fixFields = nonArrayFields.filter(function (x) { return fields.indexOf(x) !== -1; });

  async.eachLimit(ids, 10, function (id, nextCb) {
    let options = { _source: fields.join(',') };
    if (req.query.escluster && Config.get('multiES', false)) { options._cluster = req.query.escluster; }
    Db.getSession(id, options, function (err, session) {
      if (err) {
        return nextCb(null);
      }

      for (let i = 0; i < fixFields.length; i++) {
        var field = fixFields[i];
        if (session._source[field] && Array.isArray(session._source[field])) {
          session._source[field] = session._source[field][0];
        }
      }

      list.push(session);
      nextCb(null);
    });
  }, function (err) {
    if (processSegments) {
      buildSessionQuery(req, function (err, query, indices) {
        query._source = fields;
        sessionsListAddSegments(req, indices, query, list, function (err, list) {
          cb(err, list);
        });
      });
    } else {
      cb(err, list);
    }
  });
}

// ----------------------------------------------------------------------------
// APIs
// ----------------------------------------------------------------------------
app.get('/history/list', [noCacheJson, recordResponseTime, setCookie], (req, res) => {
  let userId;
  if (req.user.createEnabled) { // user is an admin, they can view all logs
    // if the admin has requested a specific user
    if (req.query.userId) { userId = req.query.userId; }
  } else { // user isn't an admin, so they can only view their own logs
    if (req.query.userId && req.query.userId !== req.user.userId) { return res.molochError(403, 'Need admin privileges'); }
    userId = req.user.userId;
  }

  let query = {
    sort: {},
    from: +req.query.start || 0,
    size: +req.query.length || 1000
  };

  query.sort[req.query.sortField || 'timestamp'] = { order: req.query.desc === 'true' ? 'desc' : 'asc' };

  if (req.query.searchTerm || userId) {
    query.query = { bool: { must: [] } };

    if (req.query.searchTerm) { // apply search term
      query.query.bool.must.push({
        query_string: {
          query: req.query.searchTerm,
          fields: ['expression', 'userId', 'api', 'view.name', 'view.expression']
        }
      });
    }

    if (userId) { // filter on userId
      query.query.bool.must.push({
        wildcard: { userId: '*' + userId + '*' }
      });
    }
  }

  if (req.query.api) { // filter on api endpoint
    if (!query.query) { query.query = { bool: { must: [] } }; }
    query.query.bool.must.push({
      wildcard: { api: '*' + req.query.api + '*' }
    });
  }

  if (req.query.exists) {
    if (!query.query) { query.query = { bool: { must: [] } }; }
    let existsArr = req.query.exists.split(',');
    for (let i = 0, len = existsArr.length; i < len; ++i) {
      query.query.bool.must.push({
        exists: { field: existsArr[i] }
      });
    }
  }

  // filter history table by a time range
  if (req.query.startTime && req.query.stopTime) {
    if (!/^[0-9]+$/.test(req.query.startTime)) {
      req.query.startTime = Date.parse(req.query.startTime.replace('+', ' ')) / 1000;
    } else {
      req.query.startTime = parseInt(req.query.startTime, 10);
    }

    if (!/^[0-9]+$/.test(req.query.stopTime)) {
      req.query.stopTime = Date.parse(req.query.stopTime.replace('+', ' ')) / 1000;
    } else {
      req.query.stopTime = parseInt(req.query.stopTime, 10);
    }

    if (!query.query) { query.query = { bool: {} }; }
    query.query.bool.filter = [{
      range: { timestamp: {
        gte: req.query.startTime,
        lte: req.query.stopTime
      } }
    }];
  }

  Promise.all([Db.searchHistory(query),
    Db.numberOfLogs()
  ])
    .then(([logs, total]) => {
      if (logs.error) { throw logs.error; }

      let results = { total: logs.hits.total, results: [] };
      for (let i = 0, ilen = logs.hits.hits.length; i < ilen; i++) {
        let hit = logs.hits.hits[i];
        let log = hit._source;
        log.id = hit._id;
        log.index = hit._index;
        if (!req.user.createEnabled) {
        // remove forced expression for reqs made by nonadmin users
          log.forcedExpression = undefined;
        }
        results.results.push(log);
      }
      let r = {
        recordsTotal: total.count,
        recordsFiltered: results.total,
        data: results.results
      };
      res.send(r);
    }).catch(err => {
      console.log('ERROR - /history/logs', err);
      return res.molochError(500, 'Error retrieving log history - ' + err);
    });
});

app.delete('/history/list/:id', [noCacheJson, checkCookieToken, checkPermissions(['createEnabled', 'removeEnabled'])], (req, res) => {
  if (!req.query.index) { return res.molochError(403, 'Missing history index'); }

  Db.deleteHistoryItem(req.params.id, req.query.index, function (err, result) {
    if (err || result.error) {
      console.log('ERROR - deleting history item', err || result.error);
      return res.molochError(500, 'Error deleting history item');
    } else {
      res.send(JSON.stringify({ success: true, text: 'Deleted history item successfully' }));
    }
  });
});

app.get('/fields', function (req, res) {
  if (!app.locals.fieldsMap) {
    res.status(404);
    res.send('Cannot locate fields');
  }

  if (req.query && req.query.array) {
    res.send(app.locals.fieldsArr);
  } else {
    res.send(app.locals.fieldsMap);
  }
});

app.get('/file/list', [noCacheJson, recordResponseTime, logAction('files'), checkPermissions(['hideFiles']), setCookie], (req, res) => {
  const columns = ['num', 'node', 'name', 'locked', 'first', 'filesize', 'encoding', 'packetPosEncoding'];

  let query = {
    _source: columns,
    from: +req.query.start || 0,
    size: +req.query.length || 10,
    sort: {}
  };

  query.sort[req.query.sortField || 'num'] = {
    order: req.query.desc === 'true' ? 'desc' : 'asc'
  };

  if (req.query.filter) {
    query.query = { wildcard: { name: `*${req.query.filter}*` } };
  }

  Promise.all([
    Db.search('files', 'file', query),
    Db.numberOfDocuments('files')
  ])
    .then(([files, total]) => {
      if (files.error) { throw files.error; }

      let results = { total: files.hits.total, results: [] };
      for (let i = 0, ilen = files.hits.hits.length; i < ilen; i++) {
        let fields = files.hits.hits[i]._source || files.hits.hits[i].fields;
        if (fields.locked === undefined) {
          fields.locked = 0;
        }
        fields.id = files.hits.hits[i]._id;
        results.results.push(fields);
      }

      const r = {
        recordsTotal: total.count,
        recordsFiltered: results.total,
        data: results.results
      };

      res.logCounts(r.data.length, r.recordsFiltered, r.total);
      res.send(r);
    }).catch((err) => {
      console.log('ERROR - /file/list', err);
      return res.send({ recordsTotal: 0, recordsFiltered: 0, data: [] });
    });
});

app.get('/titleconfig', checkPermissions(['webEnabled']), (req, res) => {
  var titleConfig = Config.get('titleTemplate', '_cluster_ - _page_ _-view_ _-expression_');

  titleConfig = titleConfig.replace(/_cluster_/g, internals.clusterName)
    .replace(/_userId_/g, req.user ? req.user.userId : '-')
    .replace(/_userName_/g, req.user ? req.user.userName : '-');

  res.send(titleConfig);
});

app.get('/molochRightClick', [noCacheJson, checkPermissions(['webEnabled'])], (req, res) => {
  if (!app.locals.molochRightClick) {
    res.status(404);
    res.send('Cannot locate right clicks');
  }
  res.send(app.locals.molochRightClick);
});

// No auth necessary for eshealth.json
app.get('/eshealth.json', [noCacheJson], (req, res) => {
  Db.healthCache(function (err, health) {
    res.send(health);
  });
});

app.get('/esindices/list', [noCacheJson, recordResponseTime, checkPermissions(['hideStats']), setCookie], (req, res) => {
  async.parallel({
    indices: Db.indicesCache,
    indicesSettings: Db.indicesSettingsCache
  }, function (err, results) {
=======
    packets[i] = obj;
    cb(null);
  },
  function (err, session) {
>>>>>>> b5db5321
    if (err) {
      console.log('ERROR - processSessionIdAndDecode', err);
      return doneCb(err);
    }
    packets = packets.filter(Boolean);
    if (packets.length === 0) {
      return doneCb(null, session, []);
    } else if (packets[0].ip === undefined) {
      return doneCb(null, session, []);
    } else if (packets[0].ip.p === 1) {
      Pcap.reassemble_icmp(packets, numPackets, function (err, results) {
        return doneCb(err, session, results);
      });
    } else if (packets[0].ip.p === 6) {
      var key = session.srcIp;
      Pcap.reassemble_tcp(packets, numPackets, key + ':' + session.srcPort, function (err, results) {
        return doneCb(err, session, results);
      });
    } else if (packets[0].ip.p === 17) {
      Pcap.reassemble_udp(packets, numPackets, function (err, results) {
        return doneCb(err, session, results);
      });
    } else if (packets[0].ip.p === 132) {
      Pcap.reassemble_sctp(packets, numPackets, function (err, results) {
        return doneCb(err, session, results);
      });
    } else {
      return doneCb(null, session, []);
    }
  },
  numPackets, 10);
}

function localGetItemByHash (nodeName, sessionID, hash, cb) {
  processSessionIdAndDecode(sessionID, 10000, function (err, session, incoming) {
    if (err) {
      return cb(err);
    }
    if (incoming.length === 0) {
      return cb(null, null);
    }
    var options = {
      id: sessionID,
      nodeName: nodeName,
      order: [],
      'ITEM-HTTP': {
        order: []
      },
      'ITEM-SMTP': {
        order: ['BODY-UNBASE64']
      },
      'ITEM-HASH': {
        hash: hash
      },
      'ITEM-CB': {
      }
    };

    options.order.push('ITEM-HTTP');
    options.order.push('ITEM-SMTP');
    options.order.push('ITEM-HASH');
    options.order.push('ITEM-CB');
    options['ITEM-CB'].cb = function (err, items) {
      if (err) {
        return cb(err, null);
      }
      if (items === undefined || items.length === 0) {
        return cb('No match', null);
      }
      return cb(err, items[0]);
    };
    decode.createPipeline(options, options.order, new decode.Pcap2ItemStream(options, incoming));
  });
}

function writePcap (res, id, options, doneCb) {
  var b = Buffer.alloc(0xfffe);
  var nextPacket = 0;
  var boffset = 0;
  var packets = {};

  sessionAPIs.processSessionId(id, false, function (pcap, buffer) {
    if (options.writeHeader) {
      res.write(buffer);
      options.writeHeader = false;
    }
  },
  function (pcap, buffer, cb, i) {
    // Save this packet in its spot
    packets[i] = buffer;

    // Send any packets we have in order
    while (packets[nextPacket]) {
      buffer = packets[nextPacket];
      delete packets[nextPacket];
      nextPacket++;

      if (boffset + buffer.length > b.length) {
        res.write(b.slice(0, boffset));
        boffset = 0;
        b = Buffer.alloc(0xfffe);
      }
      buffer.copy(b, boffset, 0, buffer.length);
      boffset += buffer.length;
    }
    cb(null);
  },
  function (err, session) {
    if (err) {
      console.trace('writePcap', err);
      return doneCb(err);
    }
    res.write(b.slice(0, boffset));
    doneCb(err);
  }, undefined, 10);
}

function writePcapNg (res, id, options, doneCb) {
  var b = Buffer.alloc(0xfffe);
  var boffset = 0;

  sessionAPIs.processSessionId(id, true, function (pcap, buffer) {
    if (options.writeHeader) {
      res.write(pcap.getHeaderNg());
      options.writeHeader = false;
    }
  },
  function (pcap, buffer, cb) {
    if (boffset + buffer.length + 20 > b.length) {
      res.write(b.slice(0, boffset));
      boffset = 0;
      b = Buffer.alloc(0xfffe);
    }

    /* Need to write the ng block, and conver the old timestamp */

    b.writeUInt32LE(0x00000006, boffset); // Block Type
    var len = ((buffer.length + 20 + 3) >> 2) << 2;
    b.writeUInt32LE(len, boffset + 4); // Block Len 1
    b.writeUInt32LE(0, boffset + 8); // Interface Id

    // js has 53 bit numbers, this will over flow on Jun 05 2255
    var time = buffer.readUInt32LE(0) * 1000000 + buffer.readUInt32LE(4);
    b.writeUInt32LE(Math.floor(time / 0x100000000), boffset + 12); // Block Len 1
    b.writeUInt32LE(time % 0x100000000, boffset + 16); // Interface Id

    buffer.copy(b, boffset + 20, 8, buffer.length - 8); // cap_len, packet_len
    b.fill(0, boffset + 12 + buffer.length, boffset + 12 + buffer.length + (4 - (buffer.length % 4)) % 4); // padding
    boffset += len - 8;

    b.writeUInt32LE(0, boffset); // Options
    b.writeUInt32LE(len, boffset + 4); // Block Len 2
    boffset += 8;

    cb(null);
  },
  function (err, session) {
    if (err) {
      console.log('writePcapNg', err);
      return;
    }
    res.write(b.slice(0, boffset));

    session.version = molochversion.version;
    delete session.packetPos;
    var json = JSON.stringify(session);

    var len = ((json.length + 20 + 3) >> 2) << 2;
    b = Buffer.alloc(len);

    b.writeUInt32LE(0x80808080, 0); // Block Type
    b.writeUInt32LE(len, 4); // Block Len 1
    b.write('MOWL', 8); // Magic
    b.writeUInt32LE(json.length, 12); // Block Len 1
    b.write(json, 16); // Magic
    b.fill(0, 16 + json.length, 16 + json.length + (4 - (json.length % 4)) % 4); // padding
    b.writeUInt32LE(len, len - 4); // Block Len 2
    res.write(b);

    doneCb(err);
  });
}

function sessionsPcapList (req, res, list, pcapWriter, extension) {
  if (list.length > 0 && list[0].fields) {
    list = list.sort(function (a, b) { return a.fields.lastPacket - b.fields.lastPacket; });
  } else if (list.length > 0 && list[0]._source) {
    list = list.sort(function (a, b) { return a._source.lastPacket - b._source.lastPacket; });
  }

  var options = { writeHeader: true };

  async.eachLimit(list, 10, function (item, nextCb) {
    var fields = item._source || item.fields;
    sessionAPIs.isLocalView(fields.node, function () {
      // Get from our DISK
      pcapWriter(res, Db.session2Sid(item), options, nextCb);
    },
    function () {
      // Get from remote DISK
      sessionAPIs.getViewUrl(fields.node, function (err, viewUrl, client) {
        var buffer = Buffer.alloc(fields.totPackets * 20 + fields.totBytes);
        var bufpos = 0;
        var info = url.parse(viewUrl);
        info.path = Config.basePath(fields.node) + fields.node + '/' + extension + '/' + Db.session2Sid(item) + '.' + extension;
        info.agent = (client === http ? internals.httpAgent : internals.httpsAgent);

        ViewerUtils.addAuth(info, req.user, fields.node);
        ViewerUtils.addCaTrust(info, fields.node);
        var preq = client.request(info, function (pres) {
          pres.on('data', function (chunk) {
            if (bufpos + chunk.length > buffer.length) {
              var tmp = Buffer.alloc(buffer.length + chunk.length * 10);
              buffer.copy(tmp, 0, 0, bufpos);
              buffer = tmp;
            }
            chunk.copy(buffer, bufpos);
            bufpos += chunk.length;
          });
          pres.on('end', function () {
            if (bufpos < 24) {
            } else if (options.writeHeader) {
              options.writeHeader = false;
              res.write(buffer.slice(0, bufpos));
            } else {
              res.write(buffer.slice(24, bufpos));
            }
            setImmediate(nextCb);
          });
        });
        preq.on('error', function (e) {
          console.log("ERROR - Couldn't proxy pcap request=", info, '\nerror=', e);
          nextCb(null);
        });
        preq.end();
      });
    });
  }, function (err) {
    res.end();
  });
}

function sessionsPcap (req, res, pcapWriter, extension) {
  ViewerUtils.noCache(req, res, 'application/vnd.tcpdump.pcap');

  if (req.query.ids) {
    var ids = ViewerUtils.queryValueToArray(req.query.ids);

    sessionAPIs.sessionsListFromIds(req, ids, ['lastPacket', 'node', 'totBytes', 'totPackets', 'rootId'], function (err, list) {
      sessionsPcapList(req, res, list, pcapWriter, extension);
    });
  } else {
    sessionAPIs.sessionsListFromQuery(req, res, ['lastPacket', 'node', 'totBytes', 'totPackets', 'rootId'], function (err, list) {
      sessionsPcapList(req, res, list, pcapWriter, extension);
    });
  }
}

function reqGetRawBody (req, cb) {
  processSessionIdAndDecode(req.params.id, 10000, function (err, session, incoming) {
    if (err) {
      return cb(err);
    }

    if (incoming.length === 0) {
      return cb(null, null);
    }

    var options = {
      id: session.id,
      nodeName: req.params.nodeName,
      order: [],
      'ITEM-HTTP': {
        order: []
      },
      'ITEM-SMTP': {
        order: ['BODY-UNBASE64']
      },
      'ITEM-CB': {
      },
      'ITEM-RAWBODY': {
        bodyNumber: +req.params.bodyNum
      }
    };

    if (req.query.needgzip) {
      options['ITEM-HTTP'].order.push('BODY-UNCOMPRESS');
      options['ITEM-SMTP'].order.push('BODY-UNCOMPRESS');
    }

    options.order.push('ITEM-HTTP');
    options.order.push('ITEM-SMTP');

    options.order.push('ITEM-RAWBODY');
    options.order.push('ITEM-CB');
    options['ITEM-CB'].cb = function (err, items) {
      if (err) {
        return cb(err);
      }
      if (items === undefined || items.length === 0) {
        return cb('No match');
      }
      cb(err, items[0].data);
    };

    decode.createPipeline(options, options.order, new decode.Pcap2ItemStream(options, incoming));
  });
}

function sendSessionWorker (options, cb) {
  var packetslen = 0;
  var packets = [];
  var packetshdr;
  var ps = [-1];
  var tags = [];

  if (!options.saveId) {
    return cb({ success: false, text: 'Missing saveId' });
  }

  if (!options.cluster) {
    return cb({ success: false, text: 'Missing cluster' });
  }

  sessionAPIs.processSessionId(options.id, true, function (pcap, header) {
    packetshdr = header;
  }, function (pcap, packet, pcb, i) {
    packetslen += packet.length;
    packets[i] = packet;
    pcb(null);
  }, function (err, session) {
    var buffer;
    if (err || !packetshdr) {
      console.log('WARNING - No PCAP only sending SPI data err:', err);
      buffer = Buffer.alloc(0);
      ps = [];
    } else {
      buffer = Buffer.alloc(packetshdr.length + packetslen);
      var pos = 0;
      packetshdr.copy(buffer);
      pos += packetshdr.length;
      for (let i = 0, ilen = packets.length; i < ilen; i++) {
        ps.push(pos);
        packets[i].copy(buffer, pos);
        pos += packets[i].length;
      }
    }
    if (!session) {
      console.log('no session', session, 'err', err, 'id', options.id);
      return;
    }
    session.id = options.id;
    session.packetPos = ps;
    delete session.fileId;

    if (options.tags) {
      tags = options.tags.replace(/[^-a-zA-Z0-9_:,]/g, '').split(',');
      if (!session.tags) {
        session.tags = [];
      }
      session.tags = session.tags.concat(tags);
    }

    var molochClusters = Config.configMap('moloch-clusters');
    if (!molochClusters) {
      console.log('ERROR - sendSession is not configured');
      return cb();
    }

    var sobj = molochClusters[options.cluster];
    if (!sobj) {
      console.log('ERROR - moloch-clusters is not configured for ' + options.cluster);
      return cb();
    }

    var info = url.parse(sobj.url + '/receiveSession?saveId=' + options.saveId);
    ViewerUtils.addAuth(info, options.user, options.nodeName, sobj.serverSecret || sobj.passwordSecret);
    info.method = 'POST';

    var result = '';
    var client = info.protocol === 'https:' ? https : http;
    info.agent = (client === http ? internals.httpAgent : internals.httpsAgent);
    ViewerUtils.addCaTrust(info, options.nodeName);
    var preq = client.request(info, function (pres) {
      pres.on('data', function (chunk) {
        result += chunk;
      });
      pres.on('end', function () {
        result = JSON.parse(result);
        if (!result.success) {
          console.log('ERROR sending session ', result);
        }
        cb();
      });
    });

    preq.on('error', function (e) {
      console.log("ERROR - Couldn't connect to ", info, '\nerror=', e);
      cb();
    });

    var sessionStr = JSON.stringify(session);
    var b = Buffer.alloc(12);
    b.writeUInt32BE(Buffer.byteLength(sessionStr), 0);
    b.writeUInt32BE(buffer.length, 8);
    preq.write(b);
    preq.write(sessionStr);
    preq.write(buffer);
    preq.end();
  }, undefined, 10);
}

internals.sendSessionQueue = async.queue(sendSessionWorker, 10);

function sendSessionsList (req, res, list) {
  if (!list) { return res.molochError(200, 'Missing list of sessions'); }

  var saveId = Config.nodeName() + '-' + new Date().getTime().toString(36);

  async.eachLimit(list, 10, function (item, nextCb) {
    var fields = item._source || item.fields;
    let sid = Db.session2Sid(item);
    sessionAPIs.isLocalView(fields.node, function () {
      var options = {
        user: req.user,
        cluster: req.body.cluster,
        id: sid,
        saveId: saveId,
        tags: req.body.tags,
        nodeName: fields.node
      };
      // Get from our DISK
      internals.sendSessionQueue.push(options, nextCb);
    },
    function () {
      let path = `${fields.node}/sendSession/${sid}?saveId=${saveId}&cluster=${req.body.cluster}`;
      if (req.body.tags) {
        path += `&tags=${req.body.tags}`;
      }

      makeRequest(fields.node, path, req.user, (err, response) => {
        setImmediate(nextCb);
      });
    });
  }, function (err) {
    return res.end(JSON.stringify({ success: true, text: 'Sending of ' + list.length + ' sessions complete' }));
  });
}

var qlworking = {};
function sendSessionsListQL (pOptions, list, nextQLCb) {
  if (!list) {
    return;
  }

  var nodes = {};

  list.forEach(function (item) {
    if (!nodes[item.node]) {
      nodes[item.node] = [];
    }
    nodes[item.node].push(item.id);
  });

  var keys = Object.keys(nodes);

  async.eachLimit(keys, 15, function (node, nextCb) {
    sessionAPIs.isLocalView(node, function () {
      var sent = 0;
      nodes[node].forEach(function (item) {
        var options = {
          id: item,
          nodeName: node
        };
        Db.merge(options, pOptions);

        // Get from our DISK
        internals.sendSessionQueue.push(options, function () {
          sent++;
          if (sent === nodes[node].length) {
            nextCb();
          }
        });
      });
    },
    function () {
      // Get from remote DISK
      sessionAPIs.getViewUrl(node, function (err, viewUrl, client) {
        var info = url.parse(viewUrl);
        info.method = 'POST';
        info.path = Config.basePath(node) + node + '/sendSessions?saveId=' + pOptions.saveId + '&cluster=' + pOptions.cluster;
        info.agent = (client === http ? internals.httpAgent : internals.httpsAgent);
        if (pOptions.tags) {
          info.path += '&tags=' + pOptions.tags;
        }
        ViewerUtils.addAuth(info, pOptions.user, node);
        ViewerUtils.addCaTrust(info, node);
        var preq = client.request(info, function (pres) {
          pres.on('data', function (chunk) {
            qlworking[info.path] = 'data';
          });
          pres.on('end', function () {
            delete qlworking[info.path];
            setImmediate(nextCb);
          });
        });
        preq.on('error', function (e) {
          delete qlworking[info.path];
          console.log("ERROR - Couldn't proxy sendSession request=", info, '\nerror=', e);
          setImmediate(nextCb);
        });
        preq.setHeader('content-type', 'application/x-www-form-urlencoded');
        preq.write('ids=');
        preq.write(nodes[node].join(','));
        preq.end();
        qlworking[info.path] = 'sent';
      });
    });
  }, function (err) {
    nextQLCb();
  });
}

// notifiers helpers ----------------------------------------------------------
function buildNotifiers () {
  internals.notifiers = {};

  let api = {
    register: function (str, info) {
      internals.notifiers[str] = info;
    }
  };

  // look for all notifier providers and initialize them
  let files = glob.sync(`${__dirname}/../notifiers/provider.*.js`);
  files.forEach((file) => {
    let plugin = require(file);
    plugin.init(api);
  });
}

function issueAlert (notifierName, alertMessage, continueProcess) {
  if (!notifierName) { return continueProcess('No name supplied for notifier'); }

  if (!internals.notifiers) { buildNotifiers(); }

  // find notifier
  Db.getUser('_moloch_shared', (err, sharedUser) => {
    if (!sharedUser || !sharedUser.found) {
      console.log('Cannot find notifier, no alert can be issued');
      return continueProcess('Cannot find notifier, no alert can be issued');
    }

    sharedUser = sharedUser._source;

    sharedUser.notifiers = sharedUser.notifiers || {};

    let notifier = sharedUser.notifiers[notifierName];

    if (!notifier) {
      console.log('Cannot find notifier, no alert can be issued');
      return continueProcess('Cannot find notifier, no alert can be issued');
    }

    let notifierDefinition;
    for (let n in internals.notifiers) {
      if (internals.notifiers[n].type === notifier.type) {
        notifierDefinition = internals.notifiers[n];
      }
    }
    if (!notifierDefinition) {
      console.log('Cannot find notifier definition, no alert can be issued');
      return continueProcess('Cannot find notifier, no alert can be issued');
    }

    let config = {};
    for (let field of notifierDefinition.fields) {
      for (let configuredField of notifier.fields) {
        if (configuredField.name === field.name && configuredField.value !== undefined) {
          config[field.name] = configuredField.value;
        }
      }

      // If a field is required and nothing was set, then we have an error
      if (field.required && config[field.name] === undefined) {
        console.log(`Cannot find notifier field value: ${field.name}, no alert can be issued`);
        continueProcess(`Cannot find notifier field value: ${field.name}, no alert can be issued`);
      }
    }

    notifierDefinition.sendAlert(config, alertMessage, null, (response) => {
      let err;
      // there should only be one error here because only one
      // notifier alert is sent at a time
      if (response.errors) {
        for (let e in response.errors) {
          err = response.errors[e];
        }
      }
      return continueProcess(err);
    });
  });
}

// packet search helpers ------------------------------------------------------
function packetSearch (packet, options) {
  let found = false;

  switch (options.searchType) {
  case 'asciicase':
    if (packet.toString().includes(options.search)) {
      found = true;
    }
    break;
  case 'ascii':
    if (packet.toString().toLowerCase().includes(options.search.toLowerCase())) {
      found = true;
    }
    break;
  case 'regex':
    if (options.regex && packet.toString().match(options.regex)) {
      found = true;
    }
    break;
  case 'hex':
    if (packet.toString('hex').includes(options.search)) {
      found = true;
    }
    break;
  case 'hexregex':
    if (options.regex && packet.toString('hex').match(options.regex)) {
      found = true;
    }
    break;
  default:
    console.log('Invalid hunt search type');
  }

  return found;
}

function sessionHunt (sessionId, options, cb) {
  if (options.type === 'reassembled') {
    processSessionIdAndDecode(sessionId, options.size || 10000, function (err, session, packets) {
      if (err) {
        return cb(null, false);
      }

      let i = 0;
      let increment = 1;
      let len = packets.length;

      if (options.src && !options.dst) {
        increment = 2;
      } else if (options.dst && !options.src) {
        i = 1;
        increment = 2;
      }

      for (i; i < len; i += increment) {
        if (packetSearch(packets[i].data, options)) { return cb(null, true); }
      }

      return cb(null, false);
    });
  } else if (options.type === 'raw') {
    let packets = [];
    sessionAPIs.processSessionId(sessionId, true, null, function (pcap, buffer, cb, i) {
      if (options.src === options.dst) {
        packets.push(buffer);
      } else {
        let packet = {};
        pcap.decode(buffer, packet);
        packet.data = buffer.slice(16);
        packets.push(packet);
      }
      cb(null);
    }, function (err, session) {
      if (err) {
        return cb(null, false);
      }

      let len = packets.length;
      if (options.src === options.dst) {
        // If search both src/dst don't need to check key
        for (let i = 0; i < len; i++) {
          if (packetSearch(packets[i], options)) { return cb(null, true); }
        }
      } else {
        // If searching src NOR dst need to check key
        let skey = Pcap.keyFromSession(session);
        for (let i = 0; i < len; i++) {
          let key = Pcap.key(packets[i]);
          let isSrc = key === skey;
          if (options.src && isSrc) {
            if (packetSearch(packets[i].data, options)) { return cb(null, true); }
          } else if (options.dst && !isSrc) {
            if (packetSearch(packets[i].data, options)) { return cb(null, true); }
          }
        }
      }
      return cb(null, false);
    },
    options.size || 10000, 10);
  }
}

function pauseHuntJobWithError (huntId, hunt, error, node) {
  let errorMsg = `${hunt.name} (${huntId}) hunt ERROR: ${error.value}.`;
  if (node) {
    errorMsg += ` On ${node} node`;
    error.node = node;
  }

  console.log(errorMsg);

  error.time = Math.floor(Date.now() / 1000);

  hunt.status = 'paused';

  if (error.unrunnable) {
    delete error.unrunnable;
    hunt.unrunnable = true;
  }

  if (!hunt.errors) {
    hunt.errors = [ error ];
  } else {
    hunt.errors.push(error);
  }

  function continueProcess () {
    Db.setHunt(huntId, hunt, (err, info) => {
      internals.runningHuntJob = undefined;
      if (err) {
        console.log('Error adding errors and pausing hunt job', err, info);
        return;
      }
      processHuntJobs();
    });
  }

  let message = `*${hunt.name}* hunt job paused with error: *${error.value}*\n*${hunt.matchedSessions}* matched sessions out of *${hunt.searchedSessions}* searched sessions`;
  issueAlert(hunt.notifier, message, continueProcess);
}

function updateHuntStats (hunt, huntId, session, searchedSessions, cb) {
  // update the hunt with number of matchedSessions and searchedSessions
  // and the date of the first packet of the last searched session
  let lastPacketTime = session.lastPacket;
  let now = Math.floor(Date.now() / 1000);

  if ((now - hunt.lastUpdated) >= 2) { // only update every 2 seconds
    Db.get('hunts', 'hunt', huntId, (err, huntHit) => {
      if (!huntHit || !huntHit.found) { // hunt hit not found, likely deleted
        return cb('undefined');
      }

      if (err) {
        let errorText = `Error finding hunt: ${hunt.name} (${huntId}): ${err}`;
        pauseHuntJobWithError(huntId, hunt, { value: errorText });
        return cb({ success: false, text: errorText });
      }

      hunt.status = huntHit._source.status;
      hunt.lastUpdated = now;
      hunt.searchedSessions = searchedSessions || hunt.searchedSessions;
      hunt.lastPacketTime = lastPacketTime;

      Db.setHunt(huntId, hunt, () => {});

      if (hunt.status === 'paused') {
        return cb('paused');
      } else {
        return cb(null);
      }
    });
  } else {
    return cb(null);
  }
}

function updateSessionWithHunt (session, sessionId, hunt, huntId) {
  Db.addHuntToSession(Db.sid2Index(sessionId), Db.sid2Id(sessionId), huntId, hunt.name, (err, data) => {
    if (err) { console.log('add hunt info error', session, err, data); }
  });
}

function buildHuntOptions (huntId, hunt) {
  let options = {
    src: hunt.src,
    dst: hunt.dst,
    size: hunt.size,
    type: hunt.type,
    search: hunt.search,
    searchType: hunt.searchType
  };

  if (hunt.searchType === 'regex' || hunt.searchType === 'hexregex') {
    try {
      options.regex = new RE2(hunt.search);
    } catch (e) {
      pauseHuntJobWithError(huntId, hunt, {
        value: `Fatal Error: Regex parse error. Fix this issue with your regex and create a new hunt: ${e}`,
        unrunnable: true
      });
    }
  }

  return options;
}

// if we couldn't retrieve the seession, skip it but add it to failedSessionIds
// so that we can go back and search for it at the end of the hunt
function continueHuntSkipSession (hunt, huntId, session, sessionId, searchedSessions, cb) {
  if (!hunt.failedSessionIds) {
    hunt.failedSessionIds = [ sessionId ];
  } else {
    // pause the hunt if there are more than 10k failed sessions
    if (hunt.failedSessionIds.length > 10000) {
      return pauseHuntJobWithError(huntId, hunt, {
        value: 'Error hunting: Too many sessions are unreachable. Please contact your administrator.'
      });
    }
    // make sure the session id is not already in the array
    // if it's not the first pass and a node is still down, this could be a duplicate
    if (hunt.failedSessionIds.indexOf(sessionId) < 0) {
      hunt.failedSessionIds.push(sessionId);
    }
  }

  return updateHuntStats(hunt, huntId, session, searchedSessions, cb);
}

// if there are failed sessions, go through them one by one and do a packet search
// if there are no failed sessions left at the end then the hunt is done
// if there are still failed sessions, but some sessions were searched during the last pass, try again
// if there are still failed sessions, but no new sessions coudl be searched, pause the job with an error
function huntFailedSessions (hunt, huntId, options, searchedSessions, user) {
  if (!hunt.failedSessionIds && !hunt.failedSessionIds.length) { return; }

  let changesSearchingFailedSessions = false;

  options.searchingFailedSessions = true;
  // copy the failed session ids so we can remove them from the hunt
  // but still loop through them iteratively
  let failedSessions = JSON.parse(JSON.stringify(hunt.failedSessionIds));
  // we don't need to search the db for session, we just need to search each session in failedSessionIds
  async.forEachLimit(failedSessions, 3, function (sessionId, cb) {
    Db.getSession(sessionId, { _source: 'node,huntName,huntId,lastPacket,field' }, (err, session) => {
      if (err) {
        return continueHuntSkipSession(hunt, huntId, session, sessionId, searchedSessions, cb);
      }

      session = session._source;

      makeRequest(session.node, `${session.node}/hunt/${huntId}/remote/${sessionId}`, user, (err, response) => {
        if (err) {
          return continueHuntSkipSession(hunt, huntId, session, sessionId, searchedSessions, cb);
        }

        let json = JSON.parse(response);

        if (json.error) {
          console.log(`Error hunting on remote viewer: ${json.error} - ${path}`);
          return continueHuntSkipSession(hunt, huntId, session, sessionId, searchedSessions, cb);
        }

        // remove from failedSessionIds if it was found
        hunt.failedSessionIds.splice(hunt.failedSessionIds.indexOf(sessionId), 1);
        // there were changes to this hunt; we're making progress
        changesSearchingFailedSessions = true;

        if (json.matched) { hunt.matchedSessions++; }
        return updateHuntStats(hunt, huntId, session, searchedSessions, cb);
      });
    });
  }, function (err) { // done running a pass of the failed sessions
    function continueProcess () {
      Db.setHunt(huntId, hunt, (err, info) => {
        internals.runningHuntJob = undefined;
        processHuntJobs(); // Start new hunt
      });
    }

    if (hunt.failedSessionIds && hunt.failedSessionIds.length === 0) {
      options.searchingFailedSessions = false; // no longer searching failed sessions
      // we had failed sessions but we're done searching through them
      // so we're completely done with this hunt (inital search and failed sessions)
      hunt.status = 'finished';

      if (hunt.notifier) {
        let message = `*${hunt.name}* hunt job finished:\n*${hunt.matchedSessions}* matched sessions out of *${hunt.searchedSessions}* searched sessions`;
        issueAlert(hunt.notifier, message, continueProcess);
      } else {
        return continueProcess();
      }
    } else if (hunt.failedSessionIds && hunt.failedSessionIds.length > 0 && changesSearchingFailedSessions) {
      // there are still failed sessions, but there were also changes,
      // so keep going
      // uninitialize hunts so that the running job with failed sessions will kick off again
      internals.proccessHuntJobsInitialized = false;
      return continueProcess();
    } else if (!changesSearchingFailedSessions) {
      options.searchingFailedSessions = false; // no longer searching failed sessions
      // there were no changes, we're still struggling to connect to one or
      // more renote nodes, so error out
      return pauseHuntJobWithError(huntId, hunt, {
        value: 'Error hunting previously unreachable sessions. There is likely a node down. Please contact your administrator.'
      });
    }
  });
}

// Actually do the search against ES and process the results.
function runHuntJob (huntId, hunt, query, user) {
  let options = buildHuntOptions(huntId, hunt);
  let searchedSessions;

  // look for failed sessions if we're done searching sessions normally
  if (!options.searchingFailedSessions && hunt.searchedSessions === hunt.totalSessions && hunt.failedSessionIds && hunt.failedSessionIds.length) {
    options.searchingFailedSessions = true;
    return huntFailedSessions(hunt, huntId, options, searchedSessions, user);
  }

  Db.search('sessions2-*', 'session', query, { scroll: internals.esScrollTimeout }, function getMoreUntilDone (err, result) {
    if (err || result.error) {
      pauseHuntJobWithError(huntId, hunt, { value: `Hunt error searching sessions: ${err}` });
      return;
    }

    let hits = result.hits.hits;
    if (searchedSessions === undefined) {
      searchedSessions = hunt.searchedSessions || 0;
      // if the session query results length is not equal to the total sessions that the hunt
      // job is searching, update the hunt total sessions so that the percent works correctly
      if (!options.searchingFailedSessions && hunt.totalSessions !== (result.hits.total + searchedSessions)) {
        hunt.totalSessions = result.hits.total + searchedSessions;
      }
    }

    async.forEachLimit(hits, 3, function (hit, cb) {
      searchedSessions++;
      let session = hit._source;
      let sessionId = Db.session2Sid(hit);
      let node = session.node;

      // There are no files, this is a fake session, don't hunt it
      if (session.fileId === undefined || session.fileId.length === 0) {
        return updateHuntStats(hunt, huntId, session, searchedSessions, cb);
      }

      sessionAPIs.isLocalView(node, function () {
        sessionHunt(sessionId, options, function (err, matched) {
          if (err) {
            return pauseHuntJobWithError(huntId, hunt, { value: `Hunt error searching session (${sessionId}): ${err}` }, node);
          }

          if (matched) {
            hunt.matchedSessions++;
            updateSessionWithHunt(session, sessionId, hunt, huntId);
          }

          updateHuntStats(hunt, huntId, session, searchedSessions, cb);
        });
      },
      function () { // Check Remotely
        let path = `${node}/hunt/${huntId}/remote/${sessionId}`;

        makeRequest(node, path, user, (err, response) => {
          if (err) {
            return continueHuntSkipSession(hunt, huntId, session, sessionId, searchedSessions, cb);
          }
          let json = JSON.parse(response);
          if (json.error) {
            console.log(`Error hunting on remote viewer: ${json.error} - ${path}`);
            return pauseHuntJobWithError(huntId, hunt, { value: `Error hunting on remote viewer: ${json.error}` }, node);
          }
          if (json.matched) { hunt.matchedSessions++; }
          return updateHuntStats(hunt, huntId, session, searchedSessions, cb);
        });
      });
    }, function (err) { // done running this section of hunt job
      // Some kind of error, stop now
      if (err === 'paused' || err === 'undefined') {
        if (result && result._scroll_id) {
          Db.clearScroll({ body: { scroll_id: result._scroll_id } });
        }
        internals.runningHuntJob = undefined;
        return;
      }

      // There might be more, issue another scroll
      if (result.hits.hits.length !== 0) {
        return Db.scroll({ body: { scroll_id: result._scroll_id }, scroll: internals.esScrollTimeout }, getMoreUntilDone);
      }

      Db.clearScroll({ body: { scroll_id: result._scroll_id } });

      hunt.searchedSessions = hunt.totalSessions;

      function continueProcess () {
        Db.setHunt(huntId, hunt, (err, info) => {
          internals.runningHuntJob = undefined;
          processHuntJobs(); // start new hunt or go back over failedSessionIds
        });
      }

      // the hunt is not actually finished, need to go through the failed session ids
      if (hunt.failedSessionIds && hunt.failedSessionIds.length) {
        // uninitialize hunts so that the running job with failed sessions will kick off again
        internals.proccessHuntJobsInitialized = false;
        return continueProcess();
      }

      // We are totally done with this hunt
      hunt.status = 'finished';

      if (hunt.notifier) {
        let message = `*${hunt.name}* hunt job finished:\n*${hunt.matchedSessions}* matched sessions out of *${hunt.searchedSessions}* searched sessions`;
        issueAlert(hunt.notifier, message, continueProcess);
      } else {
        return continueProcess();
      }
    });
  });
}

// Do the house keeping before actually running the hunt job
function processHuntJob (huntId, hunt) {
  let now = Math.floor(Date.now() / 1000);

  hunt.lastUpdated = now;
  if (!hunt.started) { hunt.started = now; }

  Db.setHunt(huntId, hunt, (err, info) => {
    if (err) {
      pauseHuntJobWithError(huntId, hunt, { value: `Error starting hunt job: ${err} ${info}` });
    }
  });

  getUserCacheIncAnon(hunt.userId, (err, user) => {
    if (err && !user) {
      pauseHuntJobWithError(huntId, hunt, { value: err });
      return;
    }
    if (!user || !user.found) {
      pauseHuntJobWithError(huntId, hunt, { value: `User ${hunt.userId} doesn't exist` });
      return;
    }
    if (!user.enabled) {
      pauseHuntJobWithError(huntId, hunt, { value: `User ${hunt.userId} is not enabled` });
      return;
    }

    Db.getLookupsCache(hunt.userId, (err, lookups) => {
      let fakeReq = {
        user: user,
        query: {
          from: 0,
          size: 100, // only fetch 100 items at a time
          _source: ['_id', 'node'],
          sort: 'lastPacket:asc'
        }
      };

      if (hunt.query.expression) {
        fakeReq.query.expression = hunt.query.expression;
      }

      if (hunt.query.view) {
        fakeReq.query.view = hunt.query.view;
      }

      sessionAPIs.buildSessionQuery(fakeReq, (err, query, indices) => {
        if (err) {
          pauseHuntJobWithError(huntId, hunt, {
            value: 'Fatal Error: Session query expression parse error. Fix your search expression and create a new hunt.',
            unrunnable: true
          });
          return;
        }

        ViewerUtils.lookupQueryItems(query.query.bool.filter, (lerr) => {
          query.query.bool.filter[0] = {
            range: {
              lastPacket: {
                gte: hunt.lastPacketTime || hunt.query.startTime * 1000,
                lt: hunt.query.stopTime * 1000
              }
            }
          };

          query._source = ['lastPacket', 'node', 'huntId', 'huntName', 'fileId'];

          if (Config.debug > 2) {
            console.log('HUNT', hunt.name, hunt.userId, '- start:', new Date(hunt.lastPacketTime || hunt.query.startTime * 1000), 'stop:', new Date(hunt.query.stopTime * 1000));
          }

          // do sessions query
          runHuntJob(huntId, hunt, query, user);
        });
      });
    });
  });
}

// Kick off the process of running a hunt job
// cb is optional and is called either when a job has been started or end of function
function processHuntJobs (cb) {
  if (Config.debug) {
    console.log('HUNT - processing hunt jobs');
  }

  if (internals.runningHuntJob) { return (cb ? cb() : null); }
  internals.runningHuntJob = true;

  let query = {
    size: 10000,
    sort: { created: { order: 'asc' } },
    query: { terms: { status: ['queued', 'paused', 'running'] } }
  };

  Db.searchHunt(query)
    .then((hunts) => {
      if (hunts.error) { throw hunts.error; }

      for (let i = 0, ilen = hunts.hits.hits.length; i < ilen; i++) {
        var hit = hunts.hits.hits[i];
        var hunt = hit._source;
        let id = hit._id;

         // there is a job already running
        if (hunt.status === 'running') {
          internals.runningHuntJob = hunt;
          if (!internals.proccessHuntJobsInitialized) {
            internals.proccessHuntJobsInitialized = true;
            // restart the abandoned or incomplete hunt
            processHuntJob(id, hunt);
          }
          return (cb ? cb() : null);
        } else if (hunt.status === 'queued') { // get the first queued hunt
          internals.runningHuntJob = hunt;
          hunt.status = 'running'; // update the hunt job
          processHuntJob(id, hunt);
          return (cb ? cb() : null);
        }
      }

      // Made to the end without starting a job
      internals.proccessHuntJobsInitialized = true;
      internals.runningHuntJob = undefined;
      return (cb ? cb() : null);
    }).catch(err => {
      console.log('Error fetching hunt jobs', err);
      return (cb ? cb() : null);
    });
}

function updateHuntStatus (req, res, status, successText, errorText) {
  Db.getHunt(req.params.id, (err, hit) => {
    if (err) {
      console.log(errorText, err, hit);
      return res.molochError(500, errorText);
    }

    // don't let a user play a hunt job if one is already running
    if (status === 'running' && internals.runningHuntJob) {
      return res.molochError(403, 'You cannot start a new hunt until the running job completes or is paused.');
    }

    let hunt = hit._source;

    // if hunt is finished, don't allow pause
    if (hunt.status === 'finished' && status === 'paused') {
      return res.molochError(403, 'You cannot pause a completed hunt.');
    }

    // clear the running hunt job if this is it
    if (hunt.status === 'running') { internals.runningHuntJob = undefined; }
    hunt.status = status; // update the hunt job

    Db.setHunt(req.params.id, hunt, (err, info) => {
      if (err) {
        console.log(errorText, err, info);
        return res.molochError(500, errorText);
      }
      res.send(JSON.stringify({ success: true, text: successText }));
      processHuntJobs();
    });
  });
}

function validateUserIds (userIdList) {
  return new Promise((resolve, reject) => {
    const query = {
      _source: ['userId'],
      from: 0,
      size: 10000,
      query: { // exclude the shared user from results
        bool: { must_not: { term: { userId: '_moloch_shared' } } }
      }
    };

    // don't even bother searching for users if in anonymous mode
    if (!!app.locals.noPasswordSecret && !Config.get('regressionTests', false)) {
      resolve({ validUsers: [], invalidUsers: [] });
    }

    Db.searchUsers(query, (error, users) => {
      if (error) {
        reject('Unable to validate userIds');
      }

      let usersList = [];
      usersList = users.hits.hits.map((user) => {
        return user._source.userId;
      });

      let validUsers = [];
      let invalidUsers = [];
      for (let user of userIdList) {
        usersList.indexOf(user) > -1 ? validUsers.push(user) : invalidUsers.push(user);
      }

      resolve({
        validUsers: validUsers,
        invalidUsers: invalidUsers
      });
    });
  });
}

// packet/spi scrub helpers ---------------------------------------------------
function pcapScrub (req, res, sid, whatToRemove, endCb) {
  if (pcapScrub.scrubbingBuffers === undefined) {
    pcapScrub.scrubbingBuffers = [Buffer.alloc(5000), Buffer.alloc(5000), Buffer.alloc(5000)];
    pcapScrub.scrubbingBuffers[0].fill(0);
    pcapScrub.scrubbingBuffers[1].fill(1);
    const str = 'Scrubbed! Hoot! ';
    for (let i = 0; i < 5000;) {
      i += pcapScrub.scrubbingBuffers[2].write(str, i);
    }
  }

  function processFile (pcap, pos, i, nextCb) {
    pcap.ref();
    pcap.readPacket(pos, function (packet) {
      pcap.unref();
      if (packet) {
        if (packet.length > 16) {
          try {
            let obj = {};
            pcap.decode(packet, obj);
            pcap.scrubPacket(obj, pos, pcapScrub.scrubbingBuffers[0], whatToRemove === 'all');
            pcap.scrubPacket(obj, pos, pcapScrub.scrubbingBuffers[1], whatToRemove === 'all');
            pcap.scrubPacket(obj, pos, pcapScrub.scrubbingBuffers[2], whatToRemove === 'all');
          } catch (e) {
            console.log(`Couldn't scrub packet at ${pos} -`, e);
          }
          return nextCb(null);
        } else {
          console.log(`Couldn't scrub packet at ${pos}`);
          return nextCb(null);
        }
      }
    });
  }

  Db.getSession(sid, { _source: 'node,ipProtocol,packetPos' }, function (err, session) {
    let fileNum;
    let itemPos = 0;
    const fields = session._source || session.fields;

    if (whatToRemove === 'spi') { // just removing es data for session
      Db.deleteDocument(session._index, 'session', session._id, function (err, data) {
        return endCb(err, fields);
      });
    } else { // scrub the pcap
      async.eachLimit(fields.packetPos, 10, function (pos, nextCb) {
        if (pos < 0) {
          fileNum = pos * -1;
          return nextCb(null);
        }

        // Get the pcap file for this node a filenum, if it isn't opened then do the filename lookup and open it
        let opcap = Pcap.get(`write${fields.node}:${fileNum}`);
        if (!opcap.isOpen()) {
          Db.fileIdToFile(fields.node, fileNum, function (file) {
            if (!file) {
              console.log(`WARNING - Only have SPI data, PCAP file no longer available.  Couldn't look up in file table ${fields.node}-${fileNum}`);
              return nextCb(`Only have SPI data, PCAP file no longer available for ${fields.node}-${fileNum}`);
            }

            let ipcap = Pcap.get(`write${fields.node}:${file.num}`);

            try {
              ipcap.openReadWrite(file.name, file);
            } catch (err) {
              const errorMsg = `Couldn't open file for writing: ${err}`;
              console.log(`Error - ${errorMsg}`);
              return nextCb(errorMsg);
            }
            processFile(ipcap, pos, itemPos++, nextCb);
          });
        } else {
          processFile(opcap, pos, itemPos++, nextCb);
        }
      },
      function (pcapErr, results) {
        if (whatToRemove === 'all') { // also remove the session data
          Db.deleteDocument(session._index, 'session', session._id, function (err, data) {
            return endCb(pcapErr, fields);
          });
        } else { // just set who/when scrubbed the pcap
          // Do the ES update
          const document = {
            doc: {
              scrubby: req.user.userId || '-',
              scrubat: new Date().getTime()
            }
          };
          Db.updateSession(session._index, session._id, document, function (err, data) {
            return endCb(pcapErr, fields);
          });
        }
      });
    }
  });
}

function scrubList (req, res, whatToRemove, list) {
  if (!list) { return res.molochError(200, 'Missing list of sessions'); }

  async.eachLimit(list, 10, function (item, nextCb) {
    const fields = item._source || item.fields;

    sessionAPIs.isLocalView(fields.node, function () {
      // Get from our DISK
      pcapScrub(req, res, Db.session2Sid(item), whatToRemove, nextCb);
    },
    function () {
      // Get from remote DISK
      let path = `${fields.node}/delete/${whatToRemove}/${Db.session2Sid(item)}`;
      makeRequest(fields.node, path, req.user, function (err, response) {
        setImmediate(nextCb);
      });
    });
  }, function (err) {
    let text;
    if (whatToRemove === 'all') {
      text = `Deletion PCAP and SPI of ${list.length} sessions complete. Give Elasticsearch 60 seconds to complete SPI deletion.`;
    } else if (whatToRemove === 'spi') {
      text = `Deletion SPI of ${list.length} sessions complete. Give Elasticsearch 60 seconds to complete SPI deletion.`;
    } else {
      text = `Scrubbing PCAP of ${list.length} sessions complete`;
    }
    return res.end(JSON.stringify({ success: true, text: text }));
  });
}

// ============================================================================
// EXPIRING
// ============================================================================
// Search for all files on a set of nodes in a set of directories.
// If less then size items are returned we don't delete anything.
// Doesn't support mounting sub directories in main directory, don't do it.
function expireDevice (nodes, dirs, minFreeSpaceG, nextCb) {
  var query = { _source: [ 'num', 'name', 'first', 'size', 'node' ],
    from: '0',
    size: 200,
    query: { bool: {
      must: [
        { terms: { node: nodes } },
        { bool: { should: [] } }
      ],
      must_not: { term: { locked: 1 } }
    } },
    sort: { first: { order: 'asc' } } };

  Object.keys(dirs).forEach(function (pcapDir) {
    var obj = { wildcard: {} };
    if (pcapDir[pcapDir.length - 1] === '/') {
      obj.wildcard.name = pcapDir + '*';
    } else {
      obj.wildcard.name = pcapDir + '/*';
    }
    query.query.bool.must[1].bool.should.push(obj);
  });

  // Keep at least 10 files
  Db.search('files', 'file', query, function (err, data) {
    if (err || data.error || !data.hits || data.hits.total <= 10) {
      return nextCb();
    }
    async.forEachSeries(data.hits.hits, function (item, forNextCb) {
      if (data.hits.total <= 10) {
        return forNextCb('DONE');
      }

      var fields = item._source || item.fields;

      var freeG;
      try {
        var stat = fse.statVFS(fields.name);
        freeG = stat.f_frsize / 1024.0 * stat.f_bavail / (1024.0 * 1024.0);
      } catch (e) {
        console.log('ERROR', e);
        // File doesn't exist, delete it
        freeG = minFreeSpaceG - 1;
      }
      if (freeG < minFreeSpaceG) {
        data.hits.total--;
        console.log('Deleting', item);
        return Db.deleteFile(fields.node, item._id, fields.name, forNextCb);
      } else {
        return forNextCb('DONE');
      }
    }, function () {
      return nextCb();
    });
  });
}

function expireCheckDevice (nodes, stat, nextCb) {
  var doit = false;
  var minFreeSpaceG = 0;
  async.forEach(nodes, function (node, cb) {
    var freeSpaceG = Config.getFull(node, 'freeSpaceG', '5%');
    if (freeSpaceG[freeSpaceG.length - 1] === '%') {
      freeSpaceG = (+freeSpaceG.substr(0, freeSpaceG.length - 1)) * 0.01 * stat.f_frsize / 1024.0 * stat.f_blocks / (1024.0 * 1024.0);
    }
    var freeG = stat.f_frsize / 1024.0 * stat.f_bavail / (1024.0 * 1024.0);
    if (freeG < freeSpaceG) {
      doit = true;
    }

    if (freeSpaceG > minFreeSpaceG) {
      minFreeSpaceG = freeSpaceG;
    }

    cb();
  }, function () {
    if (doit) {
      expireDevice(nodes, stat.dirs, minFreeSpaceG, nextCb);
    } else {
      return nextCb();
    }
  });
}

function expireCheckAll () {
  var devToStat = {};
  // Find all the nodes running on this host
  Db.hostnameToNodeids(Config.hostName(), function (nodes) {
    // Current node name should always be checked too
    if (!nodes.includes(Config.nodeName())) {
      nodes.push(Config.nodeName());
    }

    // Find all the pcap dirs for local nodes
    async.map(nodes, function (node, cb) {
      var pcapDirs = Config.getFull(node, 'pcapDir');
      if (typeof pcapDirs !== 'string') {
        return cb("ERROR - couldn't find pcapDir setting for node: " + node + '\nIf you have it set try running:\nnpm remove iniparser; npm cache clean; npm update iniparser');
      }
      // Create a mapping from device id to stat information and all directories on that device
      pcapDirs.split(';').forEach(function (pcapDir) {
        if (!pcapDir) {
          return; // Skip empty elements.  Prevents errors when pcapDir has a trailing or double ;
        }
        pcapDir = pcapDir.trim();
        var fileStat = fs.statSync(pcapDir);
        var vfsStat = fse.statVFS(pcapDir);
        if (!devToStat[fileStat.dev]) {
          vfsStat.dirs = {};
          vfsStat.dirs[pcapDir] = {};
          devToStat[fileStat.dev] = vfsStat;
        } else {
          devToStat[fileStat.dev].dirs[pcapDir] = {};
        }
      });
      cb(null);
    },
    function (err) {
      // Now gow through all the local devices and check them
      var keys = Object.keys(devToStat);
      async.forEachSeries(keys, function (key, cb) {
        expireCheckDevice(nodes, devToStat[key], cb);
      }, function (err) {
      });
    });
  });
}

// ============================================================================
// REDIRECTS & DEMO SETUP
// ============================================================================
// APIs disabled in demoMode, needs to be before real callbacks
if (Config.get('demoMode', false)) {
  console.log('WARNING - Starting in demo mode, some APIs disabled');
  app.all(['/settings', '/users', '/history/list'], (req, res) => {
    return res.send('Disabled in demo mode.');
  });

  app.get(['/user/cron', '/history/list'], (req, res) => {
    return res.molochError(403, 'Disabled in demo mode.');
  });

  app.post(['/user/password/change', '/changePassword', '/tableState/:tablename'], (req, res) => {
    return res.molochError(403, 'Disabled in demo mode.');
  });
}

// redirect to sessions page and conserve params
app.get(['/', '/app'], (req, res) => {
  let question = req.url.indexOf('?');
  if (question === -1) {
    res.redirect('sessions');
  } else {
    res.redirect('sessions' + req.url.substring(question));
  }
});

// redirect to help page (keeps #)
app.get('/about', checkPermissions(['webEnabled']), (req, res) => {
  res.redirect('help');
});

app.get('/molochclusters', function (req, res) {
  function cloneClusters (clusters) {
    var clone = {};

    for (var key in app.locals.molochClusters) {
      if (app.locals.molochClusters.hasOwnProperty(key)) {
        var cluster = app.locals.molochClusters[key];
        clone[key] = {
          name: cluster.name,
          url: cluster.url
        };
      }
    }

    return clone;
  }

  if (!app.locals.molochClusters) {
    var molochClusters = Config.configMap('moloch-clusters');

    if (!molochClusters) {
      res.status(404);
      return res.send('Cannot locate right clicks');
    }

    return res.send(cloneClusters(molochClusters));
  }

  var clustersClone = cloneClusters(app.locals.molochClusters);

  return res.send(clustersClone);
});

// ============================================================================
// APIS
// ============================================================================
// user apis ------------------------------------------------------------------
// custom user css - used for custom user theme
app.get('/user.css', checkPermissions(['webEnabled']), (req, res) => {
  fs.readFile('./views/user.styl', 'utf8', function (err, str) {
    function error (msg) {
      console.log('ERROR - user.css -', msg);
      return res.status(404).end();
    }

    let date = new Date().toUTCString();
    res.setHeader('Content-Type', 'text/css');
    res.setHeader('Date', date);
    res.setHeader('Cache-Control', 'public, max-age=0');
    res.setHeader('Last-Modified', date);

<<<<<<< HEAD
  let options = {};
  if (req.query.cancelId) { options.cancelId = `${req.user.userId}::${req.query.cancelId}`; }
  if (req.query.escluster && Config.get('multiES', false)) { options._cluster = req.query.escluster; }
=======
    if (err) { return error(err); }
    if (!req.user.settings.theme) { return error('no custom theme defined'); }
>>>>>>> b5db5321

    let theme = req.user.settings.theme.split(':');

    if (!theme[1]) { return error('custom theme corrupted'); }

    let style = stylus(str);

    let colors = theme[1].split(',');

<<<<<<< HEAD
    Promise.all([Db.searchPrimary(indices, 'session', query, options),
    Db.numberOfDocuments('sessions2-*', options._cluster ? { _cluster: options._cluster } : {}),
    Db.healthCachePromise()
    ]).then(([sessions, total, health]) => {
      if (Config.debug) {
        console.log('sessions.json result', util.inspect(sessions, false, 50));
      }
=======
    if (!colors) { return error('custom theme corrupted'); }
>>>>>>> b5db5321

    style.define('colorBackground', new stylus.nodes.Literal(colors[0]));
    style.define('colorForeground', new stylus.nodes.Literal(colors[1]));
    style.define('colorForegroundAccent', new stylus.nodes.Literal(colors[2]));

    style.define('colorWhite', new stylus.nodes.Literal('#FFFFFF'));
    style.define('colorBlack', new stylus.nodes.Literal('#333333'));
    style.define('colorGray', new stylus.nodes.Literal('#CCCCCC'));
    style.define('colorGrayDark', new stylus.nodes.Literal('#777777'));
    style.define('colorGrayDarker', new stylus.nodes.Literal('#555555'));
    style.define('colorGrayLight', new stylus.nodes.Literal('#EEEEEE'));
    style.define('colorGrayLighter', new stylus.nodes.Literal('#F6F6F6'));

    style.define('colorPrimary', new stylus.nodes.Literal(colors[3]));
    style.define('colorPrimaryLightest', new stylus.nodes.Literal(colors[4]));
    style.define('colorSecondary', new stylus.nodes.Literal(colors[5]));
    style.define('colorSecondaryLightest', new stylus.nodes.Literal(colors[6]));
    style.define('colorTertiary', new stylus.nodes.Literal(colors[7]));
    style.define('colorTertiaryLightest', new stylus.nodes.Literal(colors[8]));
    style.define('colorQuaternary', new stylus.nodes.Literal(colors[9]));
    style.define('colorQuaternaryLightest', new stylus.nodes.Literal(colors[10]));

    style.define('colorWater', new stylus.nodes.Literal(colors[11]));
    style.define('colorLand', new stylus.nodes.Literal(colors[12]));
    style.define('colorSrc', new stylus.nodes.Literal(colors[13]));
    style.define('colorDst', new stylus.nodes.Literal(colors[14]));

    style.render(function (err, css) {
      if (err) { return error(err); }
      return res.send(css);
    });
  });
});

app.get('/user/current', checkPermissions(['webEnabled']), (req, res) => {
  let userProps = [ 'createEnabled', 'emailSearch', 'enabled', 'removeEnabled',
    'headerAuthEnabled', 'settings', 'userId', 'userName', 'webEnabled', 'packetSearch',
    'hideStats', 'hideFiles', 'hidePcap', 'disablePcapDownload', 'welcomeMsgNum',
    'lastUsed', 'timeLimit' ];

  let clone = {};

<<<<<<< HEAD
    let options = {};
    if (req.query.cancelId) { options.cancelId = `${req.user.userId}::${req.query.cancelId}`; }
    if (req.query.escluster && Config.get('multiES', false)) { options._cluster = req.query.escluster; }
=======
  for (let i = 0, ilen = userProps.length; i < ilen; ++i) {
    let prop = userProps[i];
    if (req.user.hasOwnProperty(prop)) {
      clone[prop] = req.user[prop];
    }
  }
>>>>>>> b5db5321

  clone.canUpload = app.locals.allowUploads;

  // If esAdminUser is set use that, other wise use createEnable privilege
  if (internals.esAdminUsersSet) {
    clone.esAdminUser = internals.esAdminUsers.includes(req.user.userId);
  } else {
    clone.esAdminUser = req.user.createEnabled && Config.get('multiES', false) === false;
  }

  // If no settings, use defaults
  if (clone.settings === undefined) { clone.settings = internals.settingDefaults; }

  // Use settingsDefaults for any settings that are missing
  for (let item in internals.settingDefaults) {
    if (clone.settings[item] === undefined) {
      clone.settings[item] = internals.settingDefaults[item];
    }
  }

<<<<<<< HEAD
    Promise.all([
      Db.healthCachePromise(),
      Db.numberOfDocuments('sessions2-*', options._cluster ? { _cluster: options._cluster } : {}),
      Db.searchPrimary(indices, 'session', query, options)
    ]).then(([health, total, result]) => {
      if (result.error) { throw result.error; }
=======
  return res.send(clone);
});
>>>>>>> b5db5321

app.post('/user/list', [noCacheJson, recordResponseTime, logAction('users'), checkPermissions(['createEnabled'])], (req, res) => {
  let columns = [ 'userId', 'userName', 'expression', 'enabled', 'createEnabled',
    'webEnabled', 'headerAuthEnabled', 'emailSearch', 'removeEnabled', 'packetSearch',
    'hideStats', 'hideFiles', 'hidePcap', 'disablePcapDownload', 'welcomeMsgNum',
    'lastUsed', 'timeLimit' ];

  let query = {
    _source: columns,
    sort: {},
    from: +req.body.start || 0,
    size: +req.body.length || 10000,
    query: { // exclude the shared user from results
      bool: { must_not: { term: { userId: '_moloch_shared' } } }
    }
  };

  if (req.body.filter) {
    query.query.bool.should = [
      { wildcard: { userName: '*' + req.body.filter + '*' } },
      { wildcard: { userId: '*' + req.body.filter + '*' } }
    ];
  }

  req.body.sortField = req.body.sortField || 'userId';
  query.sort[req.body.sortField] = { order: req.body.desc === true ? 'desc' : 'asc' };
  query.sort[req.body.sortField].missing = internals.usersMissing[req.body.sortField];

  Promise.all([Db.searchUsers(query),
    Db.numberOfUsers()
  ])
    .then(([users, total]) => {
      if (users.error) { throw users.error; }
      let results = { total: users.hits.total, results: [] };
      for (let i = 0, ilen = users.hits.hits.length; i < ilen; i++) {
        let fields = users.hits.hits[i]._source || users.hits.hits[i].fields;
        fields.id = users.hits.hits[i]._id;
        fields.expression = fields.expression || '';
        fields.headerAuthEnabled = fields.headerAuthEnabled || false;
        fields.emailSearch = fields.emailSearch || false;
        fields.removeEnabled = fields.removeEnabled || false;
        fields.userName = ViewerUtils.safeStr(fields.userName || '');
        fields.packetSearch = fields.packetSearch || false;
        fields.timeLimit = fields.timeLimit || undefined;
        results.results.push(fields);
      }

      let r = {
        recordsTotal: total.count,
        recordsFiltered: results.total,
        data: results.results
      };

      res.send(r);
    }).catch((err) => {
      console.log('ERROR - /user/list', err);
      return res.send({ recordsTotal: 0, recordsFiltered: 0, data: [] });
    });
});

app.post('/user/create', [noCacheJson, logAction(), checkCookieToken, checkPermissions(['createEnabled'])], (req, res) => {
  if (!req.body || !req.body.userId || !req.body.userName || !req.body.password) {
    return res.molochError(403, 'Missing/Empty required fields');
  }

  if (req.body.userId.match(/[^@\w.-]/)) {
    return res.molochError(403, 'User ID must be word characters');
  }

  if (req.body.userId === '_moloch_shared') {
    return res.molochError(403, 'User ID cannot be the same as the shared moloch user');
  }

  Db.getUser(req.body.userId, function (err, user) {
    if (!user || user.found) {
      console.log('Trying to add duplicate user', err, user);
      return res.molochError(403, 'User already exists');
    }

    let nuser = {
      userId: req.body.userId,
      userName: req.body.userName,
      expression: req.body.expression,
      passStore: Config.pass2store(req.body.userId, req.body.password),
      enabled: req.body.enabled === true,
      webEnabled: req.body.webEnabled === true,
      emailSearch: req.body.emailSearch === true,
      headerAuthEnabled: req.body.headerAuthEnabled === true,
      createEnabled: req.body.createEnabled === true,
      removeEnabled: req.body.removeEnabled === true,
      packetSearch: req.body.packetSearch === true,
      timeLimit: req.body.timeLimit,
      hideStats: req.body.hideStats === true,
      hideFiles: req.body.hideFiles === true,
      hidePcap: req.body.hidePcap === true,
      disablePcapDownload: req.body.disablePcapDownload === true,
      welcomeMsgNum: 0
    };

    // console.log('Creating new user', nuser);
    Db.setUser(req.body.userId, nuser, function (err, info) {
      if (!err) {
        return res.send(JSON.stringify({ success: true, text: 'User created succesfully' }));
      } else {
        console.log('ERROR - add user', err, info);
        return res.molochError(403, err);
      }
    });
  });
});

app.put('/user/:userId/acknowledgeMsg', [noCacheJson, logAction(), checkCookieToken], function (req, res) {
  if (!req.body.msgNum) {
    return res.molochError(403, 'Message number required');
  }

  if (req.params.userId !== req.user.userId) {
    return res.molochError(403, 'Can not change other users msg');
  }

  Db.getUser(req.params.userId, function (err, user) {
    if (err || !user.found) {
      console.log('update user failed', err, user);
      return res.molochError(403, 'User not found');
    }
    user = user._source;

    user.welcomeMsgNum = parseInt(req.body.msgNum);

    Db.setUser(req.params.userId, user, function (err, info) {
      if (Config.debug) {
        console.log('setUser', user, err, info);
      }
      return res.send(JSON.stringify({
        success: true,
        text: `User, ${req.params.userId}, dismissed message ${req.body.msgNum}`
      }));
    });
  });
});

app.post('/user/delete', [noCacheJson, logAction(), checkCookieToken, checkPermissions(['createEnabled'])], (req, res) => {
  if (req.body.userId === req.user.userId) {
    return res.molochError(403, 'Can not delete yourself');
  }

  Db.deleteUser(req.body.userId, function (err, data) {
    setTimeout(function () {
      res.send(JSON.stringify({ success: true, text: 'User deleted successfully' }));
    }, 200);
  });
});

app.post('/user/update', [noCacheJson, logAction(), checkCookieToken, checkPermissions(['createEnabled'])], (req, res) => {
  if (req.body.userId === undefined) {
    return res.molochError(403, 'Missing userId');
  }

  if (req.body.userId === '_moloch_shared') {
    return res.molochError(403, '_moloch_shared is a shared user. This users settings cannot be updated');
  }

  /* if (req.params.userId === req.user.userId && req.query.createEnabled !== undefined && req.query.createEnabled !== "true") {
    return res.send(JSON.stringify({success: false, text: "Can not turn off your own admin privileges"}));
  } */

  Db.getUser(req.body.userId, function (err, user) {
    if (err || !user.found) {
      console.log('update user failed', err, user);
      return res.molochError(403, 'User not found');
    }
    user = user._source;

    user.enabled = req.body.enabled === true;

    if (req.body.expression !== undefined) {
      if (req.body.expression.match(/^\s*$/)) {
        delete user.expression;
      } else {
        user.expression = req.body.expression;
      }
    }

<<<<<<< HEAD
    var recordsFiltered = 0;
    var protocols;

    let options = {};
    if (req.query.escluster && Config.get('multiES', false)) { options._cluster = req.query.escluster; }

    Promise.all([Db.searchPrimary(indices, 'session', query, options, null),
      Db.numberOfDocuments('sessions2-*', options),
      Db.healthCachePromise()
    ]).then(([sessions, total, health]) => {
      if (Config.debug) {
        console.log('spiview.json result', util.inspect(sessions, false, 50));
      }

      if (sessions.error) {
        bsqErr = errorString(null, sessions);
        console.log('spiview.json ERROR', (sessions ? sessions.error : null));
        sendResult();
        return;
=======
    if (req.body.userName !== undefined) {
      if (req.body.userName.match(/^\s*$/)) {
        console.log('ERROR - empty username', req.body);
        return res.molochError(403, 'Username can not be empty');
      } else {
        user.userName = req.body.userName;
>>>>>>> b5db5321
      }
    }

    user.webEnabled = req.body.webEnabled === true;
    user.emailSearch = req.body.emailSearch === true;
    user.headerAuthEnabled = req.body.headerAuthEnabled === true;
    user.removeEnabled = req.body.removeEnabled === true;
    user.packetSearch = req.body.packetSearch === true;
    user.hideStats = req.body.hideStats === true;
    user.hideFiles = req.body.hideFiles === true;
    user.hidePcap = req.body.hidePcap === true;
    user.disablePcapDownload = req.body.disablePcapDownload === true;
    user.timeLimit = req.body.timeLimit ? parseInt(req.body.timeLimit) : undefined;

    // Can only change createEnabled if it is currently turned on
    if (req.body.createEnabled !== undefined && req.user.createEnabled) {
      user.createEnabled = req.body.createEnabled === true;
    }

    Db.setUser(req.body.userId, user, function (err, info) {
      if (Config.debug) {
        console.log('setUser', user, err, info);
      }
      return res.send(JSON.stringify({ success: true, text: 'User "' + req.body.userId + '" updated successfully' }));
    });
  });
});

// gets a user's settings
app.get('/user/settings', [noCacheJson, recordResponseTime, getSettingUserDb, checkPermissions(['webEnabled']), setCookie], (req, res) => {
  let settings = (req.settingUser.settings)
    ? Object.assign(JSON.parse(JSON.stringify(internals.settingDefaults)), JSON.parse(JSON.stringify(req.settingUser.settings)))
    : JSON.parse(JSON.stringify(internals.settingDefaults));

  let cookieOptions = { path: app.locals.basePath, sameSite: 'Strict' };
  if (Config.isHTTPS()) { cookieOptions.secure = true; }

  res.cookie(
    'MOLOCH-COOKIE',
    Config.obj2auth({ date: Date.now(), pid: process.pid, userId: req.user.userId }, true),
    cookieOptions
  );

  return res.send(settings);
});

// updates a user's settings
app.post('/user/settings/update', [noCacheJson, checkCookieToken, logAction(), getSettingUserDb], function (req, res) {
  req.settingUser.settings = req.body;
  delete req.settingUser.settings.token;

  Db.setUser(req.settingUser.userId, req.settingUser, function (err, info) {
    if (err) {
      console.log('/user/settings/update error', err, info);
      return res.molochError(500, 'Settings update failed');
    }
    return res.send(JSON.stringify({
      success: true,
      text: 'Updated settings successfully'
    }));
  });
});

// gets a user's views
app.get('/user/views', [noCacheJson, getSettingUserCache], function (req, res) {
  if (!req.settingUser) { return res.send({}); }

  // Clone the views so we don't modify that cached user
  let views = JSON.parse(JSON.stringify(req.settingUser.views || {}));

  Db.getUser('_moloch_shared', (err, sharedUser) => {
    if (sharedUser && sharedUser.found) {
      sharedUser = sharedUser._source;
      for (let viewName in sharedUser.views) {
        // check for views with the same name as a shared view so user specific views don't get overwritten
        let sharedViewName = viewName;
        if (views[sharedViewName] && !views[sharedViewName].shared) {
          sharedViewName = `shared:${sharedViewName}`;
        }
        views[sharedViewName] = sharedUser.views[viewName];
      }
    }

    return res.send(views);
  });
});

// creates a new view for a user
app.post('/user/views/create', [noCacheJson, checkCookieToken, logAction(), getSettingUserDb, sanitizeViewName], function (req, res) {
  if (!req.body.name) { return res.molochError(403, 'Missing view name'); }
  if (!req.body.expression) { return res.molochError(403, 'Missing view expression'); }

  let user = req.settingUser;
  user.views = user.views || {};

  let newView = {
    expression: req.body.expression,
    user: user.userId
  };

  if (req.body.shared) {
    // save the view on the shared user
    newView.shared = true;
    saveSharedView(req, res, user, newView, '/user/views/create', 'Created shared view successfully', 'Create shared view failed');
  } else {
<<<<<<< HEAD
    return cb([null]);
  } // (connQueries.length > 0) / else
} // dbConnectionQuerySearch

// ----------------------------------------------------------------------------
// buildConnections(req, res, cb)
//
// Returns objects needed to populate the graph of logical connections between
// nodes representing fields of sessions.
//
// function flow is:
//
// 0. buildConnections
// 1. buildConnectionQuery       - creates array of 1..2 connQueries
// 2. dbConnectionQuerySearch    - executes connQueries searches via Db.searchPrimary
// 3. processResultSets          - accumulate nodes and links into nodesHash/connects hashes
//    - process
//      - updateValues
// 4. processResultSets callback - distill nodesHash/connects hashes into
//                                 nodes/links arrays and return
// ----------------------------------------------------------------------------
function buildConnections (req, res, cb) {
  let dstipport;
  if (req.query.dstField === 'ip.dst:port') {
    dstipport = true;
    req.query.dstField = 'dstIp';
  }

  req.query.srcField = req.query.srcField || 'srcIp';
  req.query.dstField = req.query.dstField || 'dstIp';
  req.query.iDisplayLength = req.query.iDisplayLength || '5000';
  let fsrc = req.query.srcField;
  let fdst = req.query.dstField;
  let minConn = req.query.minConn || 1;

  // get the requested fields
  let fields = ['totBytes', 'totDataBytes', 'totPackets', 'node'];
  if (req.query.fields) { fields = req.query.fields.split(','); }

  let options = {};
  if (req.query.cancelId) { options.cancelId = `${req.user.userId}::${req.query.cancelId}`; }
  if (req.query.escluster && Config.get('multiES', false)) { options._cluster = req.query.escluster; }

  let dstIsIp = fdst.match(/(\.ip|Ip)$/);

  let nodesHash = {};
  let connects = {};
  let nodes = [];
  let links = [];
  let totalHits = 0;

  // ----------------------------------------------------------------------------/
  // updateValues and process are for aggregating query results into their final form
  let dbFieldsMap = Config.getDBFieldsMap();
  function updateValues (data, property, fields) {
    for (let i in fields) {
      let dbField = fields[i];
      let field = dbFieldsMap[dbField];
      if (data.hasOwnProperty(dbField)) {
        // sum integers
        if (field.type === 'integer' && field.category !== 'port') {
          property[dbField] = (property[dbField] || 0) + data[dbField];
        } else { // make a list of values
          if (!property[dbField]) { property[dbField] = []; }
          // make all values an array (because sometimes they are by default)
          let values = [ data[dbField] ];
          if (Array.isArray(data[dbField])) {
            values = data[dbField];
          }
          for (let value of values) {
            property[dbField].push(value);
          }
          if (property[dbField] && Array.isArray(property[dbField])) {
            property[dbField] = [ ...new Set(property[dbField]) ]; // unique only
          }
        }
      }
    }
  } // updateValues

  // ----------------------------------------------------------------------------/
  function process (vsrc, vdst, f, fields, resultId) {
    // ES 6 is returning formatted timestamps instead of ms like pre 6 did
    // https://github.com/elastic/elasticsearch/issues/27740
    if (vsrc.length === 24 && vsrc[23] === 'Z' && vsrc.match(/^\d\d\d\d-\d\d-\d\dT\d\d:\d\d:\d\d.\d\d\dZ$/)) {
      vsrc = new Date(vsrc).getTime();
    }
    if (vdst.length === 24 && vdst[23] === 'Z' && vdst.match(/^\d\d\d\d-\d\d-\d\dT\d\d:\d\d:\d\d.\d\d\dZ$/)) {
      vdst = new Date(vdst).getTime();
    }

    if (nodesHash[vsrc] === undefined) {
      nodesHash[vsrc] = { id: `${vsrc}`, cnt: 0, sessions: 0, inresult: 0 };
    }

    nodesHash[vsrc].sessions++;
    nodesHash[vsrc].type |= 1;
    nodesHash[vsrc].inresult |= resultId;
    updateValues(f, nodesHash[vsrc], fields);

    if (nodesHash[vdst] === undefined) {
      nodesHash[vdst] = { id: `${vdst}`, cnt: 0, sessions: 0, inresult: 0 };
=======
    newView.shared = false;
    if (user.views[req.body.name]) {
      return res.molochError(403, 'A view already exists with this name.');
    } else {
      user.views[req.body.name] = newView;
>>>>>>> b5db5321
    }

    if (req.body.sessionsColConfig) {
      user.views[req.body.name].sessionsColConfig = req.body.sessionsColConfig;
    } else if (user.views[req.body.name].sessionsColConfig && !req.body.sessionsColConfig) {
      user.views[req.body.name].sessionsColConfig = undefined;
    }

    Db.setUser(user.userId, user, (err, info) => {
      if (err) {
        console.log('/user/views/create error', err, info);
        return res.molochError(500, 'Create view failed');
      }
      return res.send(JSON.stringify({
        success: true,
        text: 'Created view successfully',
        viewName: req.body.name,
        view: newView
      }));
    });
  }
});

// deletes a user's specified view
app.post('/user/views/delete', [noCacheJson, checkCookieToken, logAction(), getSettingUserDb, sanitizeViewName], function (req, res) {
  if (!req.body.name) { return res.molochError(403, 'Missing view name'); }

  let user = req.settingUser;
  user.views = user.views || {};

  if (req.body.shared) {
    Db.getUser('_moloch_shared', (err, sharedUser) => {
      if (sharedUser && sharedUser.found) {
        sharedUser = sharedUser._source;
        sharedUser.views = sharedUser.views || {};
        if (sharedUser.views[req.body.name] === undefined) { return res.molochError(404, 'View not found'); }
        // only admins or the user that created the view can delete the shared view
        if (!user.createEnabled && sharedUser.views[req.body.name].user !== user.userId) {
          return res.molochError(401, `Need admin privelages to delete another user's shared view`);
        }
        delete sharedUser.views[req.body.name];
      }

      Db.setUser('_moloch_shared', sharedUser, (err, info) => {
        if (err) {
          console.log('/user/views/delete failed', err, info);
          return res.molochError(500, 'Delete shared view failed');
        }
        return res.send(JSON.stringify({
          success: true,
          text: 'Deleted shared view successfully'
        }));
      });
    });
  } else {
    if (user.views[req.body.name] === undefined) { return res.molochError(404, 'View not found'); }
    delete user.views[req.body.name];

    Db.setUser(user.userId, user, (err, info) => {
      if (err) {
        console.log('/user/views/delete failed', err, info);
        return res.molochError(500, 'Delete view failed');
      }
      return res.send(JSON.stringify({
        success: true,
        text: 'Deleted view successfully'
      }));
    });
  }
});

// shares/unshares a view
app.post('/user/views/toggleShare', [noCacheJson, checkCookieToken, logAction(), getSettingUserDb, sanitizeViewName], function (req, res) {
  if (!req.body.name) { return res.molochError(403, 'Missing view name'); }
  if (!req.body.expression) { return res.molochError(403, 'Missing view expression'); }

  let share = req.body.shared;
  let user = req.settingUser;
  user.views = user.views || {};

  if (share && user.views[req.body.name] === undefined) { return res.molochError(404, 'View not found'); }

  Db.getUser('_moloch_shared', (err, sharedUser) => {
    if (!sharedUser || !sharedUser.found) {
      // the shared user has not been created yet so there is no chance of duplicate views
      if (share) { // add the view to the shared user
        return shareView(req, res, user, '/user/views/toggleShare', 'Shared view successfully', 'Sharing view failed');
      }
      // if it not already a shared view and it's trying to be unshared, something went wrong, can't do it
      return res.molochError(404, 'Shared user not found. Cannot unshare a view without a shared user.');
    }

    sharedUser = sharedUser._source;
    sharedUser.views = sharedUser.views || {};

    if (share) { // if sharing, make sure the view doesn't already exist
      if (sharedUser.views[req.body.name]) { // duplicate detected
        return res.molochError(403, 'A shared view already exists with this name.');
      }
      return shareView(req, res, user, '/user/views/toggleShare', 'Shared view successfully', 'Sharing view failed');
    } else {
      // if unsharing, remove it from shared user and add it to current user
      if (sharedUser.views[req.body.name] === undefined) { return res.molochError(404, 'View not found'); }
      // only admins or the user that created the view can update the shared view
      if (!user.createEnabled && sharedUser.views[req.body.name].user !== user.userId) {
        return res.molochError(401, `Need admin privelages to unshare another user's shared view`);
      }
      // delete the shared view
      delete sharedUser.views[req.body.name];
      return unshareView(req, res, user, sharedUser, '/user/views/toggleShare', 'Unshared view successfully', 'Unsharing view failed');
    }
  });
});

// updates a user's specified view
app.post('/user/views/update', [noCacheJson, checkCookieToken, logAction(), getSettingUserDb, sanitizeViewName], function (req, res) {
  if (!req.body.name) { return res.molochError(403, 'Missing view name'); }
  if (!req.body.expression) { return res.molochError(403, 'Missing view expression'); }
  if (!req.body.key) { return res.molochError(403, 'Missing view key'); }

  let user = req.settingUser;
  user.views = user.views || {};

  if (req.body.shared) {
    Db.getUser('_moloch_shared', (err, sharedUser) => {
      if (sharedUser && sharedUser.found) {
        sharedUser = sharedUser._source;
        sharedUser.views = sharedUser.views || {};
        if (sharedUser.views[req.body.key] === undefined) { return res.molochError(404, 'View not found'); }
        // only admins or the user that created the view can update the shared view
        if (!user.createEnabled && sharedUser.views[req.body.name].user !== user.userId) {
          return res.molochError(401, `Need admin privelages to update another user's shared view`);
        }
        sharedUser.views[req.body.name] = {
          expression: req.body.expression,
          user: user.userId,
          shared: true,
          sessionsColConfig: req.body.sessionsColConfig
        };
        // delete the old one if the key (view name) has changed
        if (sharedUser.views[req.body.key] && req.body.name !== req.body.key) {
          sharedUser.views[req.body.key] = null;
          delete sharedUser.views[req.body.key];
        }
      }

      Db.setUser('_moloch_shared', sharedUser, (err, info) => {
        if (err) {
          console.log('/user/views/delete failed', err, info);
          return res.molochError(500, 'Update shared view failed');
        }
        return res.send(JSON.stringify({
          success: true,
          text: 'Updated shared view successfully'
        }));
      });
    });
  } else {
    if (user.views[req.body.name]) {
      user.views[req.body.name].expression = req.body.expression;
      user.views[req.body.name].sessionsColConfig = req.body.sessionsColConfig;
    } else { // the name has changed, so create a new entry
      user.views[req.body.name] = {
        expression: req.body.expression,
        user: user.userId,
        shared: false,
        sessionsColConfig: req.body.sessionsColConfig
      };
    }

    // delete the old one if the key (view name) has changed
    if (user.views[req.body.key] && req.body.name !== req.body.key) {
      user.views[req.body.key] = null;
      delete user.views[req.body.key];
    }

    Db.setUser(user.userId, user, function (err, info) {
      if (err) {
        console.log('/user/views/update error', err, info);
        return res.molochError(500, 'Updating view failed');
      }
      return res.send(JSON.stringify({
        success: true,
        text: 'Updated view successfully'
      }));
    });
  }
});

// gets a user's cron queries
app.get('/user/cron', [noCacheJson, getSettingUserCache], function (req, res) {
  if (!req.settingUser) { return res.molochError(403, 'Unknown user'); }

  var user = req.settingUser;
  if (user.settings === undefined) { user.settings = {}; }
  Db.search('queries', 'query', { size: 1000, query: { term: { creator: user.userId } } }, function (err, data) {
    if (err || data.error) {
      console.log('/user/cron error', err || data.error);
    }

    let queries = {};

    if (data && data.hits && data.hits.hits) {
      data.hits.hits.forEach(function (item) {
        queries[item._id] = item._source;
      });
    }

    res.send(queries);
  });
});

// creates a new cron query for a user
app.post('/user/cron/create', [noCacheJson, checkCookieToken, logAction(), getSettingUserDb], function (req, res) {
  if (!req.body.name) { return res.molochError(403, 'Missing cron query name'); }
  if (!req.body.query) { return res.molochError(403, 'Missing cron query expression'); }
  if (!req.body.action) { return res.molochError(403, 'Missing cron query action'); }
  if (!req.body.tags) { return res.molochError(403, 'Missing cron query tag(s)'); }

  var document = {
    doc: {
      enabled: true,
      name: req.body.name,
      query: req.body.query,
      tags: req.body.tags,
      action: req.body.action
    }
  };

  if (req.body.notifier) {
    document.doc.notifier = req.body.notifier;
  }

  var userId = req.settingUser.userId;

  Db.getMinValue('sessions2-*', 'timestamp', (err, minTimestamp) => {
    if (err || minTimestamp === 0 || minTimestamp === null) {
      minTimestamp = Math.floor(Date.now() / 1000);
    } else {
      minTimestamp = Math.floor(minTimestamp / 1000);
    }

    if (+req.body.since === -1) {
      document.doc.lpValue = document.doc.lastRun = minTimestamp;
    } else {
      document.doc.lpValue = document.doc.lastRun =
         Math.max(minTimestamp, Math.floor(Date.now() / 1000) - 60 * 60 * parseInt(req.body.since || '0', 10));
    }
    document.doc.count = 0;
    document.doc.creator = userId || 'anonymous';

    Db.indexNow('queries', 'query', null, document.doc, function (err, info) {
      if (err) {
        console.log('/user/cron/create error', err, info);
        return res.molochError(500, 'Create cron query failed');
      }
      if (Config.get('cronQueries', false)) {
        processCronQueries();
      }
      return res.send(JSON.stringify({
        success: true,
        text: 'Created cron query successfully',
        key: info._id
      }));
    });
  });
});

// deletes a user's specified cron query
app.post('/user/cron/delete', [noCacheJson, checkCookieToken, logAction(), getSettingUserDb, checkCronAccess], function (req, res) {
  if (!req.body.key) { return res.molochError(403, 'Missing cron query key'); }

  Db.deleteDocument('queries', 'query', req.body.key, { refresh: true }, function (err, sq) {
    if (err) {
      console.log('/user/cron/delete error', err, sq);
      return res.molochError(500, 'Delete cron query failed');
    }
    res.send(JSON.stringify({
      success: true,
      text: 'Deleted cron query successfully'
    }));
  });
});

// updates a user's specified cron query
app.post('/user/cron/update', [noCacheJson, checkCookieToken, logAction(), getSettingUserDb, checkCronAccess], function (req, res) {
  if (!req.body.key) { return res.molochError(403, 'Missing cron query key'); }
  if (!req.body.name) { return res.molochError(403, 'Missing cron query name'); }
  if (!req.body.query) { return res.molochError(403, 'Missing cron query expression'); }
  if (!req.body.action) { return res.molochError(403, 'Missing cron query action'); }
  if (!req.body.tags) { return res.molochError(403, 'Missing cron query tag(s)'); }

  var document = {
    doc: {
      enabled: req.body.enabled,
      name: req.body.name,
      query: req.body.query,
      tags: req.body.tags,
      action: req.body.action,
      notifier: undefined
    }
  };

  if (req.body.notifier) {
    document.doc.notifier = req.body.notifier;
  }

  Db.get('queries', 'query', req.body.key, function (err, sq) {
    if (err || !sq.found) {
      console.log('/user/cron/update failed', err, sq);
      return res.molochError(403, 'Unknown query');
    }

    Db.update('queries', 'query', req.body.key, document, { refresh: true }, function (err, data) {
      if (err) {
        console.log('/user/cron/update error', err, document, data);
        return res.molochError(500, 'Cron query update failed');
      }
      if (Config.get('cronQueries', false)) {
        processCronQueries();
      }
      return res.send(JSON.stringify({
        success: true,
        text: 'Updated cron query successfully'
      }));
    });
  });
});

// changes a user's password
app.post('/user/password/change', [noCacheJson, checkCookieToken, logAction(), getSettingUserDb], function (req, res) {
  if (!req.body.newPassword || req.body.newPassword.length < 3) {
    return res.molochError(403, 'New password needs to be at least 3 characters');
  }

  if (!req.user.createEnabled && (Config.store2ha1(req.user.passStore) !==
     Config.store2ha1(Config.pass2store(req.token.userId, req.body.currentPassword)) ||
     req.token.userId !== req.user.userId)) {
    return res.molochError(403, 'Current password mismatch');
  }

  var user = req.settingUser;
  user.passStore = Config.pass2store(user.userId, req.body.newPassword);

  Db.setUser(user.userId, user, function (err, info) {
    if (err) {
      console.log('/user/password/change error', err, info);
      return res.molochError(500, 'Update failed');
    }
    return res.send(JSON.stringify({
      success: true,
      text: 'Changed password successfully'
    }));
  });
});

// gets custom column configurations for a user
app.get('/user/columns', [noCacheJson, getSettingUserCache, checkPermissions(['webEnabled'])], (req, res) => {
  if (!req.settingUser) { return res.send([]); }

  // Fix for new names
  if (req.settingUser.columnConfigs) {
    for (var key in req.settingUser.columnConfigs) {
      let item = req.settingUser.columnConfigs[key];
      item.columns = item.columns.map(ViewerUtils.oldDB2newDB);
      if (item.order && item.order.length > 0) {
        item.order[0][0] = ViewerUtils.oldDB2newDB(item.order[0][0]);
      }
    }
  }

  return res.send(req.settingUser.columnConfigs || []);
});

// udpates custom column configurations for a user
app.put('/user/columns/:name', [noCacheJson, checkCookieToken, logAction(), getSettingUserDb], function (req, res) {
  if (!req.body.name) { return res.molochError(403, 'Missing custom column configuration name'); }
  if (!req.body.columns) { return res.molochError(403, 'Missing columns'); }
  if (!req.body.order) { return res.molochError(403, 'Missing sort order'); }

  let user = req.settingUser;
  user.columnConfigs = user.columnConfigs || [];

  // find the custom column configuration to update
  let found = false;
  for (let i = 0, ilen = user.columnConfigs.length; i < ilen; ++i) {
    if (req.body.name === user.columnConfigs[i].name) {
      found = true;
      user.columnConfigs[i] = req.body;
    }
  }

  if (!found) { return res.molochError(200, 'Custom column configuration not found'); }

  Db.setUser(user.userId, user, function (err, info) {
    if (err) {
      console.log('/user/columns udpate error', err, info);
      return res.molochError(500, 'Update custom column configuration failed');
    }
    return res.send(JSON.stringify({
      success: true,
      text: 'Updated column configuration',
      colConfig: req.body
    }));
  });
});

// creates a new custom column configuration for a user
app.post('/user/columns/create', [noCacheJson, checkCookieToken, logAction(), getSettingUserDb], function (req, res) {
  if (!req.body.name) { return res.molochError(403, 'Missing custom column configuration name'); }
  if (!req.body.columns) { return res.molochError(403, 'Missing columns'); }
  if (!req.body.order) { return res.molochError(403, 'Missing sort order'); }

  req.body.name = req.body.name.replace(/[^-a-zA-Z0-9\s_:]/g, '');
  if (req.body.name.length < 1) {
    return res.molochError(403, 'Invalid custom column configuration name');
  }

  var user = req.settingUser;
  user.columnConfigs = user.columnConfigs || [];

  // don't let user use duplicate names
  for (let i = 0, ilen = user.columnConfigs.length; i < ilen; ++i) {
    if (req.body.name === user.columnConfigs[i].name) {
      return res.molochError(403, 'There is already a custom column with that name');
    }
  }

  user.columnConfigs.push({
    name: req.body.name,
    columns: req.body.columns,
    order: req.body.order
  });

  Db.setUser(user.userId, user, function (err, info) {
    if (err) {
      console.log('/user/columns/create error', err, info);
      return res.molochError(500, 'Create custom column configuration failed');
    }
    return res.send(JSON.stringify({
      success: true,
      text: 'Created custom column configuration successfully',
      name: req.body.name
    }));
  });
});

// deletes a user's specified custom column configuration
app.post('/user/columns/delete', [noCacheJson, checkCookieToken, logAction(), getSettingUserDb], function (req, res) {
  if (!req.body.name) { return res.molochError(403, 'Missing custom column configuration name'); }

  var user = req.settingUser;
  user.columnConfigs = user.columnConfigs || [];

  var found = false;
  for (let i = 0, ilen = user.columnConfigs.length; i < ilen; ++i) {
    if (req.body.name === user.columnConfigs[i].name) {
      user.columnConfigs.splice(i, 1);
      found = true;
      break;
    }
  }

  if (!found) { return res.molochError(200, 'Column not found'); }

  Db.setUser(user.userId, user, function (err, info) {
    if (err) {
      console.log('/user/columns/delete failed', err, info);
      return res.molochError(500, 'Delete custom column configuration failed');
    }
    return res.send(JSON.stringify({
      success: true,
      text: 'Deleted custom column configuration successfully'
    }));
  });
});

// gets custom spiview fields configurations for a user
app.get('/user/spiview/fields', [noCacheJson, getSettingUserCache, checkPermissions(['webEnabled'])], (req, res) => {
  if (!req.settingUser) { return res.send([]); }

  return res.send(req.settingUser.spiviewFieldConfigs || []);
});

// udpates custom spiview field configuration for a user
app.put('/user/spiview/fields/:name', [noCacheJson, checkCookieToken, logAction(), getSettingUserDb], function (req, res) {
  if (!req.body.name) { return res.molochError(403, 'Missing custom spiview field configuration name'); }
  if (!req.body.fields) { return res.molochError(403, 'Missing fields'); }

  let user = req.settingUser;
  user.spiviewFieldConfigs = user.spiviewFieldConfigs || [];

  // find the custom spiview field configuration to update
  let found = false;
  for (let i = 0, ilen = user.spiviewFieldConfigs.length; i < ilen; ++i) {
    if (req.body.name === user.spiviewFieldConfigs[i].name) {
      found = true;
      user.spiviewFieldConfigs[i] = req.body;
    }
  }

  if (!found) { return res.molochError(200, 'Custom spiview field configuration not found'); }

  Db.setUser(user.userId, user, function (err, info) {
    if (err) {
      console.log('/user/spiview/fields udpate error', err, info);
      return res.molochError(500, 'Update spiview field configuration failed');
    }
    return res.send(JSON.stringify({
      success: true,
      text: 'Updated spiview field configuration',
      colConfig: req.body
    }));
  });
});

// creates a new custom spiview fields configuration for a user
app.post('/user/spiview/fields/create', [noCacheJson, checkCookieToken, logAction(), getSettingUserDb], function (req, res) {
  if (!req.body.name) { return res.molochError(403, 'Missing custom spiview field configuration name'); }
  if (!req.body.fields) { return res.molochError(403, 'Missing fields'); }

  req.body.name = req.body.name.replace(/[^-a-zA-Z0-9\s_:]/g, '');

  if (req.body.name.length < 1) {
    return res.molochError(403, 'Invalid custom spiview fields configuration name');
  }

  var user = req.settingUser;
  user.spiviewFieldConfigs = user.spiviewFieldConfigs || [];

  // don't let user use duplicate names
  for (let i = 0, ilen = user.spiviewFieldConfigs.length; i < ilen; ++i) {
    if (req.body.name === user.spiviewFieldConfigs[i].name) {
      return res.molochError(403, 'There is already a custom spiview fields configuration with that name');
    }
  }

  user.spiviewFieldConfigs.push({
    name: req.body.name,
    fields: req.body.fields
  });

  Db.setUser(user.userId, user, function (err, info) {
    if (err) {
      console.log('/user/spiview/fields/create error', err, info);
      return res.molochError(500, 'Create custom spiview fields configuration failed');
    }
    return res.send(JSON.stringify({
      success: true,
      text: 'Created custom spiview fields configuration successfully',
      name: req.body.name
    }));
  });
});

// deletes a user's specified custom spiview fields configuration
app.post('/user/spiview/fields/delete', [noCacheJson, checkCookieToken, logAction(), getSettingUserDb], function (req, res) {
  if (!req.body.name) { return res.molochError(403, 'Missing custom spiview fields configuration name'); }

  var user = req.settingUser;
  user.spiviewFieldConfigs = user.spiviewFieldConfigs || [];

  var found = false;
  for (let i = 0, ilen = user.spiviewFieldConfigs.length; i < ilen; ++i) {
    if (req.body.name === user.spiviewFieldConfigs[i].name) {
      user.spiviewFieldConfigs.splice(i, 1);
      found = true;
      break;
    }
  }

  if (!found) { return res.molochError(200, 'Spiview fields not found'); }

  Db.setUser(user.userId, user, function (err, info) {
    if (err) {
      console.log('/user/spiview/fields/delete failed', err, info);
      return res.molochError(500, 'Delete custom spiview fields configuration failed');
    }
    return res.send(JSON.stringify({
      success: true,
      text: 'Deleted custom spiview fields configuration successfully'
    }));
  });
});

// notifier apis --------------------------------------------------------------
app.get('/notifierTypes', checkCookieToken, function (req, res) {
  if (!internals.notifiers) {
    buildNotifiers();
  }

  return res.send(internals.notifiers);
});

// get created notifiers
app.get('/notifiers', checkCookieToken, function (req, res) {
  function cloneNotifiers (notifiers) {
    var clone = {};

    for (var key in notifiers) {
      if (notifiers.hasOwnProperty(key)) {
        var notifier = notifiers[key];
        clone[key] = {
          name: notifier.name,
          type: notifier.type
        };
      }
    }

    return clone;
  }

  Db.getUser('_moloch_shared', (err, sharedUser) => {
    if (!sharedUser || !sharedUser.found) {
      return res.send({});
    } else {
      sharedUser = sharedUser._source;
    }

    if (req.user.createEnabled) {
      return res.send(sharedUser.notifiers);
    }

    return res.send(cloneNotifiers(sharedUser.notifiers));
  });
});

// create a new notifier
app.post('/notifiers', [noCacheJson, getSettingUserDb, checkCookieToken], function (req, res) {
  let user = req.settingUser;
  if (!user.createEnabled) {
    return res.molochError(401, 'Need admin privelages to create a notifier');
  }

  if (!req.body.notifier) {
    return res.molochError(403, 'Missing notifier');
  }

  if (!req.body.notifier.name) {
    return res.molochError(403, 'Missing a unique notifier name');
  }

  if (!req.body.notifier.type) {
    return res.molochError(403, 'Missing notifier type');
  }

  if (!req.body.notifier.fields) {
    return res.molochError(403, 'Missing notifier fields');
  }

  if (!Array.isArray(req.body.notifier.fields)) {
    return res.molochError(403, 'Notifier fields must be an array');
  }

  req.body.notifier.name = req.body.notifier.name.replace(/[^-a-zA-Z0-9_: ]/g, '');

  if (!internals.notifiers) { buildNotifiers(); }

  let foundNotifier;
  for (let n in internals.notifiers) {
    let notifier = internals.notifiers[n];
    if (notifier.type === req.body.notifier.type) {
      foundNotifier = notifier;
    }
  }

  if (!foundNotifier) { return res.molochError(403, 'Unknown notifier type'); }

  // check that required notifier fields exist
  for (let field of foundNotifier.fields) {
    if (field.required) {
      for (let sentField of req.body.notifier.fields) {
        if (sentField.name === field.name && !sentField.value) {
          return res.molochError(403, `Missing a value for ${field.name}`);
        }
      }
    }
  }

  // save the notifier on the shared user
  Db.getUser('_moloch_shared', (err, sharedUser) => {
    if (!sharedUser || !sharedUser.found) {
      // sharing for the first time
      sharedUser = {
        userId: '_moloch_shared',
        userName: '_moloch_shared',
        enabled: false,
        webEnabled: false,
        emailSearch: false,
        headerAuthEnabled: false,
        createEnabled: false,
        removeEnabled: false,
        packetSearch: false,
        views: {},
        notifiers: {}
      };
    } else {
      sharedUser = sharedUser._source;
    }

    sharedUser.notifiers = sharedUser.notifiers || {};

    if (sharedUser.notifiers[req.body.notifier.name]) {
      console.log('Trying to add duplicate notifier', sharedUser);
      return res.molochError(403, 'Notifier already exists');
    }

    sharedUser.notifiers[req.body.notifier.name] = req.body.notifier;

    Db.setUser('_moloch_shared', sharedUser, (err, info) => {
      if (err) {
        console.log('/notifiers failed', err, info);
        return res.molochError(500, 'Creating notifier failed');
      }
      return res.send(JSON.stringify({
        success: true,
        text: 'Successfully created notifier',
        name: req.body.notifier.name
      }));
    });
  });
});

// update a notifier
app.put('/notifiers/:name', [noCacheJson, getSettingUserDb, checkCookieToken], function (req, res) {
  let user = req.settingUser;
  if (!user.createEnabled) {
    return res.molochError(401, 'Need admin privelages to update a notifier');
  }

  Db.getUser('_moloch_shared', (err, sharedUser) => {
    if (!sharedUser || !sharedUser.found) {
      return res.molochError(404, 'Cannot find notifer to udpate');
    } else {
      sharedUser = sharedUser._source;
    }

    sharedUser.notifiers = sharedUser.notifiers || {};

    if (!sharedUser.notifiers[req.params.name]) {
      return res.molochError(404, 'Cannot find notifer to udpate');
    }

    if (!req.body.notifier) {
      return res.molochError(403, 'Missing notifier');
    }

    if (!req.body.notifier.name) {
      return res.molochError(403, 'Missing a unique notifier name');
    }

<<<<<<< HEAD
/**
 * Get SPI data for a session
 */
app.get('/:nodeName/session/:id/detail', cspHeader, logAction(), (req, res) => {
  var options = {};
  if (req.query.escluster && Config.get('multiES', false)) { options._cluster = req.query.escluster; }

  Db.getSession(req.params.id, options, function (err, session) {
    if (err || !session.found) {
      return res.end("Couldn't look up SPI data, error for session " + safeStr(req.params.id) + ' Error: ' + err);
=======
    if (!req.body.notifier.type) {
      return res.molochError(403, 'Missing notifier type');
    }

    if (!req.body.notifier.fields) {
      return res.molochError(403, 'Missing notifier fields');
    }

    if (!Array.isArray(req.body.notifier.fields)) {
      return res.molochError(403, 'Notifier fields must be an array');
>>>>>>> b5db5321
    }

    req.body.notifier.name = req.body.notifier.name.replace(/[^-a-zA-Z0-9_: ]/g, '');

    if (!internals.notifiers) { buildNotifiers(); }

    let foundNotifier;
    for (let n in internals.notifiers) {
      let notifier = internals.notifiers[n];
      if (notifier.type === req.body.notifier.type) {
        foundNotifier = notifier;
      }
    }

    if (!foundNotifier) { return res.molochError(403, 'Unknown notifier type'); }

    // check that required notifier fields exist
    for (let field of foundNotifier.fields) {
      if (field.required) {
        for (let sentField of req.body.notifier.fields) {
          if (sentField.name === field.name && !sentField.value) {
            return res.molochError(403, `Missing a value for ${field.name}`);
          }
        }
      }
    }

    sharedUser.notifiers[req.body.notifier.name] = req.body.notifier;
    // delete the old notifier if the name has changed
    if (sharedUser.notifiers[req.params.name] && req.body.notifier.name !== req.params.name) {
      sharedUser.notifiers[req.params.name] = null;
      delete sharedUser.notifiers[req.params.name];
    }

    Db.setUser('_moloch_shared', sharedUser, (err, info) => {
      if (err) {
        console.log('/notifiers update failed', err, info);
        return res.molochError(500, 'Updating notifier failed');
      }
      return res.send(JSON.stringify({
        success: true,
        text: 'Successfully updated notifier',
        name: req.body.notifier.name
      }));
    });
  });
});

// delete a notifier
app.delete('/notifiers/:name', [noCacheJson, getSettingUserDb, checkCookieToken], function (req, res) {
  let user = req.settingUser;
  if (!user.createEnabled) {
    return res.molochError(401, 'Need admin privelages to delete a notifier');
  }

  Db.getUser('_moloch_shared', (err, sharedUser) => {
    if (!sharedUser || !sharedUser.found) {
      return res.molochError(404, 'Cannot find notifer to remove');
    } else {
      sharedUser = sharedUser._source;
    }

    sharedUser.notifiers = sharedUser.notifiers || {};

    if (!sharedUser.notifiers[req.params.name]) {
      return res.molochError(404, 'Cannot find notifer to remove');
    }

    sharedUser.notifiers[req.params.name] = undefined;

    Db.setUser('_moloch_shared', sharedUser, (err, info) => {
      if (err) {
        console.log('/notifiers delete failed', err, info);
        return res.molochError(500, 'Deleting notifier failed');
      }
      return res.send(JSON.stringify({
        success: true,
        text: 'Successfully deleted notifier',
        name: req.params.name
      }));
    });
  });
});

// test a notifier
app.post('/notifiers/:name/test', [noCacheJson, getSettingUserCache, checkCookieToken], function (req, res) {
  let user = req.settingUser;
  if (!user.createEnabled) {
    return res.molochError(401, 'Need admin privelages to test a notifier');
  }

  function continueProcess (err) {
    if (err) {
      return res.molochError(500, `Error testing alert: ${err}`);
    }

    return res.send(JSON.stringify({
      success: true,
      text: `Successfully issued alert using the ${req.params.name} notifier.`
    }));
  }

  issueAlert(req.params.name, 'Test alert', continueProcess);
});

// history apis ---------------------------------------------------------------
app.get('/history/list', [noCacheJson, recordResponseTime, setCookie], (req, res) => {
  let userId;
  if (req.user.createEnabled) { // user is an admin, they can view all logs
    // if the admin has requested a specific user
    if (req.query.userId) { userId = req.query.userId; }
  } else { // user isn't an admin, so they can only view their own logs
    if (req.query.userId && req.query.userId !== req.user.userId) { return res.molochError(403, 'Need admin privileges'); }
    userId = req.user.userId;
  }

  let query = {
    sort: {},
    from: +req.query.start || 0,
    size: +req.query.length || 1000
  };

  query.sort[req.query.sortField || 'timestamp'] = { order: req.query.desc === 'true' ? 'desc' : 'asc' };

  if (req.query.searchTerm || userId) {
    query.query = { bool: { must: [] } };

    if (req.query.searchTerm) { // apply search term
      query.query.bool.must.push({
        query_string: {
          query: req.query.searchTerm,
          fields: ['expression', 'userId', 'api', 'view.name', 'view.expression']
        }
      });
    }

    if (userId) { // filter on userId
      query.query.bool.must.push({
        wildcard: { userId: '*' + userId + '*' }
      });
    }
  }

  if (req.query.api) { // filter on api endpoint
    if (!query.query) { query.query = { bool: { must: [] } }; }
    query.query.bool.must.push({
      wildcard: { api: '*' + req.query.api + '*' }
    });
  }

  if (req.query.exists) {
    if (!query.query) { query.query = { bool: { must: [] } }; }
    let existsArr = req.query.exists.split(',');
    for (let i = 0, len = existsArr.length; i < len; ++i) {
      query.query.bool.must.push({
        exists: { field: existsArr[i] }
      });
    }
  }

  // filter history table by a time range
  if (req.query.startTime && req.query.stopTime) {
    if (!/^[0-9]+$/.test(req.query.startTime)) {
      req.query.startTime = Date.parse(req.query.startTime.replace('+', ' ')) / 1000;
    } else {
      req.query.startTime = parseInt(req.query.startTime, 10);
    }

    if (!/^[0-9]+$/.test(req.query.stopTime)) {
      req.query.stopTime = Date.parse(req.query.stopTime.replace('+', ' ')) / 1000;
    } else {
      req.query.stopTime = parseInt(req.query.stopTime, 10);
    }

    if (!query.query) { query.query = { bool: {} }; }
    query.query.bool.filter = [{
      range: { timestamp: {
        gte: req.query.startTime,
        lte: req.query.stopTime
      } }
    }];
  }

  Promise.all([Db.searchHistory(query),
    Db.numberOfLogs()
  ])
    .then(([logs, total]) => {
      if (logs.error) { throw logs.error; }

      let results = { total: logs.hits.total, results: [] };
      for (let i = 0, ilen = logs.hits.hits.length; i < ilen; i++) {
        let hit = logs.hits.hits[i];
        let log = hit._source;
        log.id = hit._id;
        log.index = hit._index;
        if (!req.user.createEnabled) {
        // remove forced expression for reqs made by nonadmin users
          log.forcedExpression = undefined;
        }
        results.results.push(log);
      }
      let r = {
        recordsTotal: total.count,
        recordsFiltered: results.total,
        data: results.results
      };
      res.send(r);
    }).catch(err => {
      console.log('ERROR - /history/logs', err);
      return res.molochError(500, 'Error retrieving log history - ' + err);
    });
});

app.delete('/history/list/:id', [noCacheJson, checkCookieToken, checkPermissions(['createEnabled', 'removeEnabled'])], (req, res) => {
  if (!req.query.index) { return res.molochError(403, 'Missing history index'); }

  Db.deleteHistoryItem(req.params.id, req.query.index, function (err, result) {
    if (err || result.error) {
      console.log('ERROR - deleting history item', err || result.error);
      return res.molochError(500, 'Error deleting history item');
    } else {
      res.send(JSON.stringify({ success: true, text: 'Deleted history item successfully' }));
    }
  });
});

// field apis -----------------------------------------------------------------
/**
 * GET - /api/fields
 *
 * Gets available database field objects pertaining to sessions.
 * @name fields
 * @param {boolean} array=false Whether to return an array of fields, otherwise returns a map
 * @returns {array/map} The map or list of database fields
 */
app.get('/api/fields', (req, res) => {
  if (!app.locals.fieldsMap) {
    res.status(404);
    res.send('Cannot locate fields');
  }

  if (req.query && req.query.array) {
    res.send(app.locals.fieldsArr);
  } else {
    res.send(app.locals.fieldsMap);
  }
});

// file apis ------------------------------------------------------------------
/**
 * GET - /api/files
 *
 * Gets a list of PCAP files that Arkime knows about.
 * @name files
 * @param {number} length=100 - The number of items to return. Defaults to 500, Max is 10,000
 * @param {number} start=0 - The entry to start at. Defaults to 0
 * @returns {Array} data - The list of files
 * @returns {number} recordsTotal - The total number of files Arkime knows about
 * @returns {number} recordsFiltered - The number of files returned in this result
 */
app.get(['/api/files', '/file/list'], [noCacheJson, recordResponseTime, logAction('files'), checkPermissions(['hideFiles']), setCookie], (req, res) => {
  const columns = ['num', 'node', 'name', 'locked', 'first', 'filesize', 'encoding', 'packetPosEncoding'];

  let query = {
    _source: columns,
    from: +req.query.start || 0,
    size: +req.query.length || 10,
    sort: {}
  };

  query.sort[req.query.sortField || 'num'] = {
    order: req.query.desc === 'true' ? 'desc' : 'asc'
  };

  if (req.query.filter) {
    query.query = { wildcard: { name: `*${req.query.filter}*` } };
  }

  Promise.all([
    Db.search('files', 'file', query),
    Db.numberOfDocuments('files')
  ])
    .then(([files, total]) => {
      if (files.error) { throw files.error; }

      let results = { total: files.hits.total, results: [] };
      for (let i = 0, ilen = files.hits.hits.length; i < ilen; i++) {
        let fields = files.hits.hits[i]._source || files.hits.hits[i].fields;
        if (fields.locked === undefined) {
          fields.locked = 0;
        }
        fields.id = files.hits.hits[i]._id;
        results.results.push(fields);
      }

      const r = {
        recordsTotal: total.count,
        recordsFiltered: results.total,
        data: results.results
      };

      res.logCounts(r.data.length, r.recordsFiltered, r.total);
      res.send(r);
    }).catch((err) => {
      console.log('ERROR - /file/list', err);
      return res.send({ recordsTotal: 0, recordsFiltered: 0, data: [] });
    });
});

app.get('/:nodeName/:fileNum/filesize.json', [noCacheJson, checkPermissions(['hideFiles'])], (req, res) => {
  Db.fileIdToFile(req.params.nodeName, req.params.fileNum, (file) => {
    if (!file) {
      return res.send({ filesize: -1 });
    }

    fs.stat(file.name, (err, stats) => {
      if (err || !stats) {
        return res.send({ filesize: -1 });
      } else {
        return res.send({ filesize: stats.size });
      }
    });
  });
});

// Get a file given a hash of that file
app.get('/bodyHash/:hash', logAction('bodyhash'), function (req, res) {
  var hash = null;
  var nodeName = null;
  var sessionID = null;

  sessionAPIs.buildSessionQuery(req, (bsqErr, query, indices) => {
    if (bsqErr) {
      res.status(400);
      return res.end(bsqErr);
    }

    query.size = 1;
    query.sort = { lastPacket: { order: 'desc' } };
    query._source = ['node'];

    if (Config.debug) {
      console.log(`sessions.json ${indices} query`, JSON.stringify(query, null, 1));
    }
    Db.searchPrimary(indices, 'session', query, null, function (err, sessions) {
      if (err) {
        console.log('Error -> Db Search ', err);
        res.status(400);
        res.end(err);
      } else if (sessions.error) {
        console.log('Error -> Db Search ', sessions.error);
        res.status(400);
        res.end(sessions.error);
      } else {
        if (Config.debug) {
          console.log('bodyHash result', util.inspect(sessions, false, 50));
        }
        if (sessions.hits.hits.length > 0) {
          nodeName = sessions.hits.hits[0]._source.node;
          sessionID = Db.session2Sid(sessions.hits.hits[0]);
          hash = req.params.hash;

          sessionAPIs.isLocalView(nodeName, function () { // get file from the local disk
            localGetItemByHash(nodeName, sessionID, hash, (err, item) => {
              if (err) {
                res.status(400);
                return res.end(err);
              } else if (item) {
                ViewerUtils.noCache(req, res, 'application/force-download');
                res.setHeader('content-disposition', contentDisposition(item.bodyName + '.pellet'));
                return res.end(item.data);
              } else {
                res.status(400);
                return res.end('No Match');
              }
            });
          },
          function () { // get file from the remote disk
            let preq = Object.assign({}, req);
            preq.params.nodeName = nodeName;
            preq.params.id = sessionID;
            preq.params.hash = hash;
            preq.url = Config.basePath(nodeName) + nodeName + '/' + sessionID + '/bodyHash/' + hash;
            return sessionAPIs.proxyRequest(preq, res);
          });
        } else {
          res.status(400);
          res.end('No Match Found');
        }
      }
    });
  });
});

app.get('/:nodeName/:id/bodyHash/:hash', checkProxyRequest, function (req, res) {
  localGetItemByHash(req.params.nodeName, req.params.id, req.params.hash, (err, item) => {
    if (err) {
      res.status(400);
      return res.end(err);
    } else if (item) {
      ViewerUtils.noCache(req, res, 'application/force-download');
      res.setHeader('content-disposition', contentDisposition(item.bodyName + '.pellet'));
      return res.end(item.data);
    } else {
      res.status(400);
      return res.end('No Match');
    }
  });
});

app.get('/:nodeName/pcapng/:id.pcapng', [checkProxyRequest, checkPermissions(['disablePcapDownload'])], (req, res) => {
  ViewerUtils.noCache(req, res, 'application/vnd.tcpdump.pcap');
  writePcapNg(res, req.params.id, { writeHeader: !req.query || !req.query.noHeader || req.query.noHeader !== 'true' }, function () {
    res.end();
  });
});

app.get('/:nodeName/pcap/:id.pcap', [checkProxyRequest, checkPermissions(['disablePcapDownload'])], (req, res) => {
  ViewerUtils.noCache(req, res, 'application/vnd.tcpdump.pcap');

  writePcap(res, req.params.id, { writeHeader: !req.query || !req.query.noHeader || req.query.noHeader !== 'true' }, function () {
    res.end();
  });
});

app.get('/:nodeName/raw/:id.png', [checkProxyRequest, checkPermissions(['disablePcapDownload'])], function (req, res) {
  ViewerUtils.noCache(req, res, 'image/png');

  processSessionIdAndDecode(req.params.id, 1000, function (err, session, results) {
    if (err) {
      return res.send(internals.emptyPNG);
    }
    var size = 0;
    var i, ilen;
    for (i = (req.query.type !== 'dst' ? 0 : 1), ilen = results.length; i < ilen; i += 2) {
      size += results[i].data.length + 2 * internals.PNG_LINE_WIDTH - (results[i].data.length % internals.PNG_LINE_WIDTH);
    }
    var buffer = Buffer.alloc(size, 0);
    var pos = 0;
    if (size === 0) {
      return res.send(internals.emptyPNG);
    }
    for (i = (req.query.type !== 'dst' ? 0 : 1), ilen = results.length; i < ilen; i += 2) {
      results[i].data.copy(buffer, pos);
      pos += results[i].data.length;
      var fillpos = pos;
      pos += 2 * internals.PNG_LINE_WIDTH - (results[i].data.length % internals.PNG_LINE_WIDTH);
      buffer.fill(0xff, fillpos, pos);
    }

    var png = new PNG({ width: internals.PNG_LINE_WIDTH, height: (size / internals.PNG_LINE_WIDTH) - 1 });
    png.data = buffer;
    res.send(PNG.sync.write(png, { inputColorType: 0, colorType: 0, bitDepth: 8, inputHasAlpha: false }));
  });
});

app.get('/:nodeName/raw/:id', [checkProxyRequest, checkPermissions(['disablePcapDownload'])], function (req, res) {
  ViewerUtils.noCache(req, res, 'application/vnd.tcpdump.pcap');

  processSessionIdAndDecode(req.params.id, 10000, function (err, session, results) {
    if (err) {
      return res.send('Error');
    }
    for (let i = (req.query.type !== 'dst' ? 0 : 1), ilen = results.length; i < ilen; i += 2) {
      res.write(results[i].data);
    }
    res.end();
  });
});

app.get('/:nodeName/entirePcap/:id.pcap', [checkProxyRequest, checkPermissions(['disablePcapDownload'])], (req, res) => {
  ViewerUtils.noCache(req, res, 'application/vnd.tcpdump.pcap');

  var options = { writeHeader: true };

  var query = { _source: ['rootId'],
    size: 1000,
    query: { term: { rootId: req.params.id } },
    sort: { lastPacket: { order: 'asc' } }
  };

  console.log('entirePcap query', JSON.stringify(query));

  Db.searchPrimary('sessions2-*', 'session', query, null, function (err, data) {
    async.forEachSeries(data.hits.hits, function (item, nextCb) {
      writePcap(res, Db.session2Sid(item), options, nextCb);
    }, function (err) {
      res.end();
    });
  });
});

// misc apis ------------------------------------------------------------------
app.get('/titleconfig', checkPermissions(['webEnabled']), (req, res) => {
  var titleConfig = Config.get('titleTemplate', '_cluster_ - _page_ _-view_ _-expression_');

  titleConfig = titleConfig.replace(/_cluster_/g, internals.clusterName)
    .replace(/_userId_/g, req.user ? req.user.userId : '-')
    .replace(/_userName_/g, req.user ? req.user.userName : '-');

  res.send(titleConfig);
});

app.get('/molochRightClick', [noCacheJson, checkPermissions(['webEnabled'])], (req, res) => {
  if (!app.locals.molochRightClick) {
    res.status(404);
    res.send('Cannot locate right clicks');
  }
  res.send(app.locals.molochRightClick);
});

 /**
 * The Elasticsearch cluster health status and information.
 * @typedef ESHealth
 * @type {object}
 * @property {number} active_primary_shards - The number of active primary shards.
 * @property {number} active_shards - The total number of active primary and replica shards.
 * @property {number} active_shards_percent_as_number - The ratio of active shards in the cluster expressed as a percentage.
 * @property {string} cluster_name - The name of the arkime cluster
 * @property {number} delayed_unassigned_shards - The number of shards whose allocation has been delayed by the timeout settings.
 * @property {number} initializing_shards - The number of shards that are under initialization.
 * @property {number} molochDbVersion - The arkime database version
 * @property {number} number_of_data_nodes - The number of nodes that are dedicated data nodes.
 * @property {number} number_of_in_flight_fetch - The number of unfinished fetches.
 * @property {number} number_of_nodes - The number of nodes within the cluster.
 * @property {number} number_of_pending_tasks - The number of cluster-level changes that have not yet been executed.
 * @property {number} relocating_shards - The number of shards that are under relocation.
 * @property {string} status - Health status of the cluster, based on the state of its primary and replica shards. Statuses are:
    "green" - All shards are assigned.
    "yellow" - All primary shards are assigned, but one or more replica shards are unassigned. If a node in the cluster fails, some data could be unavailable until that node is repaired.
    "red" - One or more primary shards are unassigned, so some data is unavailable. This can occur briefly during cluster startup as primary shards are assigned.
 * @property {number} task_max_waiting_in_queue_millis - The time expressed in milliseconds since the earliest initiated task is waiting for being performed.
 * @property {boolean} timed_out - If false the response returned within the period of time that is specified by the timeout parameter (30s by default).
 * @property {number} unassigned_shards - The number of shards that are not allocated.
 * @property {string} version - the elasticsearch version number
 * @property {number} _timeStamp - timestamps in ms from unix epoc
 */

/**
 * GET - /api/eshealth
 *
 * Retrive Elasticsearch health and stats
 * There is no auth necessary to retrieve eshealth
 * @name eshealth
 * @returns {ESHealth} health - The elasticsearch cluster health status and info
 */
app.get(['/api/eshealth', '/eshealth.json'], [noCacheJson], (req, res) => {
  Db.healthCache(function (err, health) {
    res.send(health);
  });
});

// parliament apis ------------------------------------------------------------
// No auth necessary for parliament.json
app.get('/parliament.json', [noCacheJson], (req, res) => {
  let query = {
    size: 1000,
    query: {
      bool: {
        must_not: [
          { term: { hide: true } }
        ]
      }
    },
    _source: [
      'ver', 'nodeName', 'currentTime', 'monitoring', 'deltaBytes', 'deltaPackets', 'deltaMS',
      'deltaESDropped', 'deltaDropped', 'deltaOverloadDropped'
    ]
  };

  Promise.all([Db.search('stats', 'stat', query), Db.numberOfDocuments('stats')])
    .then(([stats, total]) => {
      if (stats.error) { throw stats.error; }

      let results = { total: stats.hits.total, results: [] };

      for (let i = 0, ilen = stats.hits.hits.length; i < ilen; i++) {
        let fields = stats.hits.hits[i]._source || stats.hits.hits[i].fields;

        if (stats.hits.hits[i]._source) {
          ViewerUtils.mergeUnarray(fields, stats.hits.hits[i].fields);
        }
        fields.id = stats.hits.hits[i]._id;

        // make sure necessary fields are not undefined
        let keys = [ 'deltaOverloadDropped', 'monitoring', 'deltaESDropped' ];
        for (const key of keys) {
          fields[key] = fields[key] || 0;
        }

        fields.deltaBytesPerSec = Math.floor(fields.deltaBytes * 1000.0 / fields.deltaMS);
        fields.deltaPacketsPerSec = Math.floor(fields.deltaPackets * 1000.0 / fields.deltaMS);
        fields.deltaESDroppedPerSec = Math.floor(fields.deltaESDropped * 1000.0 / fields.deltaMS);
        fields.deltaTotalDroppedPerSec = Math.floor((fields.deltaDropped + fields.deltaOverloadDropped) * 1000.0 / fields.deltaMS);

        results.results.push(fields);
      }

      res.send({
        data: results.results,
        recordsTotal: total.count,
        recordsFiltered: results.total
      });
    }).catch((err) => {
      console.log('ERROR - /parliament.json', err);
      res.send({ recordsTotal: 0, recordsFiltered: 0, data: [] });
    });
});

// stats apis -----------------------------------------------------------------
app.get('/stats.json', [noCacheJson, recordResponseTime, checkPermissions(['hideStats']), setCookie], (req, res) => {
  let query = {
    from: 0,
    size: 10000,
    query: {
      bool: {
        must: [],
        should: [],
        must_not: [
          { term: { hide: true } }
        ]
      }
    }
  };

  if (req.query.filter !== undefined && req.query.filter !== '') {
    const names = req.query.filter.split(',');
    for (let name of names) {
      name = name.trim();
      if (name !== '') {
        if (name.endsWith('$')) { name = name.slice(0, -1); } else { name += '.*'; }
        query.query.bool.should.push({
          regexp: { nodeName: name }
        });
      }
    }
  }

  let rquery = {
    query: { term: { locked: 0 } },
    size: 0,
    aggregations: {
      buckets: {
        terms: { field: 'node', size: 1000 },
        aggregations: {
          first: { min: { field: 'first' } }
        }
      }
    }
  };

  if (req.query.hide !== undefined && req.query.hide !== 'none') {
    if (req.query.hide === 'old' || req.query.hide === 'both') {
      query.query.bool.must.push({ range: { currentTime: { gte: 'now-5m' } } });
    }
    if (req.query.hide === 'nosession' || req.query.hide === 'both') {
      query.query.bool.must.push({ range: { monitoring: { gte: '1' } } });
    }
  }

  let now = Math.floor(Date.now() / 1000);

  Promise.all([Db.search('stats', 'stat', query),
    Db.numberOfDocuments('stats'),
    Db.search('files', 'file', rquery)
  ]).then(([stats, total, retention]) => {
    if (stats.error) { throw stats.error; }

    if (retention.aggregations.buckets && retention.aggregations.buckets.buckets) {
      retention = ViewerUtils.arrayToObject(retention.aggregations.buckets.buckets, 'key');
    } else {
      retention = {};
    }

<<<<<<< HEAD
    let escluster = (Config.get('multiES', false) && session._source.escluster) ? session._source.escluster : undefined;

    Db.addTagsToSession(session._index, session._id, allTagNames, escluster, function (err, data) {
      if (err) { console.log('addTagsList error', session, err, data); }
      nextCb(null);
    });
  }, doneCb);
}
=======
    let results = { total: stats.hits.total, results: [] };

    for (let i = 0, ilen = stats.hits.hits.length; i < ilen; i++) {
      let fields = stats.hits.hits[i]._source || stats.hits.hits[i].fields;
      if (stats.hits.hits[i]._source) {
        ViewerUtils.mergeUnarray(fields, stats.hits.hits[i].fields);
      }
      fields.id = stats.hits.hits[i]._id;
>>>>>>> b5db5321

      if (retention[fields.id]) {
        fields.retention = now - retention[fields.id].first.value;
      } else {
        fields.retention = 0;
      }

      fields.deltaBytesPerSec = Math.floor(fields.deltaBytes * 1000.0 / fields.deltaMS);
      fields.deltaWrittenBytesPerSec = Math.floor(fields.deltaWrittenBytes * 1000.0 / fields.deltaMS);
      fields.deltaUnwrittenBytesPerSec = Math.floor(fields.deltaUnwrittenBytes * 1000.0 / fields.deltaMS);
      fields.deltaBitsPerSec = Math.floor(fields.deltaBytes * 1000.0 / fields.deltaMS * 8);
      fields.deltaPacketsPerSec = Math.floor(fields.deltaPackets * 1000.0 / fields.deltaMS);
      fields.deltaSessionsPerSec = Math.floor(fields.deltaSessions * 1000.0 / fields.deltaMS);
      fields.deltaSessionBytesPerSec = Math.floor(fields.deltaSessionBytes * 1000.0 / fields.deltaMS);
      fields.sessionSizePerSec = Math.floor(fields.deltaSessionBytes / fields.deltaSessions);
      fields.deltaDroppedPerSec = Math.floor(fields.deltaDropped * 1000.0 / fields.deltaMS);
      fields.deltaFragsDroppedPerSec = Math.floor(fields.deltaFragsDropped * 1000.0 / fields.deltaMS);
      fields.deltaOverloadDroppedPerSec = Math.floor(fields.deltaOverloadDropped * 1000.0 / fields.deltaMS);
      fields.deltaESDroppedPerSec = Math.floor(fields.deltaESDropped * 1000.0 / fields.deltaMS);
      fields.deltaDupDroppedPerSec = Math.floor(fields.deltaDupDropped * 1000.0 / fields.deltaMS) || 0;
      fields.deltaTotalDroppedPerSec = Math.floor((fields.deltaDropped + fields.deltaOverloadDropped) * 1000.0 / fields.deltaMS);
      fields.runningTime = fields.currentTime - fields.startTime;
      results.results.push(fields);
    }

<<<<<<< HEAD
    let escluster = (Config.get('multiES', false) && session._source.escluster) ? session._source.escluster : undefined;

    Db.removeTagsFromSession(session._index, session._id, allTagNames, escluster, function (err, data) {
      if (err) { console.log('removeTagsList error', session, err, data); }
      nextCb(null);
    });
  }, function (err) {
    return res.send(JSON.stringify({ success: true, text: 'Tags removed successfully' }));
  });
}

app.post('/addTags', [noCacheJson, checkHeaderToken, logAction()], function (req, res) {
  var tags = [];
  if (req.body.tags) {
    tags = req.body.tags.replace(/[^-a-zA-Z0-9_:,]/g, '').split(',');
  }
=======
    // sort after all the results are aggregated
    req.query.sortField = req.query.sortField || 'nodeName';
    if (results.results[0] && results.results[0][req.query.sortField] !== undefined) { // make sure the field exists to sort on
      results.results = results.results.sort((a, b) => {
        if (req.query.desc === 'true') {
          if (!isNaN(a[req.query.sortField])) {
            return b[req.query.sortField] - a[req.query.sortField];
          } else {
            return b[req.query.sortField].localeCompare(a[req.query.sortField]);
          }
        } else {
          if (!isNaN(a[req.query.sortField])) {
            return a[req.query.sortField] - b[req.query.sortField];
          } else {
            return a[req.query.sortField].localeCompare(b[req.query.sortField]);
          }
        }
      });
    }
>>>>>>> b5db5321

    let from = +req.query.start || 0;
    let stop = from + (+req.query.length || 500);

    let r = {
      recordsTotal: total.count,
      recordsFiltered: results.results.length,
      data: results.results.slice(from, stop)
    };

    res.send(r);
  }).catch((err) => {
    console.log('ERROR - /stats.json', query, err);
    res.send({ recordsTotal: 0, recordsFiltered: 0, data: [] });
  });
});

app.get('/dstats.json', [noCacheJson, checkPermissions(['hideStats'])], (req, res) => {
  var nodeName = req.query.nodeName;

  var query = {
    query: {
      bool: {
        filter: [
          {
            range: { currentTime: { from: req.query.start, to: req.query.stop } }
          },
          {
            term: { interval: req.query.interval || 60 }
          }
        ]
      }
    }
  };

  if (nodeName !== undefined && nodeName !== 'Total' && nodeName !== 'Average') {
    query.sort = { currentTime: { order: 'desc' } };
    query.size = req.query.size || 1440;
    query.query.bool.filter.push({ term: { nodeName: nodeName } });
  } else {
    query.size = 100000;
  }

  var mapping = {
    deltaBits: { _source: ['deltaBytes'], func: function (item) { return Math.floor(item.deltaBytes * 8.0); } },
    deltaTotalDropped: { _source: ['deltaDropped', 'deltaOverloadDropped'], func: function (item) { return Math.floor(item.deltaDropped + item.deltaOverloadDropped); } },
    deltaBytesPerSec: { _source: ['deltaBytes', 'deltaMS'], func: function (item) { return Math.floor(item.deltaBytes * 1000.0 / item.deltaMS); } },
    deltaBitsPerSec: { _source: ['deltaBytes', 'deltaMS'], func: function (item) { return Math.floor(item.deltaBytes * 1000.0 / item.deltaMS * 8); } },
    deltaWrittenBytesPerSec: { _source: ['deltaWrittenBytes', 'deltaMS'], func: function (item) { return Math.floor(item.deltaWrittenBytes * 1000.0 / item.deltaMS); } },
    deltaUnwrittenBytesPerSec: { _source: ['deltaUnwrittenBytes', 'deltaMS'], func: function (item) { return Math.floor(item.deltaUnwrittenBytes * 1000.0 / item.deltaMS); } },
    deltaPacketsPerSec: { _source: ['deltaPackets', 'deltaMS'], func: function (item) { return Math.floor(item.deltaPackets * 1000.0 / item.deltaMS); } },
    deltaSessionsPerSec: { _source: ['deltaSessions', 'deltaMS'], func: function (item) { return Math.floor(item.deltaSessions * 1000.0 / item.deltaMS); } },
    deltaSessionBytesPerSec: { _source: ['deltaSessionBytes', 'deltaMS'], func: function (item) { return Math.floor(item.deltaSessionBytes * 1000.0 / item.deltaMS); } },
    sessionSizePerSec: { _source: ['deltaSessionBytes', 'deltaSessions'], func: function (item) { return Math.floor(item.deltaSessionBytes / item.deltaSessions); } },
    deltaDroppedPerSec: { _source: ['deltaDropped', 'deltaMS'], func: function (item) { return Math.floor(item.deltaDropped * 1000.0 / item.deltaMS); } },
    deltaFragsDroppedPerSec: { _source: ['deltaFragsDropped', 'deltaMS'], func: function (item) { return Math.floor(item.deltaFragsDropped * 1000.0 / item.deltaMS); } },
    deltaOverloadDroppedPerSec: { _source: ['deltaOverloadDropped', 'deltaMS'], func: function (item) { return Math.floor(item.deltaOverloadDropped * 1000.0 / item.deltaMS); } },
    deltaESDroppedPerSec: { _source: ['deltaESDropped', 'deltaMS'], func: function (item) { return Math.floor(item.deltaESDropped * 1000.0 / item.deltaMS); } },
    deltaDupDroppedPerSec: { _source: ['deltaDupDropped', 'deltaMS'], func: function (item) { return Math.floor(item.deltaDupDropped * 1000.0 / item.deltaMS); } },
    deltaTotalDroppedPerSec: { _source: ['deltaDropped', 'deltaOverloadDropped', 'deltaMS'], func: function (item) { return Math.floor((item.deltaDropped + item.deltaOverloadDropped) * 1000.0 / item.deltaMS); } },
    cpu: { _source: ['cpu'], func: function (item) { return item.cpu * 0.01; } }
  };

  query._source = mapping[req.query.name] ? mapping[req.query.name]._source : [req.query.name];
  query._source.push('nodeName', 'currentTime');

  var func = mapping[req.query.name] ? mapping[req.query.name].func : function (item) { return item[req.query.name]; };

  Db.searchScroll('dstats', 'dstat', query, { filter_path: '_scroll_id,hits.total,hits.hits._source' }, function (err, result) {
    if (err || result.error) {
      console.log('ERROR - dstats', query, err || result.error);
    }
    var i, ilen;
    var data = {};
    var num = (req.query.stop - req.query.start) / req.query.step;

    var mult = 1;
    if (req.query.name === 'freeSpaceM' || req.query.name === 'usedSpaceM') {
      mult = 1000000;
    }

    // console.log("dstats.json result", util.inspect(result, false, 50));

    if (result && result.hits && result.hits.hits) {
      for (i = 0, ilen = result.hits.hits.length; i < ilen; i++) {
        var fields = result.hits.hits[i]._source;
        var pos = Math.floor((fields.currentTime - req.query.start) / req.query.step);

        if (data[fields.nodeName] === undefined) {
          data[fields.nodeName] = ViewerUtils.arrayZeroFill(num);
        }
        data[fields.nodeName][pos] = mult * func(fields);
      }
    }
    if (nodeName === undefined) {
      res.send(data);
    } else {
      if (data[nodeName] === undefined) {
        data[nodeName] = ViewerUtils.arrayZeroFill(num);
      }
      if (nodeName === 'Total' || nodeName === 'Average') {
        delete data[nodeName];
        var data2 = ViewerUtils.arrayZeroFill(num);
        var cnt = 0;
        for (var key in data) {
          for (i = 0; i < num; i++) {
            data2[i] += data[key][i];
          }
          cnt++;
        }
        if (nodeName === 'Average') {
          for (i = 0; i < num; i++) {
            data2[i] /= cnt;
          }
        }
        res.send(data2);
      } else {
        res.send(data[req.query.nodeName]);
      }
    }
  });
});

app.get('/esstats.json', [noCacheJson, recordResponseTime, checkPermissions(['hideStats']), setCookie], (req, res) => {
  let stats = [];
  let r;

  Promise.all([Db.nodesStatsCache(),
    Db.nodesInfoCache(),
    Db.masterCache(),
    Db.healthCachePromise(),
    Db.allocation(),
    Db.getClusterSettings({ flatSettings: true })
  ])
    .then(([nodesStats, nodesInfo, master, health, allocation, settings]) => {
      const shards = new Map(allocation.map(i => [i.node, parseInt(i.shards, 10)]));

      let ipExcludes = [];
      if (settings.persistent['cluster.routing.allocation.exclude._ip']) {
        ipExcludes = settings.persistent['cluster.routing.allocation.exclude._ip'].split(',');
      }

      let nodeExcludes = [];
      if (settings.persistent['cluster.routing.allocation.exclude._name']) {
        nodeExcludes = settings.persistent['cluster.routing.allocation.exclude._name'].split(',');
      }

      const now = new Date().getTime();
      while (internals.previousNodesStats.length > 1 && internals.previousNodesStats[1].timestamp + 10000 < now) {
        internals.previousNodesStats.shift();
      }

      let regex;
      if (req.query.filter !== undefined) {
        try {
          regex = new RE2(req.query.filter);
        } catch (e) {
          return res.molochError(500, `Regex Error: ${e}`);
        }
      }

      const nodeKeys = Object.keys(nodesStats.nodes);
      for (let n = 0, nlen = nodeKeys.length; n < nlen; n++) {
        let node = nodesStats.nodes[nodeKeys[n]];

        if (nodeKeys[n] === 'timestamp' || (regex && !node.name.match(regex))) { continue; }

        let read = 0;
        let write = 0;
        let rejected = 0;
        let completed = 0;

        let writeInfo = node.thread_pool.bulk || node.thread_pool.write;

        const oldnode = internals.previousNodesStats[0][nodeKeys[n]];
        if (oldnode !== undefined && node.fs.io_stats !== undefined && oldnode.fs.io_stats !== undefined && 'total' in node.fs.io_stats) {
          const timediffsec = (node.timestamp - oldnode.timestamp) / 1000.0;
          read = Math.max(0, Math.ceil((node.fs.io_stats.total.read_kilobytes - oldnode.fs.io_stats.total.read_kilobytes) / timediffsec * 1024));
          write = Math.max(0, Math.ceil((node.fs.io_stats.total.write_kilobytes - oldnode.fs.io_stats.total.write_kilobytes) / timediffsec * 1024));

          let writeInfoOld = oldnode.thread_pool.bulk || oldnode.thread_pool.write;

          completed = Math.max(0, Math.ceil((writeInfo.completed - writeInfoOld.completed) / timediffsec));
          rejected = Math.max(0, Math.ceil((writeInfo.rejected - writeInfoOld.rejected) / timediffsec));
        }

        const ip = (node.ip ? node.ip.split(':')[0] : node.host);

        let threadpoolInfo;
        let version = '';
        let molochtype;
        let molochzone;
        if (nodesInfo.nodes[nodeKeys[n]]) {
          threadpoolInfo = nodesInfo.nodes[nodeKeys[n]].thread_pool.bulk || nodesInfo.nodes[nodeKeys[n]].thread_pool.write;
          version = nodesInfo.nodes[nodeKeys[n]].version;
          if (nodesInfo.nodes[nodeKeys[n]].attributes) {
            molochtype = nodesInfo.nodes[nodeKeys[n]].attributes.molochtype;
            molochzone = nodesInfo.nodes[nodeKeys[n]].attributes.molochzone;
          }
        } else {
          threadpoolInfo = { queue_size: 0 };
        }

        stats.push({
          name: node.name,
          ip: ip,
          ipExcluded: ipExcludes.includes(ip),
          nodeExcluded: nodeExcludes.includes(node.name),
          storeSize: node.indices.store.size_in_bytes,
          freeSize: node.roles.includes('data') ? node.fs.total.available_in_bytes : 0,
          docs: node.indices.docs.count,
          searches: node.indices.search.query_current,
          searchesTime: node.indices.search.query_time_in_millis,
          heapSize: node.jvm.mem.heap_used_in_bytes,
          nonHeapSize: node.jvm.mem.non_heap_used_in_bytes,
          cpu: node.process.cpu.percent,
          read: read,
          write: write,
          writesRejected: writeInfo.rejected,
          writesCompleted: writeInfo.completed,
          writesRejectedDelta: rejected,
          writesCompletedDelta: completed,
          writesQueueSize: threadpoolInfo.queue_size,
          load: node.os.load_average !== undefined ? /* ES 2 */ node.os.load_average : /* ES 5 */ node.os.cpu.load_average['5m'],
          version: version,
          molochtype: molochtype,
          molochzone: molochzone,
          roles: node.roles,
          isMaster: (master.length > 0 && node.name === master[0].node),
          shards: shards.get(node.name) || 0,
          segments: node.indices.segments.count || 0
        });
      }

      if (req.query.sortField && stats.length > 1) {
        let field = req.query.sortField === 'nodeName' ? 'name' : req.query.sortField;
        if (typeof (stats[0][field]) === 'string') {
          if (req.query.desc === 'true') {
            stats = stats.sort(function (a, b) { return b[field].localeCompare(a[field]); });
          } else {
            stats = stats.sort(function (a, b) { return a[field].localeCompare(b[field]); });
          }
        } else {
          if (req.query.desc === 'true') {
            stats = stats.sort(function (a, b) { return b[field] - a[field]; });
          } else {
            stats = stats.sort(function (a, b) { return a[field] - b[field]; });
          }
        }
      }

      nodesStats.nodes.timestamp = new Date().getTime();
      internals.previousNodesStats.push(nodesStats.nodes);

      r = {
        health: health,
        recordsTotal: (nodeKeys.includes('timestamp')) ? nodeKeys.length - 1 : nodeKeys.length,
        recordsFiltered: stats.length,
        data: stats
      };

      res.send(r);
    }).catch((err) => {
      console.log('ERROR -  /esstats.json', err);
      r = {
        health: Db.healthCache(),
        recordsTotal: 0,
        recordsFiltered: 0,
        data: []
      };
      return res.send(r);
    });
});

app.get('/esadmin/list', [noCacheJson, recordResponseTime, checkEsAdminUser, setCookie], (req, res) => {
  Promise.all([Db.getClusterSettings({ flatSettings: true, include_defaults: true }),
               Db.getILMPolicy()]).then(([settings, ilm
  ]) => {
    let rsettings = [];

    function addSetting (key, type, name, url, regex) {
      let current = settings.transient[key];
      if (current === undefined) { current = settings.persistent[key]; }
      if (current === undefined) { current = settings.defaults[key]; }
      if (current === undefined) { return; }
      rsettings.push({ key: key, current: current, name: name, type: type, url: url, regex: regex });
    }

    addSetting('search.max_buckets', 'Integer',
      'Max Aggregation Size',
      'https://www.elastic.co/guide/en/elasticsearch/reference/current/search-aggregations-bucket.html',
      '^(|null|\\d+)$');

    addSetting('cluster.routing.allocation.disk.watermark.flood_stage', 'Percent or Byte Value',
      'Disk Watermark Flood',
      'https://www.elastic.co/guide/en/elasticsearch/reference/current/disk-allocator.html',
      '^(|null|\\d+(%|b|kb|mb|gb|tb|pb))$');

    addSetting('cluster.routing.allocation.disk.watermark.high', 'Percent or Byte Value',
      'Disk Watermark High',
      'https://www.elastic.co/guide/en/elasticsearch/reference/current/disk-allocator.html',
      '^(|null|\\d+(%|b|kb|mb|gb|tb|pb))$');

    addSetting('cluster.routing.allocation.disk.watermark.low', 'Percent or Byte Value',
      'Disk Watermark Low',
      'https://www.elastic.co/guide/en/elasticsearch/reference/current/disk-allocator.html',
      '^(|null|\\d+(%|b|kb|mb|gb|tb|pb))$');

    addSetting('cluster.routing.allocation.enable', 'Mode',
      'Allocation Mode',
      'https://www.elastic.co/guide/en/elasticsearch/reference/current/shards-allocation.html',
      '^(all|primaries|new_primaries|none)$');

    addSetting('cluster.routing.allocation.cluster_concurrent_rebalance', 'Integer',
      'Concurrent Rebalances',
      'https://www.elastic.co/guide/en/elasticsearch/reference/current/shards-allocation.html',
      '^(|null|\\d+)$');

    addSetting('cluster.routing.allocation.node_concurrent_recoveries', 'Integer',
      'Concurrent Recoveries',
      'https://www.elastic.co/guide/en/elasticsearch/reference/current/shards-allocation.html',
      '^(|null|\\d+)$');

    addSetting('cluster.routing.allocation.node_initial_primaries_recoveries', 'Integer',
      'Initial Primaries Recoveries',
      'https://www.elastic.co/guide/en/elasticsearch/reference/current/shards-allocation.html',
      '^(|null|\\d+)$');

    addSetting('cluster.max_shards_per_node', 'Integer',
      'Max Shards per Node',
      'https://www.elastic.co/guide/en/elasticsearch/reference/master/misc-cluster.html',
      '^(|null|\\d+)$');

    addSetting('indices.recovery.max_bytes_per_sec', 'Byte Value',
      'Recovery Max Bytes per Second',
      'https://www.elastic.co/guide/en/elasticsearch/reference/current/recovery.html',
      '^(|null|\\d+(b|kb|mb|gb|tb|pb))$');

    addSetting('cluster.routing.allocation.awareness.attributes', 'List of Attributes',
      'Shard Allocation Awareness',
      'https://www.elastic.co/guide/en/elasticsearch/reference/current/allocation-awareness.html',
      '^(|null|[a-z0-9_,-]+)$');

    addSetting('indices.breaker.total.limit', 'Percent',
      'Breaker - Total Limit',
      'https://www.elastic.co/guide/en/elasticsearch/reference/current/circuit-breaker.html',
      '^(|null|\\d+%)$');

    addSetting('indices.breaker.fielddata.limit', 'Percent',
      'Breaker - Field data',
      'https://www.elastic.co/guide/en/elasticsearch/reference/current/circuit-breaker.html',
      '^(|null|\\d+%)$');

    function addIlm (key, current, name, type, regex) {
      rsettings.push({ key: key, current: current, name: name, type: type, url: 'https://arkime.com/faq#ilm', regex: regex });
    }

    if (ilm[`${internals.prefix}molochsessions`]) {
      const silm = ilm[`${internals.prefix}molochsessions`];
      addIlm('moloch.ilm.sessions.forceTime', silm.policy.phases.warm.min_age,
       'ILM - Sessions Force Time', 'Time String', '^\\d+[hd]$');
      addIlm('moloch.ilm.sessions.replicas', silm.policy.phases.warm.actions.allocate.number_of_replicas,
       'ILM - Sessions Replicas', 'Integer', '^\\d$');
      addIlm('moloch.ilm.sessions.segments', silm.policy.phases.warm.actions.forcemerge.max_num_segments,
       'ILM - Sessions Merge Segments ', 'Integer', '^\\d$');
      addIlm('moloch.ilm.sessions.deleteTime', silm.policy.phases.delete.min_age,
       'ILM - Sessions Delete Time', 'Time String', '^\\d+[hd]$');
    }

    if (ilm[`${internals.prefix}molochhistory`]) {
      const hilm = ilm[`${internals.prefix}molochhistory`];
      addIlm('moloch.ilm.history.deleteTime', hilm.policy.phases.delete.min_age,
       'ILM - History Delete Time', 'Time String', '^\\d+[hd]$');
    }

    return res.send(rsettings);
  });
});

app.post('/esadmin/set', [noCacheJson, recordResponseTime, checkEsAdminUser, checkCookieToken], (req, res) => {
  if (req.body.key === undefined) { return res.molochError(500, 'Missing key'); }
  if (req.body.value === undefined) { return res.molochError(500, 'Missing value'); }

  // Convert null string to null
  if (req.body.value === 'null') { req.body.value = null; }

  if (req.body.key.startsWith('moloch.ilm')) {
    Promise.all([Db.getILMPolicy()]).then(([ilm]) => {
      const silm = ilm[`${internals.prefix}molochsessions`];
      const hilm = ilm[`${internals.prefix}molochhistory`];

      if (silm === undefined || hilm === undefined) {
        return res.molochError(500, 'ILM isn\'t configured');
      }

      switch (req.body.key) {
      case 'moloch.ilm.sessions.forceTime':
        silm.policy.phases.warm.min_age = req.body.value;
        break;
      case 'moloch.ilm.sessions.replicas':
        silm.policy.phases.warm.actions.allocate.number_of_replicas = parseInt(req.body.value || 0, 10);
        break;
      case 'moloch.ilm.sessions.segments':
        silm.policy.phases.warm.actions.forcemerge.max_num_segments = parseInt(req.body.value || 0, 10);
        break;
      case 'moloch.ilm.sessions.deleteTime':
        silm.policy.phases.delete.min_age = req.body.value;
        break;
      case 'moloch.ilm.history.deleteTime':
        hilm.policy.phases.delete.min_age = req.body.value;
        break;
      default:
        return res.molochError(500, 'Unknown field');
      }
      if (req.body.key.startsWith('moloch.ilm.history')) {
        Db.setILMPolicy(`${internals.prefix}molochhistory`, hilm);
      } else {
        Db.setILMPolicy(`${internals.prefix}molochsessions`, silm);
      }
      return res.send(JSON.stringify({ success: true, text: 'Set' }));
    });
    return;
  }

  let query = { body: { persistent: {} } };
  query.body.persistent[req.body.key] = req.body.value || null;

  Db.putClusterSettings(query, function (err, result) {
    if (err) {
      console.log('putSettings failed', result);
      return res.molochError(500, 'Set failed');
    }
    return res.send(JSON.stringify({ success: true, text: 'Set' }));
  });
});

app.post('/esadmin/reroute', [noCacheJson, recordResponseTime, checkEsAdminUser, checkCookieToken], (req, res) => {
  Db.reroute((err) => {
    if (err) {
      return res.send(JSON.stringify({ success: true, text: 'Reroute failed' }));
    } else {
      return res.send(JSON.stringify({ success: true, text: 'Reroute successful' }));
    }
  });
});

app.post('/esadmin/flush', [noCacheJson, recordResponseTime, checkEsAdminUser, checkCookieToken], (req, res) => {
  Db.refresh('*');
  Db.flush('*');
  return res.send(JSON.stringify({ success: true, text: 'Flushed' }));
});

app.post('/esadmin/unflood', [noCacheJson, recordResponseTime, checkEsAdminUser, checkCookieToken], (req, res) => {
  Db.setIndexSettings('*', { body: { 'index.blocks.read_only_allow_delete': null } });
  return res.send(JSON.stringify({ success: true, text: 'Unflood' }));
});

app.post('/esadmin/clearCache', [noCacheJson, recordResponseTime, checkEsAdminUser, checkCookieToken], (req, res) => {
  Db.clearCache((err, data) => {
    if (err) {
      return res.send(JSON.stringify({ success: false, text: 'Cache clear failed' }));
    } else {
      return res.send(JSON.stringify({ success: true, text: `Cache cleared: ${data._shards.successful} of ${data._shards.total} shards successful, with ${data._shards.failed} failing` }));
    }
  });
});

app.get('/esshard/list', [noCacheJson, recordResponseTime, checkPermissions(['hideStats']), setCookie], (req, res) => {
  Promise.all([
    Db.shards(),
    Db.getClusterSettings({ flatSettings: true })
  ]).then(([shards, settings]) => {
    let ipExcludes = [];
    if (settings.persistent['cluster.routing.allocation.exclude._ip']) {
      ipExcludes = settings.persistent['cluster.routing.allocation.exclude._ip'].split(',');
    }

    let nodeExcludes = [];
    if (settings.persistent['cluster.routing.allocation.exclude._name']) {
      nodeExcludes = settings.persistent['cluster.routing.allocation.exclude._name'].split(',');
    }

    var regex;
    if (req.query.filter !== undefined) {
      try {
        regex = new RE2(req.query.filter.toLowerCase());
      } catch (e) {
        return res.molochError(500, `Regex Error: ${e}`);
      }
    }

    let result = {};
    let nodes = {};

    for (var shard of shards) {
      if (shard.node === null || shard.node === 'null') { shard.node = 'Unassigned'; }

      if (!(req.query.show === 'all' ||
            shard.state === req.query.show || //  Show only matching stage
            (shard.state !== 'STARTED' && req.query.show === 'notstarted'))) {
        continue;
      }

      if (regex && !shard.index.toLowerCase().match(regex) && !shard.node.toLowerCase().match(regex)) { continue; }

      if (result[shard.index] === undefined) {
        result[shard.index] = { name: shard.index, nodes: {} };
      }
      if (result[shard.index].nodes[shard.node] === undefined) {
        result[shard.index].nodes[shard.node] = [];
      }
      result[shard.index].nodes[shard.node].push(shard);
      nodes[shard.node] = { ip: shard.ip, ipExcluded: ipExcludes.includes(shard.ip), nodeExcluded: nodeExcludes.includes(shard.node) };

      result[shard.index].nodes[shard.node]
        .sort((a, b) => {
          return a.shard - b.shard;
        });

      delete shard.node;
      delete shard.index;
    }

    let indices = Object.keys(result).map((k) => result[k]);
    if (req.query.desc === 'true') {
      indices = indices.sort(function (a, b) {
        return b.name.localeCompare(a.name);
      });
    } else {
      indices = indices.sort(function (a, b) {
        return a.name.localeCompare(b.name);
      });
    }
    res.send({ nodes: nodes, indices: indices, nodeExcludes: nodeExcludes, ipExcludes: ipExcludes });
  });
});

app.post('/esshard/exclude/:type/:value', [noCacheJson, logAction(), checkCookieToken, checkPermissions(['createEnabled'])], (req, res) => {
  if (Config.get('multiES', false)) { return res.molochError(401, 'Not supported in multies'); }

  Db.getClusterSettings({ flatSettings: true }, function (err, settings) {
    let exclude = [];
    let settingName;

    if (req.params.type === 'ip') {
      settingName = 'cluster.routing.allocation.exclude._ip';
    } else if (req.params.type === 'name') {
      settingName = 'cluster.routing.allocation.exclude._name';
    } else {
      return res.molochError(403, 'Unknown exclude type');
    }

    if (settings.persistent[settingName]) {
      exclude = settings.persistent[settingName].split(',');
    }

    if (!exclude.includes(req.params.value)) {
      exclude.push(req.params.value);
    }
    var query = { body: { persistent: {} } };
    query.body.persistent[settingName] = exclude.join(',');

    Db.putClusterSettings(query, function (err, settings) {
      if (err) { console.log('putSettings', err); }
      return res.send(JSON.stringify({ success: true, text: 'Excluded' }));
    });
  });
});

app.post('/esshard/include/:type/:value', [noCacheJson, logAction(), checkCookieToken, checkPermissions(['createEnabled'])], (req, res) => {
  if (Config.get('multiES', false)) { return res.molochError(401, 'Not supported in multies'); }

  Db.getClusterSettings({ flatSettings: true }, function (err, settings) {
    let exclude = [];
    let settingName;

    if (req.params.type === 'ip') {
      settingName = 'cluster.routing.allocation.exclude._ip';
    } else if (req.params.type === 'name') {
      settingName = 'cluster.routing.allocation.exclude._name';
    } else {
      return res.molochError(403, 'Unknown include type');
    }

    if (settings.persistent[settingName]) {
      exclude = settings.persistent[settingName].split(',');
    }

    let pos = exclude.indexOf(req.params.value);
    if (pos > -1) {
      exclude.splice(pos, 1);
    }
    var query = { body: { persistent: {} } };
    query.body.persistent[settingName] = exclude.join(',');

    Db.putClusterSettings(query, function (err, settings) {
      if (err) { console.log('putSettings', err); }
      return res.send(JSON.stringify({ success: true, text: 'Included' }));
    });
  });
});

app.get('/esrecovery/list', [noCacheJson, recordResponseTime, checkPermissions(['hideStats']), setCookie], (req, res) => {
  const sortField = (req.query.sortField || 'index') + (req.query.desc === 'true' ? ':desc' : '');

  Promise.all([Db.recovery(sortField, req.query.show !== 'all')]).then(([recoveries]) => {
    let regex;
    if (req.query.filter !== undefined) {
      try {
        regex = new RE2(req.query.filter);
      } catch (e) {
        return res.molochError(500, `Regex Error: ${e}`);
      }
    }

    let result = [];

    for (const recovery of recoveries) {
      // filtering
      if (regex && !recovery.index.match(regex) &&
        !recovery.target_node.match(regex) &&
        !recovery.source_node.match(regex)) {
        continue;
      }

      result.push(recovery);
    }

    // Work around for https://github.com/elastic/elasticsearch/issues/48070
    if (req.query.sortField && req.query.sortField.endsWith('_percent')) {
      let sf = req.query.sortField;
      if (req.query.desc === 'true') {
        result = result.sort((a, b) => { return parseFloat(b[sf]) - parseFloat(a[sf]); });
      } else {
        result = result.sort((a, b) => { return parseFloat(a[sf]) - parseFloat(b[sf]); });
      }
    }

    res.send({
      recordsTotal: recoveries.length,
      recordsFiltered: result.length,
      data: result
    });
  }).catch((err) => {
    console.log('ERROR -  /esrecovery/list', err);
    return res.send({
      recordsTotal: 0,
      recordsFiltered: 0,
      data: []
    });
  });
});

app.get('/esindices/list', [noCacheJson, recordResponseTime, checkPermissions(['hideStats']), setCookie], (req, res) => {
  async.parallel({
    indices: Db.indicesCache,
    indicesSettings: Db.indicesSettingsCache
  }, function (err, results) {
    if (err) {
      console.log('ERROR -  /esindices/list', err);
      return res.send({
        recordsTotal: 0,
        recordsFiltered: 0,
        data: []
      });
    }

    const indices = results.indices;
    const indicesSettings = results.indicesSettings;

    let findices = [];

    // filtering
    if (req.query.filter !== undefined) {
      try {
        const regex = new RE2(req.query.filter);
        for (const index of indices) {
          if (!index.index.match(regex)) { continue; }
          findices.push(index);
        }
      } catch (e) {
        return res.molochError(500, `Regex Error: ${e}`);
      }
    } else {
      findices = indices;
    }

    // Add more fields from indicesSettings
    for (const index of findices) {
      if (!indicesSettings[index.index]) { continue; }

      if (indicesSettings[index.index].settings['index.routing.allocation.require.molochtype']) {
        index.molochtype = indicesSettings[index.index].settings['index.routing.allocation.require.molochtype'];
      }

      if (indicesSettings[index.index].settings['index.routing.allocation.total_shards_per_node']) {
        index.shardsPerNode = indicesSettings[index.index].settings['index.routing.allocation.total_shards_per_node'];
      }

      index.creationDate = parseInt(indicesSettings[index.index].settings['index.creation_date']);
      index.versionCreated = parseInt(indicesSettings[index.index].settings['index.version.created']);
      index.docSize = index['docs.count'] === '0' ? 0 : Math.ceil(parseInt(index['store.size']) / parseInt(index['docs.count']));
    }

    // sorting
    const sortField = req.query.sortField || 'index';
    if (sortField === 'index' || sortField === 'status' || sortField === 'health') {
      if (req.query.desc === 'true') {
        findices = findices.sort(function (a, b) { return b[sortField].localeCompare(a[sortField]); });
      } else {
        findices = findices.sort(function (a, b) { return a[sortField].localeCompare(b[sortField]); });
      }
    } else {
      if (req.query.desc === 'true') {
        findices = findices.sort(function (a, b) { return b[sortField] - a[sortField]; });
      } else {
        findices = findices.sort(function (a, b) { return a[sortField] - b[sortField]; });
      }
    }

    // send result
    return res.send({
      recordsTotal: indices.length,
      recordsFiltered: findices.length,
      data: findices
    });
  });
});

app.delete('/esindices/:index', [noCacheJson, logAction(), checkCookieToken, checkPermissions(['createEnabled'])], (req, res) => {
  if (!req.params.index) {
    return res.molochError(403, 'Missing index to delete');
  }

  Db.deleteIndex([req.params.index], {}, (err, result) => {
    if (err) {
      res.status(404);
      return res.send(JSON.stringify({ success: false, text: 'Error deleting index' }));
    }
    return res.send(JSON.stringify({ success: true, text: result }));
  });
});

app.post('/esindices/:index/optimize', [noCacheJson, logAction(), checkCookieToken, checkPermissions(['createEnabled'])], (req, res) => {
  if (!req.params.index) {
    return res.molochError(403, 'Missing index to optimize');
  }

  Db.optimizeIndex([req.params.index], {}, (err, result) => {
    if (err) {
      console.log('ERROR -', req.params.index, 'optimize failed', err);
    }
  });

  // Always return right away, optimizeIndex might block
  return res.send(JSON.stringify({ success: true, text: {} }));
});

app.post('/esindices/:index/close', [noCacheJson, logAction(), checkCookieToken, checkPermissions(['createEnabled'])], (req, res) => {
  if (!req.params.index) {
    return res.molochError(403, 'Missing index to close');
  }

  Db.closeIndex([req.params.index], {}, (err, result) => {
    if (err) {
      res.status(404);
      return res.send(JSON.stringify({ success: false, text: 'Error closing index' }));
    }
    return res.send(JSON.stringify({ success: true, text: result }));
  });
});

app.post('/esindices/:index/open', [noCacheJson, logAction(), checkCookieToken, checkPermissions(['createEnabled'])], (req, res) => {
  if (!req.params.index) {
    return res.molochError(403, 'Missing index to open');
  }

  Db.openIndex([req.params.index], {}, (err, result) => {
    if (err) {
      console.log('ERROR -', req.params.index, 'open failed', err);
    }
  });

  // Always return right away, openIndex might block
  return res.send(JSON.stringify({ success: true, text: {} }));
});

app.post('/esindices/:index/shrink', [noCacheJson, logAction(), checkCookieToken, checkPermissions(['createEnabled'])], (req, res) => {
  if (!req.body || !req.body.target) {
    return res.molochError(403, 'Missing target');
  }

  let settingsParams = {
    body: {
      'index.routing.allocation.total_shards_per_node': null,
      'index.routing.allocation.require._name': req.body.target,
      'index.blocks.write': true
    }
  };

  Db.setIndexSettings(req.params.index, settingsParams, (err, results) => {
    if (err) {
      return res.send(JSON.stringify({
        success: false,
        text: err.message || 'Error shrinking index'
      }));
    }

    let shrinkParams = {
      body: {
        settings: {
          'index.routing.allocation.require._name': null,
          'index.blocks.write': null,
          'index.codec': 'best_compression',
          'index.number_of_shards': req.body.numShards || 1
        }
      }
    };

    // wait for no more reloacting shards
    let shrinkCheckInterval = setInterval(() => {
      Db.healthCachePromise()
        .then((result) => {
          if (result.relocating_shards === 0) {
            clearInterval(shrinkCheckInterval);
            Db.shrinkIndex(req.params.index, shrinkParams, (err, results) => {
              if (err) {
                console.log(`ERROR - ${req.params.index} shrink failed`, err);
              }
              Db.indices((err, indexResult) => {
                if (err) {
                  console.log(`Error fetching ${req.params.index} and ${req.params.index}-shrink indices after shrinking`);
                } else if (indexResult[0] && indexResult[1] &&
                  indexResult[0]['docs.count'] === indexResult[1]['docs.count']) {
                  Db.deleteIndex([req.params.index], {}, (err, result) => {
                    if (err) {
                      console.log(`Error deleting ${req.params.index} index after shrinking`);
                    }
                  });
                }
              }, `${req.params.index}-shrink,${req.params.index}`);
            });
          }
        });
    }, 10000);

    // always return right away, shrinking might take a while
    return res.send(JSON.stringify({ success: true }));
  });
});

app.get('/estask/list', [noCacheJson, recordResponseTime, checkPermissions(['hideStats']), setCookie], (req, res) => {
  Db.tasks(function (err, tasks) {
    if (err) {
      console.log('ERROR -  /estask/list', err);
      return res.send({
        recordsTotal: 0,
        recordsFiltered: 0,
        data: []
      });
    }

    tasks = tasks.tasks;

    let regex;
    if (req.query.filter !== undefined) {
      try {
        regex = new RE2(req.query.filter);
      } catch (e) {
        return res.molochError(500, `Regex Error: ${e}`);
      }
    }

    let rtasks = [];
    for (const key in tasks) {
      let task = tasks[key];

      task.taskId = key;
      if (task.children) {
        task.childrenCount = task.children.length;
      } else {
        task.childrenCount = 0;
      }
      delete task.children;

      if (req.query.cancellable && req.query.cancellable === 'true') {
        if (!task.cancellable) { continue; }
      }

      if (task.headers['X-Opaque-Id']) {
        let parts = ViewerUtils.splitRemain(task.headers['X-Opaque-Id'], '::', 1);
        task.user = (parts.length === 1 ? '' : parts[0]);
      } else {
        task.user = '';
      }

      if (regex && (!task.action.match(regex) && !task.user.match(regex))) { continue; }

      rtasks.push(task);
    }

    const sortField = req.query.sortField || 'action';
    if (sortField === 'action' || sortField === 'user') {
      if (req.query.desc === 'true') {
        rtasks = rtasks.sort(function (a, b) { return b.action.localeCompare(a.index); });
      } else {
        rtasks = rtasks.sort(function (a, b) { return a.action.localeCompare(b.index); });
      }
    } else {
      if (req.query.desc === 'true') {
        rtasks = rtasks.sort(function (a, b) { return b[sortField] - a[sortField]; });
      } else {
        rtasks = rtasks.sort(function (a, b) { return a[sortField] - b[sortField]; });
      }
    }

    let size = parseInt(req.query.size) || 1000;
    if (rtasks.length > size) {
      rtasks = rtasks.slice(0, size);
    }

    return res.send({
      recordsTotal: Object.keys(tasks).length,
      recordsFiltered: rtasks.length,
      data: rtasks
    });
  });
});

app.post('/estask/cancel', [noCacheJson, logAction(), checkCookieToken, checkPermissions(['createEnabled'])], (req, res) => {
  if (!req.body || !req.body.taskId) {
    return res.molochError(403, 'Missing/Empty required fields');
  }

  Db.taskCancel(req.body.taskId, (err, result) => {
    return res.send(JSON.stringify({ success: true, text: result }));
  });
});

// Should not have createEnabled check so that users can use, each user is named spaced below
app.post('/estask/cancelById', [noCacheJson, logAction(), checkCookieToken], (req, res) => {
  if (!req.body || !req.body.cancelId) {
    return res.molochError(403, 'Missing cancel ID');
  }

  Db.cancelByOpaqueId(`${req.user.userId}::${req.body.cancelId}`, (err, result) => {
    return res.send(JSON.stringify({ success: true, text: result }));
  });
});

app.post('/estask/cancelAll', [noCacheJson, logAction(), checkCookieToken, checkPermissions(['createEnabled'])], (req, res) => {
  Db.taskCancel(undefined, (err, result) => {
    return res.send(JSON.stringify({ success: true, text: result }));
  });
});

// session apis ---------------------------------------------------------------
app.getpost( // sessions endpoint (POST or GET)
  ['/api/sessions', '/sessions.json'],
  [noCacheJson, recordResponseTime, logAction('sessions'), setCookie, fillQuery],
  sessionAPIs.getSessions
);

app.getpost( // spiview endpoint (POST or GET)
  ['/api/spiview', '/spiview.json'],
  [noCacheJson, recordResponseTime, logAction('spiview'), setCookie, fillQuery],
  sessionAPIs.getSPIView
);

app.getpost( // spigraph endpoint (POST or GET)
  ['/api/spigraph', '/spigraph.json'],
  [noCacheJson, recordResponseTime, logAction('spigraph'), setCookie, fillQuery, fieldToExp],
  sessionAPIs.getSPIGraph
);

app.getpost( // spigraph hierarchy endpoint (POST or GET)
  ['/api/spigraphhierarchy', '/spigraphhierarchy'],
  [noCacheJson, recordResponseTime, logAction('spigraphhierarchy'), setCookie, fillQuery],
  sessionAPIs.getSPIGraphHierarchy
);

app.getpost( // build query endoint (POST or GET)
  ['/api/buildquery', '/buildQuery.json'],
  [noCacheJson, logAction('query', fillQuery)],
  sessionAPIs.getQuery
);

app.getpost( // sessions csv endpoint (POST or GET)
  ['/api/sessions/csv', /\/sessions.csv.*/],
  [logAction('sessions.csv'), fillQuery],
  sessionAPIs.getSessionsCSV
);

app.getpost( // unique endpoint (POST or GET)
  ['/api/unique', '/unique.txt'],
  [logAction('unique'), fillQuery, fieldToExp],
  sessionAPIs.getUnique
);

app.getpost( // multiunique endpoint (POST or GET)
  ['/api/multiunique', '/multiunique.txt'],
  [logAction('multiunique'), fillQuery, fieldToExp],
  sessionAPIs.getMultiunique
);

app.get( // session detail (SPI) endpoint
  ['/api/:nodeName/session/:id/detail', '/:nodeName/session/:id/detail'],
  [cspHeader, logAction()],
  sessionAPIs.getDetail
);

app.get( // session packets endopint
  ['/api/:nodeName/session/:id/packets', '/:nodeName/session/:id/packets'],
  [logAction(), checkPermissions(['hidePcap'])],
  sessionAPIs.getPackets
);

app.post( // add tags endpoint
  ['/api/sessions/addtags', '/addTags'],
  [noCacheJson, checkHeaderToken, logAction('addTags')],
  sessionAPIs.addTags
);

app.post( // remove tags endpoint
  ['/api/sessions/removetags', '/removeTags'],
  [noCacheJson, checkHeaderToken, logAction('removeTags'), checkPermissions(['removeEnabled'])],
  sessionAPIs.removeTags
);

app.get('/:nodeName/:id/body/:bodyType/:bodyNum/:bodyName', checkProxyRequest, function (req, res) {
  reqGetRawBody(req, function (err, data) {
    if (err) {
      console.trace(err);
      return res.end('Error');
    }
    res.setHeader('Content-Type', 'application/force-download');
    res.setHeader('content-disposition', contentDisposition(req.params.bodyName));
    return res.end(data);
  });
});

app.get('/:nodeName/:id/bodypng/:bodyType/:bodyNum/:bodyName', checkProxyRequest, function (req, res) {
  reqGetRawBody(req, function (err, data) {
    if (err || data === null || data.length === 0) {
      return res.send(internals.emptyPNG);
    }
    res.setHeader('Content-Type', 'image/png');

    var png = new PNG({ width: internals.PNG_LINE_WIDTH, height: Math.ceil(data.length / internals.PNG_LINE_WIDTH) });
    png.data = data;
    res.send(PNG.sync.write(png, { inputColorType: 0, colorType: 0, bitDepth: 8, inputHasAlpha: false }));
  });
});

app.get(/\/sessions.pcapng.*/, [logAction(), checkPermissions(['disablePcapDownload'])], (req, res) => {
  return sessionsPcap(req, res, writePcapNg, 'pcapng');
});

/**
 * GET - /api/sessions/pcap
 *
 * Retrieve the raw session data in pcap format
 * @name sessions/pcap
 * @param {SessionsQuery} query - The request query to filter sessions
 * @param {string} ids - The list of ids to return
 * @param {boolean} segments=false - When set return linked segments
 * @returns {pcap} A PCAP file with the sessions requested
 */
app.get(
  ['/api/sessions/pcap', /\/sessions.pcap.*/],
  [logAction(), checkPermissions(['disablePcapDownload'])],
  (req, res) => {
    return sessionsPcap(req, res, writePcap, 'pcap');
  }
);

app.get('/:nodeName/sendSession/:id', checkProxyRequest, function (req, res) {
  ViewerUtils.noCache(req, res);
  res.statusCode = 200;

  var options = {
    user: req.user,
    cluster: req.query.cluster,
    id: req.params.id,
    saveId: req.query.saveId,
    tags: req.body.tags,
    nodeName: req.params.nodeName
  };

  internals.sendSessionQueue.push(options, function () {
    res.end();
  });
});

app.post('/:nodeName/sendSessions', checkProxyRequest, function (req, res) {
  ViewerUtils.noCache(req, res);
  res.statusCode = 200;

  if (req.body.ids === undefined ||
      req.query.cluster === undefined ||
      req.query.saveId === undefined ||
      req.body.tags === undefined) {
    return res.end();
  }

  var count = 0;
  var ids = ViewerUtils.queryValueToArray(req.body.ids);
  ids.forEach(function (id) {
    var options = {
      user: req.user,
      cluster: req.query.cluster,
      id: id,
      saveId: req.query.saveId,
      tags: req.body.tags,
      nodeName: req.params.nodeName
    };

    count++;
    internals.sendSessionQueue.push(options, function () {
      count--;
      if (count === 0) {
        return res.end();
      }
    });
  });
});

app.post('/receiveSession', [noCacheJson], function receiveSession (req, res) {
  if (!req.query.saveId) { return res.molochError(200, 'Missing saveId'); }

  req.query.saveId = req.query.saveId.replace(/[^-a-zA-Z0-9_]/g, '');

  // JS Static Variable :)
  receiveSession.saveIds = receiveSession.saveIds || {};

  var saveId = receiveSession.saveIds[req.query.saveId];
  if (!saveId) {
    saveId = receiveSession.saveIds[req.query.saveId] = { start: 0 };
  }

  var sessionlen = -1;
  var filelen = -1;
  var written = 0;
  var session = null;
  var buffer;
  var file;
  var writeHeader;

  function makeFilename (cb) {
    if (saveId.filename) {
      return cb(saveId.filename);
    }

    // Just keep calling ourselves every 100 ms until we have a filename
    if (saveId.inProgress) {
      return setTimeout(makeFilename, 100, cb);
    }

    saveId.inProgress = 1;
    Db.getSequenceNumber('fn-' + Config.nodeName(), function (err, seq) {
      var filename = Config.get('pcapDir') + '/' + Config.nodeName() + '-' + seq + '-' + req.query.saveId + '.pcap';
      saveId.seq = seq;
      Db.indexNow('files', 'file', Config.nodeName() + '-' + saveId.seq, { num: saveId.seq, name: filename, first: session.firstPacket, node: Config.nodeName(), filesize: -1, locked: 1 }, function () {
        cb(filename);
        saveId.filename = filename; // Don't set the saveId.filename until after the first request completes its callback.
      });
    });
  }

  function saveSession () {
    var id = session.id;
    delete session.id;
    Db.indexNow(Db.sid2Index(id), 'session', Db.sid2Id(id), session, function (err, info) {
    });
  }

  function chunkWrite (chunk) {
    // Write full chunk if first packet and writeHeader or not first packet
    if (writeHeader || written !== 0) {
      writeHeader = false;
      file.write(chunk);
    } else {
      file.write(chunk.slice(24));
    }
    written += chunk.length; // Pretend we wrote it all
  }

  req.on('data', function (chunk) {
    // If the file is open, just write the current chunk
    if (file) {
      return chunkWrite(chunk);
    }

    // If no file is open, then save the current chunk to the end of the buffer.
    if (!buffer) {
      buffer = chunk;
    } else {
      buffer = Buffer.concat([buffer, chunk]);
    }

    // Found the lengths
    if (sessionlen === -1 && (buffer.length >= 12)) {
      sessionlen = buffer.readUInt32BE(0);
      filelen = buffer.readUInt32BE(8);
      buffer = buffer.slice(12);
    }

    // If we know the session len and haven't read the session
    if (sessionlen !== -1 && !session && buffer.length >= sessionlen) {
      session = JSON.parse(buffer.toString('utf8', 0, sessionlen));
      session.node = Config.nodeName();
      buffer = buffer.slice(sessionlen);

      if (filelen > 0) {
        req.pause();

        makeFilename(function (filename) {
          req.resume();
          session.packetPos[0] = -saveId.seq;
          session.fileId = [saveId.seq];

          if (saveId.start === 0) {
            file = fs.createWriteStream(filename, { flags: 'w' });
          } else {
            file = fs.createWriteStream(filename, { start: saveId.start, flags: 'r+' });
          }
          writeHeader = saveId.start === 0;

          // Adjust packet location based on where we start writing
          if (saveId.start > 0) {
            for (var p = 1, plen = session.packetPos.length; p < plen; p++) {
              session.packetPos[p] += (saveId.start - 24);
            }
          }

          // Filelen always includes header, if we don't write header subtract it
          saveId.start += filelen;
          if (!writeHeader) {
            saveId.start -= 24;
          }

          // Still more data in buffer, start of pcap
          if (buffer.length > 0) {
            chunkWrite(buffer);
          }

          saveSession();
        });
      } else {
        saveSession();
      }
    }
  });

  req.on('end', function (chunk) {
    if (file) {
      file.end();
    }
    return res.send({ success: true });
  });
});

app.post('/sendSessions', function (req, res) {
  if (req.body.ids) {
    var ids = ViewerUtils.queryValueToArray(req.body.ids);

    sessionAPIs.sessionsListFromIds(req, ids, ['node'], function (err, list) {
      sendSessionsList(req, res, list);
    });
  } else {
    sessionAPIs.sessionsListFromQuery(req, res, ['node'], function (err, list) {
      sendSessionsList(req, res, list);
    });
  }
});

app.get('/decodings', [noCacheJson], function (req, res) {
  var decodeItems = decode.settings();
  res.send(JSON.stringify(decodeItems));
});

app.get('/reverseDNS.txt', [noCacheJson, logAction()], (req, res) => {
  dns.reverse(req.query.ip, (err, data) => {
    if (err) {
      return res.send('reverse error');
    }
    return res.send(data.join(', '));
  });
});

// connections apis -----------------------------------------------------------
app.getpost( // connections endpoint (POST or GET)
  ['/api/connections', '/connections.json'],
  [noCacheJson, recordResponseTime, logAction('connections'), setCookie, fillQuery],
  connectionAPIs.getConnections
);

app.getpost( // connections csv endpoint (POST or GET)
  ['/api/connections/csv', '/connections.csv'],
  [logAction('connections.csv'), fillQuery],
  connectionAPIs.getConnectionsCSV
);

// state apis ----------------------------------------------------------------
app.post('/state/:name', [noCacheJson, checkCookieToken, logAction()], (req, res) => {
  Db.getUser(req.user.userId, function (err, user) {
    if (err || !user.found) {
      console.log('save state failed', err, user);
      return res.molochError(403, 'Unknown user');
    }
    user = user._source;

    if (!user.tableStates) {
      user.tableStates = {};
    }
    user.tableStates[req.params.name] = req.body;
    Db.setUser(user.userId, user, function (err, info) {
      if (err) {
        console.log('state error', err, info);
        return res.molochError(403, 'state update failed');
      }
      return res.send(JSON.stringify({ success: true, text: 'updated state successfully' }));
    });
  });
});

app.get('/state/:name', [noCacheJson], function (req, res) {
  if (!req.user.tableStates || !req.user.tableStates[req.params.name]) {
    return res.send('{}');
  }

  // Fix for new names
  if (req.params.name === 'sessionsNew' && req.user.tableStates && req.user.tableStates.sessionsNew) {
    let item = req.user.tableStates.sessionsNew;
    if (item.visibleHeaders) {
      item.visibleHeaders = item.visibleHeaders.map(ViewerUtils.oldDB2newDB);
    }
    if (item.order && item.order.length > 0) {
      item.order[0][0] = ViewerUtils.oldDB2newDB(item.order[0][0]);
    }
  }

  return res.send(req.user.tableStates[req.params.name]);
});

// hunt apis ------------------------------------------------------------------
app.post('/hunt', [noCacheJson, logAction('hunt'), checkCookieToken, checkPermissions(['packetSearch'])], (req, res) => {
  // make sure viewer is not multi
  if (Config.get('multiES', false)) { return res.molochError(401, 'Not supported in multies'); }
  // make sure all the necessary data is included in the post body
  if (!req.body.hunt) { return res.molochError(403, 'You must provide a hunt object'); }
  if (!req.body.hunt.totalSessions) { return res.molochError(403, 'This hunt does not apply to any sessions'); }
  if (!req.body.hunt.name) { return res.molochError(403, 'Missing hunt name'); }
  if (!req.body.hunt.size) { return res.molochError(403, 'Missing max mumber of packets to examine per session'); }
  if (!req.body.hunt.search) { return res.molochError(403, 'Missing packet search text'); }
  if (!req.body.hunt.src && !req.body.hunt.dst) {
    return res.molochError(403, 'The hunt must search source or destination packets (or both)');
  }
  if (!req.body.hunt.query) { return res.molochError(403, 'Missing query'); }
  if (req.body.hunt.query.startTime === undefined || req.body.hunt.query.stopTime === undefined) {
    return res.molochError(403, 'Missing fully formed query (must include start time and stop time)');
  }

  let searchTypes = [ 'ascii', 'asciicase', 'hex', 'wildcard', 'regex', 'hexregex' ];
  if (!req.body.hunt.searchType) { return res.molochError(403, 'Missing packet search text type'); } else if (searchTypes.indexOf(req.body.hunt.searchType) === -1) {
    return res.molochError(403, 'Improper packet search text type. Must be "ascii", "asciicase", "hex", "wildcard", "hexregex", or "regex"');
  }

  if (!req.body.hunt.type) { return res.molochError(403, 'Missing packet search type (raw or reassembled packets)'); } else if (req.body.hunt.type !== 'raw' && req.body.hunt.type !== 'reassembled') {
    return res.molochError(403, 'Improper packet search type. Must be "raw" or "reassembled"');
  }

  let limit = req.user.createEnabled ? Config.get('huntAdminLimit', 10000000) : Config.get('huntLimit', 1000000);
  if (parseInt(req.body.hunt.totalSessions) > limit) {
    return res.molochError(403, `This hunt applies to too many sessions. Narrow down your session search to less than ${limit} first.`);
  }

  let now = Math.floor(Date.now() / 1000);

  req.body.hunt.name = req.body.hunt.name.replace(/[^-a-zA-Z0-9_: ]/g, '');

  let hunt = req.body.hunt;
  hunt.created = now;
  hunt.status = 'queued'; // always starts as queued
  hunt.userId = req.user.userId;
  hunt.matchedSessions = 0; // start with no matches
  hunt.searchedSessions = 0; // start with no sessions searched
  hunt.query = { // only use the necessary query items
    expression: req.body.hunt.query.expression,
    startTime: req.body.hunt.query.startTime,
    stopTime: req.body.hunt.query.stopTime,
    view: req.body.hunt.query.view
  };

  function doneCb (hunt, invalidUsers) {
    Db.createHunt(hunt, function (err, result) {
      if (err) {
        console.log('create hunt error', err, result);
        return res.molochError(500, 'Error creating hunt - ' + err);
      }
      hunt.id = result._id;
      processHuntJobs(() => {
        let response = {
          success: true,
          hunt: hunt
        };

        if (invalidUsers) {
          response.invalidUsers = invalidUsers;
        }

        return res.send(JSON.stringify(response));
      });
    });
  }

  if (!req.body.hunt.users || !req.body.hunt.users.length) {
    return doneCb(hunt);
  }

  let reqUsers = ViewerUtils.commaStringToArray(req.body.hunt.users);

  validateUserIds(reqUsers)
    .then((response) => {
      hunt.users = response.validUsers;

      // dedupe the array of users
      hunt.users = [...new Set(hunt.users)];

      return doneCb(hunt, response.invalidUsers);
    })
    .catch((error) => {
      res.molochError(500, error);
    });
});

app.get('/hunt/list', [noCacheJson, recordResponseTime, checkPermissions(['packetSearch']), setCookie], (req, res) => {
  if (Config.get('multiES', false)) { return res.molochError(401, 'Not supported in multies'); }

  let query = {
    sort: {},
    from: parseInt(req.query.start) || 0,
    size: parseInt(req.query.length) || 10000,
    query: { bool: { must: [] } }
  };

  query.sort[req.query.sortField || 'created'] = { order: req.query.desc === 'true' ? 'desc' : 'asc' };

  if (req.query.history) { // only get finished jobs
    query.query.bool.must.push({ term: { status: 'finished' } });
    if (req.query.searchTerm) { // apply search term
      query.query.bool.must.push({
        query_string: {
          query: req.query.searchTerm,
          fields: ['name', 'userId']
        }
      });
    }
  } else { // get queued, paused, running jobs
    query.from = 0;
    query.size = 1000;
    query.query.bool.must.push({ terms: { status: ['queued', 'paused', 'running'] } });
  }

  if (Config.debug) {
    console.log('hunt query:', JSON.stringify(query, null, 2));
  }

  Promise.all([Db.searchHunt(query),
    Db.numberOfHunts()])
    .then(([hunts, total]) => {
      if (hunts.error) { throw hunts.error; }

      let runningJob;

      let results = { total: hunts.hits.total, results: [] };
      for (let i = 0, ilen = hunts.hits.hits.length; i < ilen; i++) {
        const hit = hunts.hits.hits[i];
        let hunt = hit._source;
        hunt.id = hit._id;
        hunt.index = hit._index;
        // don't add the running job to the queue
        if (internals.runningHuntJob && hunt.status === 'running') {
          runningJob = hunt;
          continue;
        }

        hunt.users = hunt.users || [];

        // clear out secret fields for users who don't have access to that hunt
        // if the user is not an admin and didn't create the hunt and isn't part of the user's list
        if (!req.user.createEnabled && req.user.userId !== hunt.userId && hunt.users.indexOf(req.user.userId) < 0) {
          // since hunt isn't cached we can just modify
          hunt.search = '';
          hunt.searchType = '';
          hunt.id = '';
          hunt.userId = '';
          delete hunt.query;
        }
        results.results.push(hunt);
      }

      const r = {
        recordsTotal: total.count,
        recordsFiltered: results.total,
        data: results.results,
        runningJob: runningJob
      };

      res.send(r);
    }).catch(err => {
      console.log('ERROR - /hunt/list', err);
      return res.molochError(500, 'Error retrieving hunts - ' + err);
    });
});

app.delete('/hunt/:id', [noCacheJson, logAction('hunt/:id'), checkCookieToken, checkPermissions(['packetSearch']), checkHuntAccess], (req, res) => {
  if (Config.get('multiES', false)) { return res.molochError(401, 'Not supported in multies'); }

  Db.deleteHuntItem(req.params.id, function (err, result) {
    if (err || result.error) {
      console.log('ERROR - deleting hunt item', err || result.error);
      return res.molochError(500, 'Error deleting hunt item');
    } else {
      res.send(JSON.stringify({ success: true, text: 'Deleted hunt item successfully' }));
    }
  });
});

app.put('/hunt/:id/pause', [noCacheJson, logAction('hunt/:id/pause'), checkCookieToken, checkPermissions(['packetSearch']), checkHuntAccess], (req, res) => {
  if (Config.get('multiES', false)) { return res.molochError(401, 'Not supported in multies'); }
  updateHuntStatus(req, res, 'paused', 'Paused hunt item successfully', 'Error pausing hunt job');
});

app.put('/hunt/:id/play', [noCacheJson, logAction('hunt/:id/play'), checkCookieToken, checkPermissions(['packetSearch']), checkHuntAccess], (req, res) => {
  if (Config.get('multiES', false)) { return res.molochError(401, 'Not supported in multies'); }
  updateHuntStatus(req, res, 'queued', 'Queued hunt item successfully', 'Error starting hunt job');
});

app.delete('/hunt/:id/users/:user', [noCacheJson, logAction('hunt/:id/users/:user'), checkCookieToken, checkPermissions(['packetSearch']), checkHuntAccess], (req, res) => {
  if (Config.get('multiES', false)) { return res.molochError(401, 'Not supported in multies'); }

  Db.getHunt(req.params.id, (err, hit) => {
    if (err) {
      console.log('Unable to fetch hunt to remove user', err, hit);
      return res.molochError(500, 'Unable to fetch hunt to remove user');
    }

    let hunt = hit._source;

    if (!hunt.users || !hunt.users.length) {
      return res.molochError(404, 'There are no users that have access to view this hunt');
    }

    let userIdx = hunt.users.indexOf(req.params.user);

    if (userIdx < 0) { // user doesn't have access to this hunt
      return res.molochError(404, 'That user does not have access to this hunt');
    }

    // remove the user from the list
    hunt.users.splice(userIdx, 1);

    Db.setHunt(req.params.id, hunt, (err, info) => {
      if (err) {
        console.log('Unable to remove user', err, info);
        return res.molochError(500, 'Unable to remove user');
      }
      res.send(JSON.stringify({ success: true, users: hunt.users }));
    });
  });
});

app.post('/hunt/:id/users', [noCacheJson, logAction('hunt/:id/users/:user'), checkCookieToken, checkPermissions(['packetSearch']), checkHuntAccess], (req, res) => {
  if (Config.get('multiES', false)) { return res.molochError(401, 'Not supported in multies'); }

  if (!req.body.users) { return res.molochError(403, 'You must provide users in a comma separated string'); }

  Db.getHunt(req.params.id, (err, hit) => {
    if (err) {
      console.log('Unable to fetch hunt to add user(s)', err, hit);
      return res.molochError(500, 'Unable to fetch hunt to add user(s)');
    }

    let hunt = hit._source;
    let reqUsers = ViewerUtils.commaStringToArray(req.body.users);

    validateUserIds(reqUsers)
      .then((response) => {
        if (!response.validUsers.length) {
          return res.molochError(404, 'Unable to validate user IDs provided');
        }

        if (!hunt.users) {
          hunt.users = response.validUsers;
        } else {
          hunt.users = hunt.users.concat(response.validUsers);
        }

        // dedupe the array of users
        hunt.users = [...new Set(hunt.users)];

        Db.setHunt(req.params.id, hunt, (err, info) => {
          if (err) {
            console.log('Unable to add user(s)', err, info);
            return res.molochError(500, 'Unable to add user(s)');
          }
          res.send(JSON.stringify({
            success: true,
            users: hunt.users,
            invalidUsers: response.invalidUsers
          }));
        });
      })
      .catch((error) => {
        res.molochError(500, error);
      });
  });
});

app.get('/:nodeName/hunt/:huntId/remote/:sessionId', [noCacheJson], function (req, res) {
  let huntId = req.params.huntId;
  let sessionId = req.params.sessionId;

  // fetch hunt and session
  Promise.all([Db.get('hunts', 'hunt', huntId),
    Db.get(Db.sid2Index(sessionId), 'session', Db.sid2Id(sessionId))])
    .then(([hunt, session]) => {
      if (hunt.error || session.error) { res.send({ matched: false }); }

      hunt = hunt._source;
      session = session._source;

      let options = buildHuntOptions(huntId, hunt);

      sessionHunt(sessionId, options, function (err, matched) {
        if (err) {
          return res.send({ matched: false, error: err });
        }

        if (matched) {
          updateSessionWithHunt(session, sessionId, hunt, huntId);
        }

        return res.send({ matched: matched });
      });
    }).catch((err) => {
      console.log('ERROR - hunt/remote', err);
      res.send({ matched: false, error: err });
    });
});

// lookup apis ----------------------------------------------------------------
let lookupMutex = new Mutex();
app.get('/lookups', [noCacheJson, getSettingUserCache, recordResponseTime], function (req, res) {
  // return nothing if we can't find the user
  const user = req.settingUser;
  if (!user) { return res.send({}); }

  const map = req.query.map && req.query.map === 'true';

  // only get lookups for setting user or shared
  let query = {
    query: {
      bool: {
        must: [
          {
            bool: {
              should: [
                { term: { shared: true } },
                { term: { userId: req.settingUser.userId } }
              ]
            }
          }
        ]

      }
    },
    sort: {},
    size: req.query.length || 50,
    from: req.query.start || 0
  };

  query.sort[req.query.sort || 'name'] = {
    order: req.query.desc === 'true' ? 'desc' : 'asc'
  };

  if (req.query.searchTerm) {
    query.query.bool.must.push({
      wildcard: { name: '*' + req.query.searchTerm + '*' }
    });
  }

  // if fieldType exists, filter it
  if (req.query.fieldType) {
    const fieldType = internals.lookupTypeMap[req.query.fieldType];

    if (fieldType) {
      query.query.bool.must.push({
        exists: { field: fieldType }
      });
    }
  }

  Promise.all([
    Db.searchLookups(query),
    Db.numberOfDocuments('lookups')
  ]).then(([lookups, total]) => {
    if (lookups.error) { throw lookups.error; }

    let results = { list: [], map: {} };
    for (const hit of lookups.hits.hits) {
      let lookup = hit._source;
      lookup.id = hit._id;

      if (lookup.number) {
        lookup.type = 'number';
      } else if (lookup.ip) {
        lookup.type = 'ip';
      } else {
        lookup.type = 'string';
      }

      const values = lookup[lookup.type];

      if (req.query.fieldFormat && req.query.fieldFormat === 'true') {
        const name = `$${lookup.name}`;
        lookup.exp = name;
        lookup.dbField = name;
        lookup.help = lookup.description
          ? `${lookup.description}: ${values.join(', ')}`
          : `${values.join(',')}`;
      }

      lookup.value = values.join('\n');
      delete lookup[lookup.type];

      if (map) {
        results.map[lookup.id] = lookup;
      } else {
        results.list.push(lookup);
      }
    }

    const sendResults = map ? results.map : {
      recordsTotal: total.count,
      recordsFiltered: lookups.hits.total,
      data: results.list
    };

    res.send(sendResults);
  }).catch((err) => {
    console.log('ERROR - /lookups', err);
    return res.molochError(500, 'Error retrieving lookups - ' + err);
  });
});

app.post('/lookups', [noCacheJson, getSettingUserDb, logAction('lookups'), checkCookieToken], function (req, res) {
  // make sure all the necessary data is included in the post body
  if (!req.body.var) { return res.molochError(403, 'Missing shortcut'); }
  if (!req.body.var.name) { return res.molochError(403, 'Missing shortcut name'); }
  if (!req.body.var.type) { return res.molochError(403, 'Missing shortcut type'); }
  if (!req.body.var.value) { return res.molochError(403, 'Missing shortcut value'); }

  req.body.var.name = req.body.var.name.replace(/[^-a-zA-Z0-9_]/g, '');

  // return nothing if we can't find the user
  const user = req.settingUser;
  if (!user) { return res.send({}); }

  const query = {
    query: {
      bool: {
        must: [
          { term: { name: req.body.var.name } }
        ]
      }
    }
  };

  lookupMutex.lock().then(() => {
    Db.searchLookups(query)
      .then((lookups) => {
        // search for lookup name collision
        for (const hit of lookups.hits.hits) {
          let lookup = hit._source;
          if (lookup.name === req.body.var.name) {
            lookupMutex.unlock();
            return res.molochError(403, `A shortcut with the name, ${req.body.var.name}, already exists`);
          }
        }

        let variable = req.body.var;
        variable.userId = user.userId;

        // comma/newline separated value -> array of values
        const values = ViewerUtils.commaStringToArray(variable.value);
        variable[variable.type] = values;

        const type = variable.type;
        delete variable.type;
        delete variable.value;

        Db.createLookup(variable, user.userId, function (err, result) {
          if (err) {
            console.log('shortcut create failed', err, result);
            lookupMutex.unlock();
            return res.molochError(500, 'Creating shortcut failed');
          }
          variable.id = result._id;
          variable.type = type;
          variable.value = values.join('\n');
          delete variable.ip;
          delete variable.string;
          delete variable.number;
          lookupMutex.unlock();
          return res.send(JSON.stringify({ success: true, var: variable }));
        });
      }).catch((err) => {
        console.log('ERROR - /lookups', err);
        lookupMutex.unlock();
        return res.molochError(500, 'Error creating lookup - ' + err);
      });
  });
});

app.put('/lookups/:id', [noCacheJson, getSettingUserDb, logAction('lookups/:id'), checkCookieToken], function (req, res) {
  // make sure all the necessary data is included in the post body
  if (!req.body.var) { return res.molochError(403, 'Missing shortcut'); }
  if (!req.body.var.name) { return res.molochError(403, 'Missing shortcut name'); }
  if (!req.body.var.type) { return res.molochError(403, 'Missing shortcut type'); }
  if (!req.body.var.value) { return res.molochError(403, 'Missing shortcut value'); }

  let sentVar = req.body.var;

  Db.getLookup(req.params.id, (err, fetchedVar) => { // fetch variable
    if (err) {
      console.log('fetching shortcut to update failed', err, fetchedVar);
      return res.molochError(500, 'Fetching shortcut to update failed');
    }

    if (fetchedVar._source.locked) {
      return res.molochError(403, 'Locked Shortcut. Use db.pl script to update this shortcut.');
    }

    // only allow admins or lookup creator to update lookup item
    if (!req.user.createEnabled && req.settingUser.userId !== fetchedVar._source.userId) {
      return res.molochError(403, 'Permission denied');
    }

    // comma/newline separated value -> array of values
    const values = ViewerUtils.commaStringToArray(sentVar.value);
    sentVar[sentVar.type] = values;
    sentVar.userId = fetchedVar._source.userId;

    delete sentVar.type;
    delete sentVar.value;

    Db.setLookup(req.params.id, fetchedVar.userId, sentVar, (err, info) => {
      if (err) {
        console.log('shortcut update failed', err, info);
        return res.molochError(500, 'Updating shortcut failed');
      }

      sentVar.value = values.join('\n');

      return res.send(JSON.stringify({
        success: true,
        var: sentVar,
        text: 'Successfully updated shortcut'
      }));
    });
  });
});

app.delete('/lookups/:id', [noCacheJson, getSettingUserDb, logAction('lookups/:id'), checkCookieToken], function (req, res) {
  Db.getLookup(req.params.id, (err, variable) => { // fetch variable
    if (err) {
      console.log('fetching shortcut to delete failed', err, variable);
      return res.molochError(500, 'Fetching shortcut to delete failed');
    }

    // only allow admins or lookup creator to delete lookup item
    if (!req.user.createEnabled && req.settingUser.userId !== variable._source.userId) {
      return res.molochError(403, 'Permission denied');
    }

    Db.deleteLookup(req.params.id, variable.userId, function (err, result) {
      if (err || result.error) {
        console.log('ERROR - deleting shortcut', err || result.error);
        return res.molochError(500, 'Error deleting shortcut');
      } else {
        res.send(JSON.stringify({ success: true, text: 'Deleted shortcut successfully' }));
      }
    });
  });
});

// packet/spi scrub apis ------------------------------------------------------
app.get('/:nodeName/delete/:whatToRemove/:sid', [checkProxyRequest, checkPermissions(['removeEnabled'])], (req, res) => {
  ViewerUtils.noCache(req, res);

  res.statusCode = 200;

  pcapScrub(req, res, req.params.sid, req.params.whatToRemove, (err) => {
    res.end();
  });
});

app.post('/delete', [noCacheJson, checkCookieToken, logAction(), checkPermissions(['removeEnabled'])], (req, res) => {
  if (req.query.removeSpi !== 'true' && req.query.removePcap !== 'true') {
    return res.molochError(403, `You can't delete nothing`);
  }

  let whatToRemove;
  if (req.query.removeSpi === 'true' && req.query.removePcap === 'true') {
    whatToRemove = 'all';
  } else if (req.query.removeSpi === 'true') {
    whatToRemove = 'spi';
  } else {
    whatToRemove = 'pcap';
  }

  if (req.body.ids) {
    const ids = ViewerUtils.queryValueToArray(req.body.ids);
    sessionAPIs.sessionsListFromIds(req, ids, ['node'], function (err, list) {
      scrubList(req, res, whatToRemove, list);
    });
  } else if (req.query.expression) {
    sessionAPIs.sessionsListFromQuery(req, res, ['node'], function (err, list) {
      scrubList(req, res, whatToRemove, list);
    });
  } else {
    return res.molochError(403, `Error: Missing expression. An expression is required so you don't delete everything.`);
  }
});

// upload apis ----------------------------------------------------------------
app.post('/upload', [checkCookieToken, multer({ dest: '/tmp', limits: internals.uploadLimits }).single('file')], function (req, res) {
  var exec = require('child_process').exec;

  var tags = '';
  if (req.body.tags) {
    var t = req.body.tags.replace(/[^-a-zA-Z0-9_:,]/g, '').split(',');
    t.forEach(function (tag) {
      if (tag.length > 0) {
        tags += ' --tag ' + tag;
      }
    });
  }

  var cmd = Config.get('uploadCommand')
    .replace('{TAGS}', tags)
    .replace('{NODE}', Config.nodeName())
    .replace('{TMPFILE}', req.file.path)
    .replace('{CONFIG}', Config.getConfigFile());

  console.log('upload command: ', cmd);
  exec(cmd, function (error, stdout, stderr) {
    if (error !== null) {
      console.log('<b>exec error: ' + error);
      res.status(500);
      res.write('<b>Upload command failed:</b><br>');
    }
    res.write(ViewerUtils.safeStr(cmd));
    res.write('<br>');
    res.write('<pre>');
    res.write(stdout);
    res.end('</pre>');
    fs.unlinkSync(req.file.path);
  });
});

// cyberchef apis -------------------------------------------------------------
// loads the src or dst packets for a session and sends them to cyberchef
app.get('/cyberchef/:nodeName/session/:id', checkPermissions(['webEnabled']), checkProxyRequest, unsafeInlineCspHeader, (req, res) => {
  processSessionIdAndDecode(req.params.id, 10000, function (err, session, results) {
    if (err) {
      console.log(`ERROR - /${req.params.nodeName}/session/${req.params.id}/cyberchef`, err);
      return res.end('Error - ' + err);
    }

    let data = '';
    for (let i = (req.query.type !== 'dst' ? 0 : 1), ilen = results.length; i < ilen; i += 2) {
      data += results[i].data.toString('hex');
    }

    res.send({ data: data });
  });
});

app.use(['/cyberchef/', '/modules/'], unsafeInlineCspHeader, (req, res) => {
  let found = false;
  let path = req.path.substring(1);

  if (req.baseUrl === '/modules') {
    res.setHeader('Content-Type', 'application/javascript; charset=UTF-8');
    path = 'modules/' + path;
  }
  if (path === '') {
    path = `CyberChef_v${internals.CYBERCHEFVERSION}.html`;
  }

  if (path === 'assets/main.js') {
    res.setHeader('Content-Type', 'application/javascript; charset=UTF-8');
  } else if (path === 'assets/main.css') {
    res.setHeader('Content-Type', 'text/css');
  } else if (path.endsWith('.png')) {
    res.setHeader('Content-Type', 'image/png');
  }

  fs.createReadStream(`public/CyberChef_v${internals.CYBERCHEFVERSION}.zip`)
    .pipe(unzipper.Parse())
    .on('entry', function (entry) {
      if (entry.path === path) {
        entry.pipe(res);
        found = true;
      } else {
        entry.autodrain();
      }
    })
    .on('finish', function () {
      if (!found) {
        res.status(404).end('Page not found');
      }
    });
});

<<<<<<< HEAD
// ----------------------------------------------------------------------------
// MultiES
// ----------------------------------------------------------------------------

app.get('/multienabled', (req, res) => {
  var isMultiESEnabled = false;
  if (Config.get('multiES', false)) {
    isMultiESEnabled = true;
  }
  res.send(isMultiESEnabled);
});

app.get('/esclusters', (req, res) => {
  Db.getClusterDetails((err, results) => {
    var clusters = { active: [], inactive: [] };
    if (err) {
      console.log('Error: ' + err);
    } else if (results) {
      clusters.active = results.active;
      clusters.inactive = results.inactive;
    }
    res.send(clusters);
  });
});

// ----------------------------------------------------------------------------
// Vue app
// ----------------------------------------------------------------------------
=======
// ============================================================================
// REGRESSION TEST CONFIGURATION
// ============================================================================
if (Config.get('regressionTests')) {
  app.post('/shutdown', function (req, res) {
    Db.close();
    process.exit(0);
    throw new Error('Exiting');
  });
  app.post('/flushCache', function (req, res) {
    Db.flushCache();
    res.send('{}');
  });
  app.get('/processCronQueries', function (req, res) {
    processCronQueries();
    res.send('{}');
  });

  // Make sure all jobs have run and return
  app.get('/processHuntJobs', function (req, res) {
    processHuntJobs();

    setTimeout(function checkHuntFinished () {
      if (internals.runningHuntJob) {
        setTimeout(checkHuntFinished, 1000);
      } else {
        Db.search('hunts', 'hunt', { query: { term: { status: 'queued' } } }, function (err, result) {
          if (result.hits.total > 0) {
            processHuntJobs();
            setTimeout(checkHuntFinished, 1000);
          } else {
            res.send('{}');
          }
        });
      }
    }, 1000);
  });
}

// ============================================================================
// VUE APP
// ============================================================================
>>>>>>> b5db5321
const Vue = require('vue');
const vueServerRenderer = require('vue-server-renderer');

// Factory function to create fresh Vue apps
function createApp () {
  return new Vue({
    template: `<div id="app"></div>`
  });
}

// expose vue bundles (prod)
app.use('/static', express.static(`${__dirname}/vueapp/dist/static`));
// expose vue bundle (dev)
app.use(['/app.js', '/vueapp/app.js'], express.static(`${__dirname}/vueapp/dist/app.js`));

app.use(cspHeader, setCookie, (req, res) => {
  if (!req.user.webEnabled) {
    return res.status(403).send('Permission denied');
  }

  if (req.path === '/users' && !req.user.createEnabled) {
    return res.status(403).send('Permission denied');
  }

  if (req.path === '/settings' && Config.get('demoMode', false)) {
    return res.status(403).send('Permission denied');
  }

  const renderer = vueServerRenderer.createRenderer({
    template: fs.readFileSync(path.join(__dirname, '/vueapp/dist/index.html'), 'utf-8')
  });

  let theme = req.user.settings.theme || 'default-theme';
  if (theme.startsWith('custom1')) { theme = 'custom-theme'; }

  let titleConfig = Config.get('titleTemplate', '_cluster_ - _page_ _-view_ _-expression_')
    .replace(/_cluster_/g, internals.clusterName)
    .replace(/_userId_/g, req.user ? req.user.userId : '-')
    .replace(/_userName_/g, req.user ? req.user.userName : '-');

  let limit = req.user.createEnabled ? Config.get('huntAdminLimit', 10000000) : Config.get('huntLimit', 1000000);

  const appContext = {
    theme: theme,
    titleConfig: titleConfig,
    path: app.locals.basePath,
    version: app.locals.molochversion,
    devMode: Config.get('devMode', false),
    demoMode: Config.get('demoMode', false),
    multiViewer: Config.get('multiES', false),
    themeUrl: theme === 'custom-theme' ? 'user.css' : '',
    huntWarn: Config.get('huntWarn', 100000),
    huntLimit: limit,
    serverNonce: res.locals.nonce,
    anonymousMode: !!app.locals.noPasswordSecret && !Config.get('regressionTests', false),
    businesDayStart: Config.get('businessDayStart', false),
    businessDayEnd: Config.get('businessDayEnd', false),
    businessDays: Config.get('businessDays', '1,2,3,4,5')
  };

  // Create a fresh Vue app instance
  const vueApp = createApp();

  // Render the Vue instance to HTML
  renderer.renderToString(vueApp, appContext, (err, html) => {
    if (err) {
      console.log(err);
      if (err.code === 404) {
        res.status(404).end('Page not found');
      } else {
        res.status(500).end('Internal Server Error');
      }
      return;
    }

    res.send(html);
  });
});

// ============================================================================
// CRON QUERIES
// ============================================================================
/* Process a single cron query.  At max it will process 24 hours worth of data
 * to give other queries a chance to run.  Because its timestamp based and not
 * lastPacket based since 1.0 it now search all indices each time.
 */
function processCronQuery (cq, options, query, endTime, cb) {
  if (Config.debug > 2) {
    console.log('CRON', cq.name, cq.creator, '- processCronQuery(', cq, options, query, endTime, ')');
  }

  var singleEndTime;
  var count = 0;
  async.doWhilst(function (whilstCb) {
    // Process at most 24 hours
    singleEndTime = Math.min(endTime, cq.lpValue + 24 * 60 * 60);
    query.query.bool.filter[0] = { range: { timestamp: { gte: cq.lpValue * 1000, lt: singleEndTime * 1000 } } };

    if (Config.debug > 2) {
      console.log('CRON', cq.name, cq.creator, '- start:', new Date(cq.lpValue * 1000), 'stop:', new Date(singleEndTime * 1000), 'end:', new Date(endTime * 1000), 'remaining runs:', ((endTime - singleEndTime) / (24 * 60 * 60.0)));
    }

    Db.search('sessions2-*', 'session', query, { scroll: internals.esScrollTimeout }, function getMoreUntilDone (err, result) {
      function doNext () {
        count += result.hits.hits.length;

        // No more data, all done
        if (result.hits.hits.length === 0) {
          Db.clearScroll({ body: { scroll_id: result._scroll_id } });
          return setImmediate(whilstCb, 'DONE');
        } else {
          var document = { doc: { count: (query.count || 0) + count } };
          Db.update('queries', 'query', options.qid, document, { refresh: true }, function () {});
        }

        query = {
          body: {
            scroll_id: result._scroll_id
          },
          scroll: internals.esScrollTimeout
        };

        Db.scroll(query, getMoreUntilDone);
      }

      if (err || result.error) {
        console.log('cronQuery error', err, (result ? result.error : null), 'for', cq);
        return setImmediate(whilstCb, 'ERR');
      }

      var ids = [];
      var hits = result.hits.hits;
      var i, ilen;
      if (cq.action.indexOf('forward:') === 0) {
        for (i = 0, ilen = hits.length; i < ilen; i++) {
          ids.push({ id: hits[i]._id, node: hits[i]._source.node });
        }

        sendSessionsListQL(options, ids, doNext);
      } else if (cq.action.indexOf('tag') === 0) {
        for (i = 0, ilen = hits.length; i < ilen; i++) {
          ids.push(hits[i]._id);
        }

        if (Config.debug > 1) {
          console.log('CRON', cq.name, cq.creator, '- Updating tags:', ids.length);
        }

        var tags = options.tags.split(',');
        sessionAPIs.sessionsListFromIds(null, ids, ['tags', 'node'], function (err, list) {
          sessionAPIs.addTagsList(tags, list, doNext);
        });
      } else {
        console.log('Unknown action', cq);
        doNext();
      }
    });
  }, function () {
    if (Config.debug > 1) {
      console.log('CRON', cq.name, cq.creator, '- Continue process', singleEndTime, endTime);
    }
    return singleEndTime !== endTime;
  }, function (err) {
    cb(count, singleEndTime);
  });
}

function processCronQueries () {
  if (internals.cronRunning) {
    console.log('processQueries already running', qlworking);
    return;
  }
  internals.cronRunning = true;
  if (Config.debug) {
    console.log('CRON - cronRunning set to true');
  }

  var repeat;
  async.doWhilst(function (whilstCb) {
    repeat = false;
    Db.search('queries', 'query', { size: 1000 }, function (err, data) {
      if (err) {
        internals.cronRunning = false;
        console.log('processCronQueries', err);
        return setImmediate(whilstCb, err);
      }
      var queries = {};
      data.hits.hits.forEach(function (item) {
        queries[item._id] = item._source;
      });

      // Delayed by the max Timeout
      var endTime = Math.floor(Date.now() / 1000) - internals.cronTimeout;

      // Go thru the queries, fetch the user, make the query
      async.eachSeries(Object.keys(queries), function (qid, forQueriesCb) {
        var cq = queries[qid];
        var cluster = null;

        if (Config.debug > 1) {
          console.log('CRON - Running', qid, cq);
        }

        if (!cq.enabled || endTime < cq.lpValue) {
          return forQueriesCb();
        }

        if (cq.action.indexOf('forward:') === 0) {
          cluster = cq.action.substring(8);
        }

        getUserCacheIncAnon(cq.creator, (err, user) => {
          if (err && !user) {
            return forQueriesCb();
          }
          if (!user || !user.found) {
            console.log(`User ${cq.creator} doesn't exist`);
            return forQueriesCb(null);
          }
          if (!user.enabled) {
            console.log(`User ${cq.creator} not enabled`);
            return forQueriesCb();
          }

          let options = {
            user: user,
            cluster: cluster,
            saveId: Config.nodeName() + '-' + new Date().getTime().toString(36),
            tags: cq.tags.replace(/[^-a-zA-Z0-9_:,]/g, ''),
            qid: qid
          };

          Db.getLookupsCache(cq.creator, (err, lookups) => {
            molochparser.parser.yy = {
              emailSearch: user.emailSearch === true,
              fieldsMap: Config.getFieldsMap(),
              dbFieldsMap: Config.getDBFieldsMap(),
              prefix: internals.prefix,
              lookups: lookups,
              lookupTypeMap: internals.lookupTypeMap
            };

            let query = {
              from: 0,
              size: 1000,
              query: { bool: { filter: [{}] } },
              _source: ['_id', 'node']
            };

            try {
              query.query.bool.filter.push(molochparser.parse(cq.query));
            } catch (e) {
              console.log("Couldn't compile cron query expression", cq, e);
              return forQueriesCb();
            }

            if (user.expression && user.expression.length > 0) {
              try {
                // Expression was set by admin, so assume email search ok
                molochparser.parser.yy.emailSearch = true;
                var userExpression = molochparser.parse(user.expression);
                query.query.bool.filter.push(userExpression);
              } catch (e) {
                console.log("Couldn't compile user forced expression", user.expression, e);
                return forQueriesCb();
              }
            }

            ViewerUtils.lookupQueryItems(query.query.bool.filter, function (lerr) {
              processCronQuery(cq, options, query, endTime, function (count, lpValue) {
                if (Config.debug > 1) {
                  console.log('CRON - setting lpValue', new Date(lpValue * 1000));
                }
                // Do the ES update
                let document = {
                  doc: {
                    lpValue: lpValue,
                    lastRun: Math.floor(Date.now() / 1000),
                    count: (queries[qid].count || 0) + count
                  }
                };

                function continueProcess () {
                  Db.update('queries', 'query', qid, document, { refresh: true }, function () {
                    // If there is more time to catch up on, repeat the loop, although other queries
                    // will get processed first to be fair
                    if (lpValue !== endTime) { repeat = true; }
                    return forQueriesCb();
                  });
                }

                // issue alert via notifier if the count has changed and it has been at least 10 minutes
                if (cq.notifier && count && queries[qid].count !== document.doc.count &&
                  (!cq.lastNotified || (Math.floor(Date.now() / 1000) - cq.lastNotified >= 600))) {
                  let newMatchCount = document.doc.lastNotifiedCount ? (document.doc.count - document.doc.lastNotifiedCount) : document.doc.count;
                  let message = `*${cq.name}* cron query match alert:\n*${newMatchCount} new* matches\n*${document.doc.count} total* matches`;
                  issueAlert(cq.notifier, message, continueProcess);
                } else {
                  return continueProcess();
                }
              });
            });
          });
        });
      }, function (err) {
        if (Config.debug > 1) {
          console.log('CRON - Finished one pass of all crons');
        }
        return setImmediate(whilstCb, err);
      });
    });
  }, function () {
    if (Config.debug > 1) {
      console.log('CRON - Process again: ', repeat);
    }
    return repeat;
  }, function (err) {
    if (Config.debug) {
      console.log('CRON - Should be up to date');
    }
    internals.cronRunning = false;
  });
}

// ============================================================================
// MAIN
// ============================================================================
function main () {
  if (!fs.existsSync(path.join(__dirname, '/vueapp/dist/index.html')) && app.settings.env !== 'development') {
    console.log('WARNING - ./vueapp/dist/index.html missing - The viewer app must be run from inside the viewer directory');
  }

  Db.checkVersion(MIN_DB_VERSION, Config.get('passwordSecret') !== undefined);
  Db.healthCache(function (err, health) {
    internals.clusterName = health.cluster_name;
  });

  Db.nodesStats({ metric: 'jvm,process,fs,os,indices,thread_pool' }, function (err, info) {
    info.nodes.timestamp = new Date().getTime();
    internals.previousNodesStats.push(info.nodes);
  });

  setFieldLocals();
  setInterval(setFieldLocals, 2 * 60 * 1000);

  loadPlugins();

  var pcapWriteMethod = Config.get('pcapWriteMethod');
  var writer = internals.writers[pcapWriteMethod];
  if (!writer || writer.localNode === true) {
    expireCheckAll();
    setInterval(expireCheckAll, 60 * 1000);
  }

  createRightClicks();
  setInterval(createRightClicks, 5 * 60 * 1000);

  if (Config.get('cronQueries', false)) { // this viewer will process the cron queries
    console.log('This node will process Cron Queries, delayed by', internals.cronTimeout, 'seconds');
    setInterval(processCronQueries, 60 * 1000);
    setTimeout(processCronQueries, 1000);
    setInterval(processHuntJobs, 10000);
  }

  var server;
  if (Config.isHTTPS()) {
    server = https.createServer({
      key: Config.keyFileData,
      cert: Config.certFileData,
      secureOptions: require('crypto').constants.SSL_OP_NO_TLSv1
    }, app);
  } else {
    server = http.createServer(app);
  }

  var viewHost = Config.get('viewHost', undefined);
  if (internals.userNameHeader !== undefined && viewHost !== 'localhost' && viewHost !== '127.0.0.1') {
    console.log('SECURITY WARNING - when userNameHeader is set, viewHost should be localhost or use iptables');
  }

  server
    .on('error', function (e) {
      console.log("ERROR - couldn't listen on port", Config.get('viewPort', '8005'), 'is viewer already running?');
      process.exit(1);
      throw new Error('Exiting');
    })
    .on('listening', function (e) {
      console.log('Express server listening on port %d in %s mode', server.address().port, app.settings.env);
    })
    .listen(Config.get('viewPort', '8005'), viewHost)
    .setTimeout(20 * 60 * 1000);
}

// ============================================================================
// COMMAND LINE PARSING
// ============================================================================
function processArgs (argv) {
  for (var i = 0, ilen = argv.length; i < ilen; i++) {
    if (argv[i] === '--help') {
      console.log('node.js [<options>]');
      console.log('');
      console.log('Options:');
      console.log('  -c <config file>      Config file to use');
      console.log('  -host <host name>     Host name to use, default os hostname');
      console.log('  -n <node name>        Node name section to use in config file, default first part of hostname');
      console.log('  --debug               Increase debug level, multiple are supported');
      console.log('  --esprofile           Turn on profiling to es search queries');
      console.log('  --insecure            Disable cert verification');

      process.exit(0);
    }
  }
}
processArgs(process.argv);

// ============================================================================
// DB
// ============================================================================
Db.initialize({ host: internals.elasticBase,
  prefix: Config.get('prefix', ''),
  usersHost: Config.get('usersElasticsearch') ? Config.getArray('usersElasticsearch', ',', '') : undefined,
  usersPrefix: Config.get('usersPrefix'),
  nodeName: Config.nodeName(),
  esClientKey: Config.get('esClientKey', null),
  esClientCert: Config.get('esClientCert', null),
  esClientKeyPass: Config.get('esClientKeyPass', null),
  multiES: Config.get('multiES', false),
  insecure: Config.insecure,
  ca: Config.getCaTrustCerts(Config.nodeName()),
  requestTimeout: Config.get('elasticsearchTimeout', 300),
  esProfile: Config.esProfile,
  debug: Config.debug,
  getSessionBySearch: Config.get('getSessionBySearch', '')
}, main);<|MERGE_RESOLUTION|>--- conflicted
+++ resolved
@@ -1103,1572 +1103,10 @@
     } else {
       obj = { ip: { p: '' } };
     }
-<<<<<<< HEAD
-
-    return res.send(views);
-  });
-});
-
-// creates a new view for a user
-app.post('/user/views/create', [noCacheJson, checkCookieToken, logAction(), getSettingUserDb, sanitizeViewName], function (req, res) {
-  if (!req.body.name) { return res.molochError(403, 'Missing view name'); }
-  if (!req.body.expression) { return res.molochError(403, 'Missing view expression'); }
-
-  let user = req.settingUser;
-  user.views = user.views || {};
-
-  let newView = {
-    expression: req.body.expression,
-    user: user.userId
-  };
-
-  if (req.body.shared) {
-    // save the view on the shared user
-    newView.shared = true;
-    saveSharedView(req, res, user, newView, '/user/views/create', 'Created shared view successfully', 'Create shared view failed');
-  } else {
-    newView.shared = false;
-    if (user.views[req.body.name]) {
-      return res.molochError(403, 'A view already exists with this name.');
-    } else {
-      user.views[req.body.name] = newView;
-    }
-
-    if (req.body.sessionsColConfig) {
-      user.views[req.body.name].sessionsColConfig = req.body.sessionsColConfig;
-    } else if (user.views[req.body.name].sessionsColConfig && !req.body.sessionsColConfig) {
-      user.views[req.body.name].sessionsColConfig = undefined;
-    }
-
-    Db.setUser(user.userId, user, (err, info) => {
-      if (err) {
-        console.log('/user/views/create error', err, info);
-        return res.molochError(500, 'Create view failed');
-      }
-      return res.send(JSON.stringify({
-        success: true,
-        text: 'Created view successfully',
-        viewName: req.body.name,
-        view: newView
-      }));
-    });
-  }
-});
-
-// deletes a user's specified view
-app.post('/user/views/delete', [noCacheJson, checkCookieToken, logAction(), getSettingUserDb, sanitizeViewName], function (req, res) {
-  if (!req.body.name) { return res.molochError(403, 'Missing view name'); }
-
-  let user = req.settingUser;
-  user.views = user.views || {};
-
-  if (req.body.shared) {
-    Db.getUser('_moloch_shared', (err, sharedUser) => {
-      if (sharedUser && sharedUser.found) {
-        sharedUser = sharedUser._source;
-        sharedUser.views = sharedUser.views || {};
-        if (sharedUser.views[req.body.name] === undefined) { return res.molochError(404, 'View not found'); }
-        // only admins or the user that created the view can delete the shared view
-        if (!user.createEnabled && sharedUser.views[req.body.name].user !== user.userId) {
-          return res.molochError(401, `Need admin privelages to delete another user's shared view`);
-        }
-        delete sharedUser.views[req.body.name];
-      }
-
-      Db.setUser('_moloch_shared', sharedUser, (err, info) => {
-        if (err) {
-          console.log('/user/views/delete failed', err, info);
-          return res.molochError(500, 'Delete shared view failed');
-        }
-        return res.send(JSON.stringify({
-          success: true,
-          text: 'Deleted shared view successfully'
-        }));
-      });
-    });
-  } else {
-    if (user.views[req.body.name] === undefined) { return res.molochError(404, 'View not found'); }
-    delete user.views[req.body.name];
-
-    Db.setUser(user.userId, user, (err, info) => {
-      if (err) {
-        console.log('/user/views/delete failed', err, info);
-        return res.molochError(500, 'Delete view failed');
-      }
-      return res.send(JSON.stringify({
-        success: true,
-        text: 'Deleted view successfully'
-      }));
-    });
-  }
-});
-
-// shares/unshares a view
-app.post('/user/views/toggleShare', [noCacheJson, checkCookieToken, logAction(), getSettingUserDb, sanitizeViewName], function (req, res) {
-  if (!req.body.name) { return res.molochError(403, 'Missing view name'); }
-  if (!req.body.expression) { return res.molochError(403, 'Missing view expression'); }
-
-  let share = req.body.shared;
-  let user = req.settingUser;
-  user.views = user.views || {};
-
-  if (share && user.views[req.body.name] === undefined) { return res.molochError(404, 'View not found'); }
-
-  Db.getUser('_moloch_shared', (err, sharedUser) => {
-    if (!sharedUser || !sharedUser.found) {
-      // the shared user has not been created yet so there is no chance of duplicate views
-      if (share) { // add the view to the shared user
-        return shareView(req, res, user, '/user/views/toggleShare', 'Shared view successfully', 'Sharing view failed');
-      }
-      // if it not already a shared view and it's trying to be unshared, something went wrong, can't do it
-      return res.molochError(404, 'Shared user not found. Cannot unshare a view without a shared user.');
-    }
-
-    sharedUser = sharedUser._source;
-    sharedUser.views = sharedUser.views || {};
-
-    if (share) { // if sharing, make sure the view doesn't already exist
-      if (sharedUser.views[req.body.name]) { // duplicate detected
-        return res.molochError(403, 'A shared view already exists with this name.');
-      }
-      return shareView(req, res, user, '/user/views/toggleShare', 'Shared view successfully', 'Sharing view failed');
-    } else {
-      // if unsharing, remove it from shared user and add it to current user
-      if (sharedUser.views[req.body.name] === undefined) { return res.molochError(404, 'View not found'); }
-      // only admins or the user that created the view can update the shared view
-      if (!user.createEnabled && sharedUser.views[req.body.name].user !== user.userId) {
-        return res.molochError(401, `Need admin privelages to unshare another user's shared view`);
-      }
-      // delete the shared view
-      delete sharedUser.views[req.body.name];
-      return unshareView(req, res, user, sharedUser, '/user/views/toggleShare', 'Unshared view successfully', 'Unsharing view failed');
-    }
-  });
-});
-
-// updates a user's specified view
-app.post('/user/views/update', [noCacheJson, checkCookieToken, logAction(), getSettingUserDb, sanitizeViewName], function (req, res) {
-  if (!req.body.name) { return res.molochError(403, 'Missing view name'); }
-  if (!req.body.expression) { return res.molochError(403, 'Missing view expression'); }
-  if (!req.body.key) { return res.molochError(403, 'Missing view key'); }
-
-  let user = req.settingUser;
-  user.views = user.views || {};
-
-  if (req.body.shared) {
-    Db.getUser('_moloch_shared', (err, sharedUser) => {
-      if (sharedUser && sharedUser.found) {
-        sharedUser = sharedUser._source;
-        sharedUser.views = sharedUser.views || {};
-        if (sharedUser.views[req.body.key] === undefined) { return res.molochError(404, 'View not found'); }
-        // only admins or the user that created the view can update the shared view
-        if (!user.createEnabled && sharedUser.views[req.body.name].user !== user.userId) {
-          return res.molochError(401, `Need admin privelages to update another user's shared view`);
-        }
-        sharedUser.views[req.body.name] = {
-          expression: req.body.expression,
-          user: user.userId,
-          shared: true,
-          sessionsColConfig: req.body.sessionsColConfig
-        };
-        // delete the old one if the key (view name) has changed
-        if (sharedUser.views[req.body.key] && req.body.name !== req.body.key) {
-          sharedUser.views[req.body.key] = null;
-          delete sharedUser.views[req.body.key];
-        }
-      }
-
-      Db.setUser('_moloch_shared', sharedUser, (err, info) => {
-        if (err) {
-          console.log('/user/views/delete failed', err, info);
-          return res.molochError(500, 'Update shared view failed');
-        }
-        return res.send(JSON.stringify({
-          success: true,
-          text: 'Updated shared view successfully'
-        }));
-      });
-    });
-  } else {
-    if (user.views[req.body.name]) {
-      user.views[req.body.name].expression = req.body.expression;
-      user.views[req.body.name].sessionsColConfig = req.body.sessionsColConfig;
-    } else { // the name has changed, so create a new entry
-      user.views[req.body.name] = {
-        expression: req.body.expression,
-        user: user.userId,
-        shared: false,
-        sessionsColConfig: req.body.sessionsColConfig
-      };
-    }
-
-    // delete the old one if the key (view name) has changed
-    if (user.views[req.body.key] && req.body.name !== req.body.key) {
-      user.views[req.body.key] = null;
-      delete user.views[req.body.key];
-    }
-
-    Db.setUser(user.userId, user, function (err, info) {
-      if (err) {
-        console.log('/user/views/update error', err, info);
-        return res.molochError(500, 'Updating view failed');
-      }
-      return res.send(JSON.stringify({
-        success: true,
-        text: 'Updated view successfully'
-      }));
-    });
-  }
-});
-
-// gets a user's cron queries
-app.get('/user/cron', [noCacheJson, getSettingUserCache], function (req, res) {
-  if (!req.settingUser) { return res.molochError(403, 'Unknown user'); }
-
-  var user = req.settingUser;
-  if (user.settings === undefined) { user.settings = {}; }
-  Db.search('queries', 'query', { size: 1000, query: { term: { creator: user.userId } } }, function (err, data) {
-    if (err || data.error) {
-      console.log('/user/cron error', err || data.error);
-    }
-
-    let queries = {};
-
-    if (data && data.hits && data.hits.hits) {
-      data.hits.hits.forEach(function (item) {
-        queries[item._id] = item._source;
-      });
-    }
-
-    res.send(queries);
-  });
-});
-
-// creates a new cron query for a user
-app.post('/user/cron/create', [noCacheJson, checkCookieToken, logAction(), getSettingUserDb], function (req, res) {
-  if (!req.body.name) { return res.molochError(403, 'Missing cron query name'); }
-  if (!req.body.query) { return res.molochError(403, 'Missing cron query expression'); }
-  if (!req.body.action) { return res.molochError(403, 'Missing cron query action'); }
-  if (!req.body.tags) { return res.molochError(403, 'Missing cron query tag(s)'); }
-
-  var document = {
-    doc: {
-      enabled: true,
-      name: req.body.name,
-      query: req.body.query,
-      tags: req.body.tags,
-      action: req.body.action
-    }
-  };
-
-  if (req.body.notifier) {
-    document.doc.notifier = req.body.notifier;
-  }
-
-  var userId = req.settingUser.userId;
-
-  Db.getMinValue('sessions2-*', 'timestamp', (err, minTimestamp) => {
-    if (err || minTimestamp === 0 || minTimestamp === null) {
-      minTimestamp = Math.floor(Date.now() / 1000);
-    } else {
-      minTimestamp = Math.floor(minTimestamp / 1000);
-    }
-
-    if (+req.body.since === -1) {
-      document.doc.lpValue = document.doc.lastRun = minTimestamp;
-    } else {
-      document.doc.lpValue = document.doc.lastRun =
-         Math.max(minTimestamp, Math.floor(Date.now() / 1000) - 60 * 60 * parseInt(req.body.since || '0', 10));
-    }
-    document.doc.count = 0;
-    document.doc.creator = userId || 'anonymous';
-
-    Db.indexNow('queries', 'query', null, document.doc, function (err, info) {
-      if (err) {
-        console.log('/user/cron/create error', err, info);
-        return res.molochError(500, 'Create cron query failed');
-      }
-      if (Config.get('cronQueries', false)) {
-        processCronQueries();
-      }
-      return res.send(JSON.stringify({
-        success: true,
-        text: 'Created cron query successfully',
-        key: info._id
-      }));
-    });
-  });
-});
-
-// deletes a user's specified cron query
-app.post('/user/cron/delete', [noCacheJson, checkCookieToken, logAction(), getSettingUserDb, checkCronAccess], function (req, res) {
-  if (!req.body.key) { return res.molochError(403, 'Missing cron query key'); }
-
-  Db.deleteDocument('queries', 'query', req.body.key, { refresh: true }, function (err, sq) {
-    if (err) {
-      console.log('/user/cron/delete error', err, sq);
-      return res.molochError(500, 'Delete cron query failed');
-    }
-    res.send(JSON.stringify({
-      success: true,
-      text: 'Deleted cron query successfully'
-    }));
-  });
-});
-
-// updates a user's specified cron query
-app.post('/user/cron/update', [noCacheJson, checkCookieToken, logAction(), getSettingUserDb, checkCronAccess], function (req, res) {
-  if (!req.body.key) { return res.molochError(403, 'Missing cron query key'); }
-  if (!req.body.name) { return res.molochError(403, 'Missing cron query name'); }
-  if (!req.body.query) { return res.molochError(403, 'Missing cron query expression'); }
-  if (!req.body.action) { return res.molochError(403, 'Missing cron query action'); }
-  if (!req.body.tags) { return res.molochError(403, 'Missing cron query tag(s)'); }
-
-  var document = {
-    doc: {
-      enabled: req.body.enabled,
-      name: req.body.name,
-      query: req.body.query,
-      tags: req.body.tags,
-      action: req.body.action,
-      notifier: undefined
-    }
-  };
-
-  if (req.body.notifier) {
-    document.doc.notifier = req.body.notifier;
-  }
-
-  Db.get('queries', 'query', req.body.key, function (err, sq) {
-    if (err || !sq.found) {
-      console.log('/user/cron/update failed', err, sq);
-      return res.molochError(403, 'Unknown query');
-    }
-
-    Db.update('queries', 'query', req.body.key, document, { refresh: true }, function (err, data) {
-      if (err) {
-        console.log('/user/cron/update error', err, document, data);
-        return res.molochError(500, 'Cron query update failed');
-      }
-      if (Config.get('cronQueries', false)) {
-        processCronQueries();
-      }
-      return res.send(JSON.stringify({
-        success: true,
-        text: 'Updated cron query successfully'
-      }));
-    });
-  });
-});
-
-// changes a user's password
-app.post('/user/password/change', [noCacheJson, checkCookieToken, logAction(), getSettingUserDb], function (req, res) {
-  if (!req.body.newPassword || req.body.newPassword.length < 3) {
-    return res.molochError(403, 'New password needs to be at least 3 characters');
-  }
-
-  if (!req.user.createEnabled && (Config.store2ha1(req.user.passStore) !==
-     Config.store2ha1(Config.pass2store(req.token.userId, req.body.currentPassword)) ||
-     req.token.userId !== req.user.userId)) {
-    return res.molochError(403, 'Current password mismatch');
-  }
-
-  var user = req.settingUser;
-  user.passStore = Config.pass2store(user.userId, req.body.newPassword);
-
-  Db.setUser(user.userId, user, function (err, info) {
-    if (err) {
-      console.log('/user/password/change error', err, info);
-      return res.molochError(500, 'Update failed');
-    }
-    return res.send(JSON.stringify({
-      success: true,
-      text: 'Changed password successfully'
-    }));
-  });
-});
-
-function oldDB2newDB (x) {
-  if (!internals.oldDBFields[x]) { return x; }
-  return internals.oldDBFields[x].dbField2;
-}
-
-// gets custom column configurations for a user
-app.get('/user/columns', [noCacheJson, getSettingUserCache, checkPermissions(['webEnabled'])], (req, res) => {
-  if (!req.settingUser) { return res.send([]); }
-
-  // Fix for new names
-  if (req.settingUser.columnConfigs) {
-    for (var key in req.settingUser.columnConfigs) {
-      let item = req.settingUser.columnConfigs[key];
-      item.columns = item.columns.map(oldDB2newDB);
-      if (item.order && item.order.length > 0) {
-        item.order[0][0] = oldDB2newDB(item.order[0][0]);
-      }
-    }
-  }
-
-  return res.send(req.settingUser.columnConfigs || []);
-});
-
-// udpates custom column configurations for a user
-app.put('/user/columns/:name', [noCacheJson, checkCookieToken, logAction(), getSettingUserDb], function (req, res) {
-  if (!req.body.name) { return res.molochError(403, 'Missing custom column configuration name'); }
-  if (!req.body.columns) { return res.molochError(403, 'Missing columns'); }
-  if (!req.body.order) { return res.molochError(403, 'Missing sort order'); }
-
-  let user = req.settingUser;
-  user.columnConfigs = user.columnConfigs || [];
-
-  // find the custom column configuration to update
-  let found = false;
-  for (let i = 0, ilen = user.columnConfigs.length; i < ilen; ++i) {
-    if (req.body.name === user.columnConfigs[i].name) {
-      found = true;
-      user.columnConfigs[i] = req.body;
-    }
-  }
-
-  if (!found) { return res.molochError(200, 'Custom column configuration not found'); }
-
-  Db.setUser(user.userId, user, function (err, info) {
-    if (err) {
-      console.log('/user/columns udpate error', err, info);
-      return res.molochError(500, 'Update custom column configuration failed');
-    }
-    return res.send(JSON.stringify({
-      success: true,
-      text: 'Updated column configuration',
-      colConfig: req.body
-    }));
-  });
-});
-
-// creates a new custom column configuration for a user
-app.post('/user/columns/create', [noCacheJson, checkCookieToken, logAction(), getSettingUserDb], function (req, res) {
-  if (!req.body.name) { return res.molochError(403, 'Missing custom column configuration name'); }
-  if (!req.body.columns) { return res.molochError(403, 'Missing columns'); }
-  if (!req.body.order) { return res.molochError(403, 'Missing sort order'); }
-
-  req.body.name = req.body.name.replace(/[^-a-zA-Z0-9\s_:]/g, '');
-  if (req.body.name.length < 1) {
-    return res.molochError(403, 'Invalid custom column configuration name');
-  }
-
-  var user = req.settingUser;
-  user.columnConfigs = user.columnConfigs || [];
-
-  // don't let user use duplicate names
-  for (let i = 0, ilen = user.columnConfigs.length; i < ilen; ++i) {
-    if (req.body.name === user.columnConfigs[i].name) {
-      return res.molochError(403, 'There is already a custom column with that name');
-    }
-  }
-
-  user.columnConfigs.push({
-    name: req.body.name,
-    columns: req.body.columns,
-    order: req.body.order
-  });
-
-  Db.setUser(user.userId, user, function (err, info) {
-    if (err) {
-      console.log('/user/columns/create error', err, info);
-      return res.molochError(500, 'Create custom column configuration failed');
-    }
-    return res.send(JSON.stringify({
-      success: true,
-      text: 'Created custom column configuration successfully',
-      name: req.body.name
-    }));
-  });
-});
-
-// deletes a user's specified custom column configuration
-app.post('/user/columns/delete', [noCacheJson, checkCookieToken, logAction(), getSettingUserDb], function (req, res) {
-  if (!req.body.name) { return res.molochError(403, 'Missing custom column configuration name'); }
-
-  var user = req.settingUser;
-  user.columnConfigs = user.columnConfigs || [];
-
-  var found = false;
-  for (let i = 0, ilen = user.columnConfigs.length; i < ilen; ++i) {
-    if (req.body.name === user.columnConfigs[i].name) {
-      user.columnConfigs.splice(i, 1);
-      found = true;
-      break;
-    }
-  }
-
-  if (!found) { return res.molochError(200, 'Column not found'); }
-
-  Db.setUser(user.userId, user, function (err, info) {
-    if (err) {
-      console.log('/user/columns/delete failed', err, info);
-      return res.molochError(500, 'Delete custom column configuration failed');
-    }
-    return res.send(JSON.stringify({
-      success: true,
-      text: 'Deleted custom column configuration successfully'
-    }));
-  });
-});
-
-// gets custom spiview fields configurations for a user
-app.get('/user/spiview/fields', [noCacheJson, getSettingUserCache, checkPermissions(['webEnabled'])], (req, res) => {
-  if (!req.settingUser) { return res.send([]); }
-
-  return res.send(req.settingUser.spiviewFieldConfigs || []);
-});
-
-// udpates custom spiview field configuration for a user
-app.put('/user/spiview/fields/:name', [noCacheJson, checkCookieToken, logAction(), getSettingUserDb], function (req, res) {
-  if (!req.body.name) { return res.molochError(403, 'Missing custom spiview field configuration name'); }
-  if (!req.body.fields) { return res.molochError(403, 'Missing fields'); }
-
-  let user = req.settingUser;
-  user.spiviewFieldConfigs = user.spiviewFieldConfigs || [];
-
-  // find the custom spiview field configuration to update
-  let found = false;
-  for (let i = 0, ilen = user.spiviewFieldConfigs.length; i < ilen; ++i) {
-    if (req.body.name === user.spiviewFieldConfigs[i].name) {
-      found = true;
-      user.spiviewFieldConfigs[i] = req.body;
-    }
-  }
-
-  if (!found) { return res.molochError(200, 'Custom spiview field configuration not found'); }
-
-  Db.setUser(user.userId, user, function (err, info) {
-    if (err) {
-      console.log('/user/spiview/fields udpate error', err, info);
-      return res.molochError(500, 'Update spiview field configuration failed');
-    }
-    return res.send(JSON.stringify({
-      success: true,
-      text: 'Updated spiview field configuration',
-      colConfig: req.body
-    }));
-  });
-});
-
-// creates a new custom spiview fields configuration for a user
-app.post('/user/spiview/fields/create', [noCacheJson, checkCookieToken, logAction(), getSettingUserDb], function (req, res) {
-  if (!req.body.name) { return res.molochError(403, 'Missing custom spiview field configuration name'); }
-  if (!req.body.fields) { return res.molochError(403, 'Missing fields'); }
-
-  req.body.name = req.body.name.replace(/[^-a-zA-Z0-9\s_:]/g, '');
-
-  if (req.body.name.length < 1) {
-    return res.molochError(403, 'Invalid custom spiview fields configuration name');
-  }
-
-  var user = req.settingUser;
-  user.spiviewFieldConfigs = user.spiviewFieldConfigs || [];
-
-  // don't let user use duplicate names
-  for (let i = 0, ilen = user.spiviewFieldConfigs.length; i < ilen; ++i) {
-    if (req.body.name === user.spiviewFieldConfigs[i].name) {
-      return res.molochError(403, 'There is already a custom spiview fields configuration with that name');
-    }
-  }
-
-  user.spiviewFieldConfigs.push({
-    name: req.body.name,
-    fields: req.body.fields
-  });
-
-  Db.setUser(user.userId, user, function (err, info) {
-    if (err) {
-      console.log('/user/spiview/fields/create error', err, info);
-      return res.molochError(500, 'Create custom spiview fields configuration failed');
-    }
-    return res.send(JSON.stringify({
-      success: true,
-      text: 'Created custom spiview fields configuration successfully',
-      name: req.body.name
-    }));
-  });
-});
-
-// deletes a user's specified custom spiview fields configuration
-app.post('/user/spiview/fields/delete', [noCacheJson, checkCookieToken, logAction(), getSettingUserDb], function (req, res) {
-  if (!req.body.name) { return res.molochError(403, 'Missing custom spiview fields configuration name'); }
-
-  var user = req.settingUser;
-  user.spiviewFieldConfigs = user.spiviewFieldConfigs || [];
-
-  var found = false;
-  for (let i = 0, ilen = user.spiviewFieldConfigs.length; i < ilen; ++i) {
-    if (req.body.name === user.spiviewFieldConfigs[i].name) {
-      user.spiviewFieldConfigs.splice(i, 1);
-      found = true;
-      break;
-    }
-  }
-
-  if (!found) { return res.molochError(200, 'Spiview fields not found'); }
-
-  Db.setUser(user.userId, user, function (err, info) {
-    if (err) {
-      console.log('/user/spiview/fields/delete failed', err, info);
-      return res.molochError(500, 'Delete custom spiview fields configuration failed');
-    }
-    return res.send(JSON.stringify({
-      success: true,
-      text: 'Deleted custom spiview fields configuration successfully'
-    }));
-  });
-});
-
-app.get('/decodings', [noCacheJson], function (req, res) {
-  var decodeItems = decode.settings();
-  res.send(JSON.stringify(decodeItems));
-});
-
-// ----------------------------------------------------------------------------
-// EXPIRING
-// ----------------------------------------------------------------------------
-// Search for all files on a set of nodes in a set of directories.
-// If less then size items are returned we don't delete anything.
-// Doesn't support mounting sub directories in main directory, don't do it.
-function expireDevice (nodes, dirs, minFreeSpaceG, nextCb) {
-  var query = { _source: [ 'num', 'name', 'first', 'size', 'node' ],
-    from: '0',
-    size: 200,
-    query: { bool: {
-      must: [
-        { terms: { node: nodes } },
-        { bool: { should: [] } }
-      ],
-      must_not: { term: { locked: 1 } }
-    } },
-    sort: { first: { order: 'asc' } } };
-
-  Object.keys(dirs).forEach(function (pcapDir) {
-    var obj = { wildcard: {} };
-    if (pcapDir[pcapDir.length - 1] === '/') {
-      obj.wildcard.name = pcapDir + '*';
-    } else {
-      obj.wildcard.name = pcapDir + '/*';
-    }
-    query.query.bool.must[1].bool.should.push(obj);
-  });
-
-  // Keep at least 10 files
-  Db.search('files', 'file', query, function (err, data) {
-    if (err || data.error || !data.hits || data.hits.total <= 10) {
-      return nextCb();
-    }
-    async.forEachSeries(data.hits.hits, function (item, forNextCb) {
-      if (data.hits.total <= 10) {
-        return forNextCb('DONE');
-      }
-
-      var fields = item._source || item.fields;
-
-      var freeG;
-      try {
-        var stat = fse.statVFS(fields.name);
-        freeG = stat.f_frsize / 1024.0 * stat.f_bavail / (1024.0 * 1024.0);
-      } catch (e) {
-        console.log('ERROR', e);
-        // File doesn't exist, delete it
-        freeG = minFreeSpaceG - 1;
-      }
-      if (freeG < minFreeSpaceG) {
-        data.hits.total--;
-        console.log('Deleting', item);
-        return Db.deleteFile(fields.node, item._id, fields.name, forNextCb);
-      } else {
-        return forNextCb('DONE');
-      }
-    }, function () {
-      return nextCb();
-    });
-  });
-}
-
-function expireCheckDevice (nodes, stat, nextCb) {
-  var doit = false;
-  var minFreeSpaceG = 0;
-  async.forEach(nodes, function (node, cb) {
-    var freeSpaceG = Config.getFull(node, 'freeSpaceG', '5%');
-    if (freeSpaceG[freeSpaceG.length - 1] === '%') {
-      freeSpaceG = (+freeSpaceG.substr(0, freeSpaceG.length - 1)) * 0.01 * stat.f_frsize / 1024.0 * stat.f_blocks / (1024.0 * 1024.0);
-    }
-    var freeG = stat.f_frsize / 1024.0 * stat.f_bavail / (1024.0 * 1024.0);
-    if (freeG < freeSpaceG) {
-      doit = true;
-    }
-
-    if (freeSpaceG > minFreeSpaceG) {
-      minFreeSpaceG = freeSpaceG;
-    }
-
-    cb();
-  }, function () {
-    if (doit) {
-      expireDevice(nodes, stat.dirs, minFreeSpaceG, nextCb);
-    } else {
-      return nextCb();
-    }
-  });
-}
-
-function expireCheckAll () {
-  var devToStat = {};
-  // Find all the nodes running on this host
-  Db.hostnameToNodeids(Config.hostName(), function (nodes) {
-    // Current node name should always be checked too
-    if (!nodes.includes(Config.nodeName())) {
-      nodes.push(Config.nodeName());
-    }
-
-    // Find all the pcap dirs for local nodes
-    async.map(nodes, function (node, cb) {
-      var pcapDirs = Config.getFull(node, 'pcapDir');
-      if (typeof pcapDirs !== 'string') {
-        return cb("ERROR - couldn't find pcapDir setting for node: " + node + '\nIf you have it set try running:\nnpm remove iniparser; npm cache clean; npm update iniparser');
-      }
-      // Create a mapping from device id to stat information and all directories on that device
-      pcapDirs.split(';').forEach(function (pcapDir) {
-        if (!pcapDir) {
-          return; // Skip empty elements.  Prevents errors when pcapDir has a trailing or double ;
-        }
-        pcapDir = pcapDir.trim();
-        var fileStat = fs.statSync(pcapDir);
-        var vfsStat = fse.statVFS(pcapDir);
-        if (!devToStat[fileStat.dev]) {
-          vfsStat.dirs = {};
-          vfsStat.dirs[pcapDir] = {};
-          devToStat[fileStat.dev] = vfsStat;
-        } else {
-          devToStat[fileStat.dev].dirs[pcapDir] = {};
-        }
-      });
-      cb(null);
-    },
-    function (err) {
-      // Now gow through all the local devices and check them
-      var keys = Object.keys(devToStat);
-      async.forEachSeries(keys, function (key, cb) {
-        expireCheckDevice(nodes, devToStat[key], cb);
-      }, function (err) {
-      });
-    });
-  });
-}
-// ----------------------------------------------------------------------------
-// Sessions Query
-// ----------------------------------------------------------------------------
-function addSortToQuery (query, info, d) {
-  function addSortDefault () {
-    if (d) {
-      if (!query.sort) {
-        query.sort = [];
-      }
-      var obj = {};
-      obj[d] = { order: 'asc' };
-      obj[d].missing = '_last';
-      query.sort.push(obj);
-    }
-  }
-
-  if (!info) {
-    addSortDefault();
-    return;
-  }
-
-  // New Method
-  if (info.order) {
-    if (info.order.length === 0) {
-      addSortDefault();
-      return;
-    }
-
-    if (!query.sort) {
-      query.sort = [];
-    }
-
-    info.order.split(',').forEach(function (item) {
-      var parts = item.split(':');
-      var field = parts[0];
-
-      var obj = {};
-      if (field === 'firstPacket') {
-        obj.firstPacket = { order: parts[1] };
-      } else if (field === 'lastPacket') {
-        obj.lastPacket = { order: parts[1] };
-      } else {
-        obj[field] = { order: parts[1] };
-      }
-
-      obj[field].unmapped_type = 'string';
-      var fieldInfo = Config.getDBFieldsMap()[field];
-      if (fieldInfo) {
-        if (fieldInfo.type === 'ip') {
-          obj[field].unmapped_type = 'ip';
-        } else if (fieldInfo.type === 'integer') {
-          obj[field].unmapped_type = 'long';
-        }
-      }
-      obj[field].missing = (parts[1] === 'asc' ? '_last' : '_first');
-      query.sort.push(obj);
-    });
-    return;
-  }
-
-  // Old Method
-  if (!info.iSortingCols || parseInt(info.iSortingCols, 10) === 0) {
-    addSortDefault();
-    return;
-  }
-
-  if (!query.sort) {
-    query.sort = [];
-  }
-
-  for (let i = 0, ilen = parseInt(info.iSortingCols, 10); i < ilen; i++) {
-    if (!info['iSortCol_' + i] || !info['sSortDir_' + i] || !info['mDataProp_' + info['iSortCol_' + i]]) {
-      continue;
-    }
-
-    var obj = {};
-    var field = info['mDataProp_' + info['iSortCol_' + i]];
-    obj[field] = { order: info['sSortDir_' + i] };
-    query.sort.push(obj);
-
-    if (field === 'firstPacket') {
-      query.sort.push({ firstPacket: { order: info['sSortDir_' + i] } });
-    } else if (field === 'lastPacket') {
-      query.sort.push({ lastPacket: { order: info['sSortDir_' + i] } });
-    }
-  }
-}
-
-/* This method fixes up parts of the query that jison builds to what ES actually
- * understands.  This includes mapping all the tag fields from strings to numbers
- * and any of the filename stuff
- */
-function lookupQueryItems (query, doneCb) {
-  if (Config.get('multiES', false)) {
-    return doneCb(null);
-  }
-
-  var outstanding = 0;
-  var finished = 0;
-  var err = null;
-
-  function process (parent, obj, item) {
-    // console.log("\nprocess:\n", item, obj, typeof obj[item], "\n");
-    if (item === 'fileand' && typeof obj[item] === 'string') {
-      var name = obj.fileand;
-      delete obj.fileand;
-      outstanding++;
-      Db.fileNameToFiles(name, function (files) {
-        outstanding--;
-        if (files === null || files.length === 0) {
-          err = "File '" + name + "' not found";
-        } else if (files.length > 1) {
-          obj.bool = { should: [] };
-          files.forEach(function (file) {
-            obj.bool.should.push({ bool: { must: [{ term: { node: file.node } }, { term: { fileId: file.num } }] } });
-          });
-        } else {
-          obj.bool = { must: [{ term: { node: files[0].node } }, { term: { fileId: files[0].num } }] };
-        }
-        if (finished && outstanding === 0) {
-          doneCb(err);
-        }
-      });
-    } else if (item === 'field' && obj.field === 'fileand') {
-      obj.field = 'fileId';
-    } else if (typeof obj[item] === 'object') {
-      convert(obj, obj[item]);
-    }
-  }
-
-  function convert (parent, obj) {
-    for (var item in obj) {
-      process(parent, obj, item);
-    }
-  }
-
-  convert(null, query);
-  if (outstanding === 0) {
-    return doneCb(err);
-  }
-
-  finished = 1;
-}
-
-// ----------------------------------------------------------------------------
-// determineQueryTimes(reqQuery)
-//
-// Returns [startTimeSec, stopTimeSec, interval] using values from reqQuery.date,
-//   reqQuery.startTime, reqQuery.stopTime, reqQuery.interval, and
-//   reqQuery.segments.
-//
-// This code was factored out from buildSessionQuery.
-// ----------------------------------------------------------------------------
-function determineQueryTimes (reqQuery) {
-  let startTimeSec = null;
-  let stopTimeSec = null;
-  let interval = 60 * 60;
-
-  if (Config.debug) {
-    console.log('determineQueryTimes<-', reqQuery);
-  }
-
-  if ((reqQuery.date && reqQuery.date === '-1') ||
-      (reqQuery.segments && reqQuery.segments === 'all')) {
-    interval = 60 * 60; // Hour to be safe
-  } else if ((reqQuery.startTime !== undefined) && (reqQuery.stopTime !== undefined)) {
-    if (!/^-?[0-9]+$/.test(reqQuery.startTime)) {
-      startTimeSec = Date.parse(reqQuery.startTime.replace('+', ' ')) / 1000;
-    } else {
-      startTimeSec = parseInt(reqQuery.startTime, 10);
-    }
-
-    if (!/^-?[0-9]+$/.test(reqQuery.stopTime)) {
-      stopTimeSec = Date.parse(reqQuery.stopTime.replace('+', ' ')) / 1000;
-    } else {
-      stopTimeSec = parseInt(reqQuery.stopTime, 10);
-    }
-
-    var diff = reqQuery.stopTime - reqQuery.startTime;
-    if (diff < 30 * 60) {
-      interval = 1; // second
-    } else if (diff <= 5 * 24 * 60 * 60) {
-      interval = 60; // minute
-    } else {
-      interval = 60 * 60; // hour
-    }
-  } else {
-    let queryDate = reqQuery.date || 1;
-    startTimeSec = (Math.floor(Date.now() / 1000) - 60 * 60 * parseInt(queryDate, 10));
-    stopTimeSec = Date.now() / 1000;
-
-    if (queryDate <= 5 * 24) {
-      interval = 60; // minute
-    } else {
-      interval = 60 * 60; // hour
-    }
-  }
-
-  switch (reqQuery.interval) {
-  case 'second':
-    interval = 1;
-    break;
-  case 'minute':
-    interval = 60;
-    break;
-  case 'hour':
-    interval = 60 * 60;
-    break;
-  case 'day':
-    interval = 60 * 60 * 24;
-    break;
-  case 'week':
-    interval = 60 * 60 * 24 * 7;
-    break;
-  }
-
-  if (Config.debug) {
-    console.log('determineQueryTimes->', 'startTimeSec', startTimeSec, 'stopTimeSec', stopTimeSec, 'interval', interval);
-  }
-
-  return [startTimeSec, stopTimeSec, interval];
-}
-
-function buildSessionQuery (req, buildCb, queryOverride = null) {
-  // validate time limit is not exceeded
-  let timeLimitExceeded = false;
-  var interval;
-
-  // queryOverride can supercede req.query if specified
-  let reqQuery = queryOverride || req.query;
-
-  // determineQueryTimes calculates startTime, stopTime, and interval from reqQuery
-  let startAndStopParams = determineQueryTimes(reqQuery);
-  if (startAndStopParams[0] !== undefined) {
-    reqQuery.startTime = startAndStopParams[0];
-  }
-  if (startAndStopParams[1] !== undefined) {
-    reqQuery.stopTime = startAndStopParams[1];
-  }
-  interval = startAndStopParams[2];
-
-  if ((parseInt(reqQuery.date) > parseInt(req.user.timeLimit)) ||
-    ((reqQuery.date === '-1') && req.user.timeLimit)) {
-    timeLimitExceeded = true;
-  } else if ((reqQuery.startTime) && (reqQuery.stopTime) && (req.user.timeLimit) &&
-             ((reqQuery.stopTime - reqQuery.startTime) / 3600 > req.user.timeLimit)) {
-    timeLimitExceeded = true;
-  }
-
-  if (timeLimitExceeded) {
-    console.log(`${req.user.userName} trying to exceed time limit: ${req.user.timeLimit} hours`);
-    return buildCb(`User time limit (${req.user.timeLimit} hours) exceeded`, {});
-  }
-
-  var limit = Math.min(2000000, +reqQuery.length || +reqQuery.iDisplayLength || 100);
-
-  var query = { from: reqQuery.start || reqQuery.iDisplayStart || 0,
-    size: limit,
-    timeout: internals.esQueryTimeout,
-    query: { bool: { filter: [] } }
-  };
-
-  if (query.from === 0) {
-    delete query.from;
-  }
-
-  if (reqQuery.strictly === 'true') {
-    reqQuery.bounding = 'both';
-  }
-
-  if ((reqQuery.date && reqQuery.date === '-1') ||
-      (reqQuery.segments && reqQuery.segments === 'all')) {
-    // interval is already assigned above from result of determineQueryTimes
-
-  } else if (reqQuery.startTime !== undefined && reqQuery.stopTime) {
-    switch (reqQuery.bounding) {
-    case 'first':
-      query.query.bool.filter.push({ range: { firstPacket: { gte: reqQuery.startTime * 1000, lte: reqQuery.stopTime * 1000 } } });
-      break;
-    default:
-    case 'last':
-      query.query.bool.filter.push({ range: { lastPacket: { gte: reqQuery.startTime * 1000, lte: reqQuery.stopTime * 1000 } } });
-      break;
-    case 'both':
-      query.query.bool.filter.push({ range: { firstPacket: { gte: reqQuery.startTime * 1000 } } });
-      query.query.bool.filter.push({ range: { lastPacket: { lte: reqQuery.stopTime * 1000 } } });
-      break;
-    case 'either':
-      query.query.bool.filter.push({ range: { firstPacket: { lte: reqQuery.stopTime * 1000 } } });
-      query.query.bool.filter.push({ range: { lastPacket: { gte: reqQuery.startTime * 1000 } } });
-      break;
-    case 'database':
-      query.query.bool.filter.push({ range: { timestamp: { gte: reqQuery.startTime * 1000, lte: reqQuery.stopTime * 1000 } } });
-      break;
-    }
-  } else {
-    switch (reqQuery.bounding) {
-    case 'first':
-      query.query.bool.filter.push({ range: { firstPacket: { gte: reqQuery.startTime * 1000 } } });
-      break;
-    default:
-    case 'both':
-    case 'last':
-      query.query.bool.filter.push({ range: { lastPacket: { gte: reqQuery.startTime * 1000 } } });
-      break;
-    case 'either':
-      query.query.bool.filter.push({ range: { firstPacket: { lte: reqQuery.stopTime * 1000 } } });
-      query.query.bool.filter.push({ range: { lastPacket: { gte: reqQuery.startTime * 1000 } } });
-      break;
-    case 'database':
-      query.query.bool.filter.push({ range: { timestamp: { gte: reqQuery.startTime * 1000 } } });
-      break;
-    }
-  }
-
-  if (reqQuery.facets === '1') {
-    query.aggregations = {};
-    // only add map aggregations if requested
-    if (reqQuery.map === 'true') {
-      query.aggregations = {
-        mapG1: { terms: { field: 'srcGEO', size: 1000, min_doc_count: 1 } },
-        mapG2: { terms: { field: 'dstGEO', size: 1000, min_doc_count: 1 } },
-        mapG3: { terms: { field: 'http.xffGEO', size: 1000, min_doc_count: 1 } }
-      };
-    }
-
-    query.aggregations.dbHisto = { aggregations: {} };
-
-    let filters = req.user.settings.timelineDataFilters || settingDefaults.timelineDataFilters;
-    for (let i = 0; i < filters.length; i++) {
-      let filter = filters[i];
-
-      // Will also grap src/dst of these options instead to show on the timeline
-      if (filter === 'totPackets') {
-        query.aggregations.dbHisto.aggregations.srcPackets = { sum: { field: 'srcPackets' } };
-        query.aggregations.dbHisto.aggregations.dstPackets = { sum: { field: 'dstPackets' } };
-      } else if (filter === 'totBytes') {
-        query.aggregations.dbHisto.aggregations.srcBytes = { sum: { field: 'srcBytes' } };
-        query.aggregations.dbHisto.aggregations.dstBytes = { sum: { field: 'dstBytes' } };
-      } else if (filter === 'totDataBytes') {
-        query.aggregations.dbHisto.aggregations.srcDataBytes = { sum: { field: 'srcDataBytes' } };
-        query.aggregations.dbHisto.aggregations.dstDataBytes = { sum: { field: 'dstDataBytes' } };
-      } else {
-        query.aggregations.dbHisto.aggregations[filter] = { sum: { field: filter } };
-      }
-    }
-
-    switch (reqQuery.bounding) {
-    case 'first':
-      query.aggregations.dbHisto.histogram = { field: 'firstPacket', interval: interval * 1000, min_doc_count: 1 };
-      break;
-    case 'database':
-      query.aggregations.dbHisto.histogram = { field: 'timestamp', interval: interval * 1000, min_doc_count: 1 };
-      break;
-    default:
-      query.aggregations.dbHisto.histogram = { field: 'lastPacket', interval: interval * 1000, min_doc_count: 1 };
-      break;
-    }
-  }
-
-  addSortToQuery(query, reqQuery, 'firstPacket');
-
-  let err = null;
-
-  molochparser.parser.yy = {
-    views: req.user.views,
-    fieldsMap: Config.getFieldsMap(),
-    dbFieldsMap: Config.getDBFieldsMap(),
-    prefix: internals.prefix,
-    emailSearch: req.user.emailSearch === true,
-    lookups: req.lookups,
-    lookupTypeMap: internals.lookupTypeMap
-  };
-
-  if (reqQuery.expression) {
-    // reqQuery.expression = reqQuery.expression.replace(/\\/g, "\\\\");
-    try {
-      query.query.bool.filter.push(molochparser.parse(reqQuery.expression));
-    } catch (e) {
-      err = e;
-    }
-  }
-
-  if (!err && reqQuery.view) {
-    addViewToQuery(req, query, continueBuildQuery, buildCb, queryOverride);
-  } else {
-    continueBuildQuery(req, query, err, buildCb, queryOverride);
-  }
-}
-
-function addViewToQuery (req, query, continueBuildQueryCb, finalCb, queryOverride = null) {
-  let err;
-  let viewExpression;
-
-  // queryOverride can supercede req.query if specified
-  let reqQuery = queryOverride || req.query;
-
-  if (req.user.views && req.user.views[reqQuery.view]) { // it's a user's view
-    try {
-      viewExpression = molochparser.parse(req.user.views[reqQuery.view].expression);
-      query.query.bool.filter.push(viewExpression);
-    } catch (e) {
-      console.log(`ERROR - User expression (${reqQuery.view}) doesn't compile -`, e);
-      err = e;
-    }
-    continueBuildQueryCb(req, query, err, finalCb, queryOverride);
-  } else { // it's a shared view
-    Db.getUser('_moloch_shared', (err, sharedUser) => {
-      if (sharedUser && sharedUser.found) {
-        sharedUser = sharedUser._source;
-        sharedUser.views = sharedUser.views || {};
-        for (let viewName in sharedUser.views) {
-          if (viewName === reqQuery.view) {
-            viewExpression = sharedUser.views[viewName].expression;
-            break;
-          }
-        }
-        if (sharedUser.views[reqQuery.view]) {
-          try {
-            viewExpression = molochparser.parse(sharedUser.views[reqQuery.view].expression);
-            query.query.bool.filter.push(viewExpression);
-          } catch (e) {
-            console.log(`ERROR - Shared user expression (${reqQuery.view}) doesn't compile -`, e);
-            err = e;
-          }
-        }
-        continueBuildQueryCb(req, query, err, finalCb, queryOverride);
-      }
-    });
-  }
-}
-
-function continueBuildQuery (req, query, err, finalCb, queryOverride = null) {
-  // queryOverride can supercede req.query if specified
-  let reqQuery = queryOverride || req.query;
-
-  if (!err && req.user.expression && req.user.expression.length > 0) {
-    try {
-      // Expression was set by admin, so assume email search ok
-      molochparser.parser.yy.emailSearch = true;
-      var userExpression = molochparser.parse(req.user.expression);
-      query.query.bool.filter.push(userExpression);
-    } catch (e) {
-      console.log(`ERROR - Forced expression (${req.user.expression}) doesn't compile -`, e);
-      err = e;
-    }
-  }
-
-  lookupQueryItems(query.query.bool.filter, function (lerr) {
-    if (reqQuery.date === '-1' || // An all query
-        Config.get('queryAllIndices', Config.get('multiES', false))) { // queryAllIndices (default: multiES)
-      return finalCb(err || lerr, query, 'sessions2-*'); // Then we just go against all indices for a slight overhead
-    }
-
-    Db.getIndices(reqQuery.startTime, reqQuery.stopTime, reqQuery.bounding, Config.get('rotateIndex', 'daily'), function (indices) {
-      if (indices.length > 3000) { // Will url be too long
-        return finalCb(err || lerr, query, 'sessions2-*');
-      } else {
-        return finalCb(err || lerr, query, indices);
-      }
-    });
-  });
-}
-// ----------------------------------------------------------------------------
-// Sessions List
-// ----------------------------------------------------------------------------
-function sessionsListAddSegments (req, indices, query, list, cb) {
-  var processedRo = {};
-
-  // Index all the ids we have, so we don't include them again
-  var haveIds = {};
-  list.forEach(function (item) {
-    haveIds[item._id] = true;
-  });
-
-  delete query.aggregations;
-
-  // Do a ro search on each item
-  var writes = 0;
-  async.eachLimit(list, 10, function (item, nextCb) {
-    var fields = item._source || item.fields;
-    if (!fields.rootId || processedRo[fields.rootId]) {
-      if (writes++ > 100) {
-        writes = 0;
-        setImmediate(nextCb);
-      } else {
-        nextCb();
-      }
-      return;
-    }
-    processedRo[fields.rootId] = true;
-
-    query.query.bool.filter.push({ term: { rootId: fields.rootId } });
-    Db.searchPrimary(indices, 'session', query, null, function (err, result) {
-      if (err || result === undefined || result.hits === undefined || result.hits.hits === undefined) {
-        console.log('ERROR fetching matching sessions', err, result);
-        return nextCb(null);
-      }
-      result.hits.hits.forEach(function (item) {
-        if (!haveIds[item._id]) {
-          haveIds[item._id] = true;
-          list.push(item);
-        }
-      });
-      return nextCb(null);
-    });
-    query.query.bool.filter.pop();
-  }, function (err) {
-    cb(err, list);
-  });
-}
-
-function sessionsListFromQuery (req, res, fields, cb) {
-  if (req.query.segments && req.query.segments.match(/^(time|all)$/) && fields.indexOf('rootId') === -1) {
-    fields.push('rootId');
-  }
-
-  buildSessionQuery(req, function (err, query, indices) {
-    if (err) {
-      return res.send('Could not build query.  Err: ' + err);
-    }
-    query._source = fields;
-    if (Config.debug) {
-      console.log('sessionsListFromQuery query', JSON.stringify(query, null, 1));
-    }
-    let options = {};
-
-    if (req.query.escluster && Config.get('multiES', false)) { options._cluster = req.query.escluster; }
-    Db.searchPrimary(indices, 'session', query, options, function (err, result) {
-      if (err || result.error) {
-        console.log('ERROR - Could not fetch list of sessions.  Err: ', err, ' Result: ', result, 'query:', query);
-        return res.send('Could not fetch list of sessions.  Err: ' + err + ' Result: ' + result);
-      }
-      var list = result.hits.hits;
-      if (req.query.segments && req.query.segments.match(/^(time|all)$/)) {
-        sessionsListAddSegments(req, indices, query, list, function (err, list) {
-          cb(err, list);
-        });
-      } else {
-        cb(err, list);
-      }
-    });
-  });
-}
-
-function sessionsListFromIds (req, ids, fields, cb) {
-  var processSegments = false;
-  if (req && ((req.query.segments && req.query.segments.match(/^(time|all)$/)) || (req.body.segments && req.body.segments.match(/^(time|all)$/)))) {
-    if (fields.indexOf('rootId') === -1) { fields.push('rootId'); }
-    processSegments = true;
-  }
-
-  let list = [];
-  let nonArrayFields = ['ipProtocol', 'firstPacket', 'lastPacket', 'srcIp', 'srcPort', 'srcGEO', 'dstIp', 'dstPort', 'dstGEO', 'totBytes', 'totDataBytes', 'totPackets', 'node', 'rootId', 'http.xffGEO'];
-  let fixFields = nonArrayFields.filter(function (x) { return fields.indexOf(x) !== -1; });
-
-  async.eachLimit(ids, 10, function (id, nextCb) {
-    let options = { _source: fields.join(',') };
-    if (req.query.escluster && Config.get('multiES', false)) { options._cluster = req.query.escluster; }
-    Db.getSession(id, options, function (err, session) {
-      if (err) {
-        return nextCb(null);
-      }
-
-      for (let i = 0; i < fixFields.length; i++) {
-        var field = fixFields[i];
-        if (session._source[field] && Array.isArray(session._source[field])) {
-          session._source[field] = session._source[field][0];
-        }
-      }
-
-      list.push(session);
-      nextCb(null);
-    });
-  }, function (err) {
-    if (processSegments) {
-      buildSessionQuery(req, function (err, query, indices) {
-        query._source = fields;
-        sessionsListAddSegments(req, indices, query, list, function (err, list) {
-          cb(err, list);
-        });
-      });
-    } else {
-      cb(err, list);
-    }
-  });
-}
-
-// ----------------------------------------------------------------------------
-// APIs
-// ----------------------------------------------------------------------------
-app.get('/history/list', [noCacheJson, recordResponseTime, setCookie], (req, res) => {
-  let userId;
-  if (req.user.createEnabled) { // user is an admin, they can view all logs
-    // if the admin has requested a specific user
-    if (req.query.userId) { userId = req.query.userId; }
-  } else { // user isn't an admin, so they can only view their own logs
-    if (req.query.userId && req.query.userId !== req.user.userId) { return res.molochError(403, 'Need admin privileges'); }
-    userId = req.user.userId;
-  }
-
-  let query = {
-    sort: {},
-    from: +req.query.start || 0,
-    size: +req.query.length || 1000
-  };
-
-  query.sort[req.query.sortField || 'timestamp'] = { order: req.query.desc === 'true' ? 'desc' : 'asc' };
-
-  if (req.query.searchTerm || userId) {
-    query.query = { bool: { must: [] } };
-
-    if (req.query.searchTerm) { // apply search term
-      query.query.bool.must.push({
-        query_string: {
-          query: req.query.searchTerm,
-          fields: ['expression', 'userId', 'api', 'view.name', 'view.expression']
-        }
-      });
-    }
-
-    if (userId) { // filter on userId
-      query.query.bool.must.push({
-        wildcard: { userId: '*' + userId + '*' }
-      });
-    }
-  }
-
-  if (req.query.api) { // filter on api endpoint
-    if (!query.query) { query.query = { bool: { must: [] } }; }
-    query.query.bool.must.push({
-      wildcard: { api: '*' + req.query.api + '*' }
-    });
-  }
-
-  if (req.query.exists) {
-    if (!query.query) { query.query = { bool: { must: [] } }; }
-    let existsArr = req.query.exists.split(',');
-    for (let i = 0, len = existsArr.length; i < len; ++i) {
-      query.query.bool.must.push({
-        exists: { field: existsArr[i] }
-      });
-    }
-  }
-
-  // filter history table by a time range
-  if (req.query.startTime && req.query.stopTime) {
-    if (!/^[0-9]+$/.test(req.query.startTime)) {
-      req.query.startTime = Date.parse(req.query.startTime.replace('+', ' ')) / 1000;
-    } else {
-      req.query.startTime = parseInt(req.query.startTime, 10);
-    }
-
-    if (!/^[0-9]+$/.test(req.query.stopTime)) {
-      req.query.stopTime = Date.parse(req.query.stopTime.replace('+', ' ')) / 1000;
-    } else {
-      req.query.stopTime = parseInt(req.query.stopTime, 10);
-    }
-
-    if (!query.query) { query.query = { bool: {} }; }
-    query.query.bool.filter = [{
-      range: { timestamp: {
-        gte: req.query.startTime,
-        lte: req.query.stopTime
-      } }
-    }];
-  }
-
-  Promise.all([Db.searchHistory(query),
-    Db.numberOfLogs()
-  ])
-    .then(([logs, total]) => {
-      if (logs.error) { throw logs.error; }
-
-      let results = { total: logs.hits.total, results: [] };
-      for (let i = 0, ilen = logs.hits.hits.length; i < ilen; i++) {
-        let hit = logs.hits.hits[i];
-        let log = hit._source;
-        log.id = hit._id;
-        log.index = hit._index;
-        if (!req.user.createEnabled) {
-        // remove forced expression for reqs made by nonadmin users
-          log.forcedExpression = undefined;
-        }
-        results.results.push(log);
-      }
-      let r = {
-        recordsTotal: total.count,
-        recordsFiltered: results.total,
-        data: results.results
-      };
-      res.send(r);
-    }).catch(err => {
-      console.log('ERROR - /history/logs', err);
-      return res.molochError(500, 'Error retrieving log history - ' + err);
-    });
-});
-
-app.delete('/history/list/:id', [noCacheJson, checkCookieToken, checkPermissions(['createEnabled', 'removeEnabled'])], (req, res) => {
-  if (!req.query.index) { return res.molochError(403, 'Missing history index'); }
-
-  Db.deleteHistoryItem(req.params.id, req.query.index, function (err, result) {
-    if (err || result.error) {
-      console.log('ERROR - deleting history item', err || result.error);
-      return res.molochError(500, 'Error deleting history item');
-    } else {
-      res.send(JSON.stringify({ success: true, text: 'Deleted history item successfully' }));
-    }
-  });
-});
-
-app.get('/fields', function (req, res) {
-  if (!app.locals.fieldsMap) {
-    res.status(404);
-    res.send('Cannot locate fields');
-  }
-
-  if (req.query && req.query.array) {
-    res.send(app.locals.fieldsArr);
-  } else {
-    res.send(app.locals.fieldsMap);
-  }
-});
-
-app.get('/file/list', [noCacheJson, recordResponseTime, logAction('files'), checkPermissions(['hideFiles']), setCookie], (req, res) => {
-  const columns = ['num', 'node', 'name', 'locked', 'first', 'filesize', 'encoding', 'packetPosEncoding'];
-
-  let query = {
-    _source: columns,
-    from: +req.query.start || 0,
-    size: +req.query.length || 10,
-    sort: {}
-  };
-
-  query.sort[req.query.sortField || 'num'] = {
-    order: req.query.desc === 'true' ? 'desc' : 'asc'
-  };
-
-  if (req.query.filter) {
-    query.query = { wildcard: { name: `*${req.query.filter}*` } };
-  }
-
-  Promise.all([
-    Db.search('files', 'file', query),
-    Db.numberOfDocuments('files')
-  ])
-    .then(([files, total]) => {
-      if (files.error) { throw files.error; }
-
-      let results = { total: files.hits.total, results: [] };
-      for (let i = 0, ilen = files.hits.hits.length; i < ilen; i++) {
-        let fields = files.hits.hits[i]._source || files.hits.hits[i].fields;
-        if (fields.locked === undefined) {
-          fields.locked = 0;
-        }
-        fields.id = files.hits.hits[i]._id;
-        results.results.push(fields);
-      }
-
-      const r = {
-        recordsTotal: total.count,
-        recordsFiltered: results.total,
-        data: results.results
-      };
-
-      res.logCounts(r.data.length, r.recordsFiltered, r.total);
-      res.send(r);
-    }).catch((err) => {
-      console.log('ERROR - /file/list', err);
-      return res.send({ recordsTotal: 0, recordsFiltered: 0, data: [] });
-    });
-});
-
-app.get('/titleconfig', checkPermissions(['webEnabled']), (req, res) => {
-  var titleConfig = Config.get('titleTemplate', '_cluster_ - _page_ _-view_ _-expression_');
-
-  titleConfig = titleConfig.replace(/_cluster_/g, internals.clusterName)
-    .replace(/_userId_/g, req.user ? req.user.userId : '-')
-    .replace(/_userName_/g, req.user ? req.user.userName : '-');
-
-  res.send(titleConfig);
-});
-
-app.get('/molochRightClick', [noCacheJson, checkPermissions(['webEnabled'])], (req, res) => {
-  if (!app.locals.molochRightClick) {
-    res.status(404);
-    res.send('Cannot locate right clicks');
-  }
-  res.send(app.locals.molochRightClick);
-});
-
-// No auth necessary for eshealth.json
-app.get('/eshealth.json', [noCacheJson], (req, res) => {
-  Db.healthCache(function (err, health) {
-    res.send(health);
-  });
-});
-
-app.get('/esindices/list', [noCacheJson, recordResponseTime, checkPermissions(['hideStats']), setCookie], (req, res) => {
-  async.parallel({
-    indices: Db.indicesCache,
-    indicesSettings: Db.indicesSettingsCache
-  }, function (err, results) {
-=======
     packets[i] = obj;
     cb(null);
   },
   function (err, session) {
->>>>>>> b5db5321
     if (err) {
       console.log('ERROR - processSessionIdAndDecode', err);
       return doneCb(err);
@@ -4249,14 +2687,8 @@
     res.setHeader('Cache-Control', 'public, max-age=0');
     res.setHeader('Last-Modified', date);
 
-<<<<<<< HEAD
-  let options = {};
-  if (req.query.cancelId) { options.cancelId = `${req.user.userId}::${req.query.cancelId}`; }
-  if (req.query.escluster && Config.get('multiES', false)) { options._cluster = req.query.escluster; }
-=======
     if (err) { return error(err); }
     if (!req.user.settings.theme) { return error('no custom theme defined'); }
->>>>>>> b5db5321
 
     let theme = req.user.settings.theme.split(':');
 
@@ -4266,17 +2698,7 @@
 
     let colors = theme[1].split(',');
 
-<<<<<<< HEAD
-    Promise.all([Db.searchPrimary(indices, 'session', query, options),
-    Db.numberOfDocuments('sessions2-*', options._cluster ? { _cluster: options._cluster } : {}),
-    Db.healthCachePromise()
-    ]).then(([sessions, total, health]) => {
-      if (Config.debug) {
-        console.log('sessions.json result', util.inspect(sessions, false, 50));
-      }
-=======
     if (!colors) { return error('custom theme corrupted'); }
->>>>>>> b5db5321
 
     style.define('colorBackground', new stylus.nodes.Literal(colors[0]));
     style.define('colorForeground', new stylus.nodes.Literal(colors[1]));
@@ -4319,18 +2741,12 @@
 
   let clone = {};
 
-<<<<<<< HEAD
-    let options = {};
-    if (req.query.cancelId) { options.cancelId = `${req.user.userId}::${req.query.cancelId}`; }
-    if (req.query.escluster && Config.get('multiES', false)) { options._cluster = req.query.escluster; }
-=======
   for (let i = 0, ilen = userProps.length; i < ilen; ++i) {
     let prop = userProps[i];
     if (req.user.hasOwnProperty(prop)) {
       clone[prop] = req.user[prop];
     }
   }
->>>>>>> b5db5321
 
   clone.canUpload = app.locals.allowUploads;
 
@@ -4351,17 +2767,8 @@
     }
   }
 
-<<<<<<< HEAD
-    Promise.all([
-      Db.healthCachePromise(),
-      Db.numberOfDocuments('sessions2-*', options._cluster ? { _cluster: options._cluster } : {}),
-      Db.searchPrimary(indices, 'session', query, options)
-    ]).then(([health, total, result]) => {
-      if (result.error) { throw result.error; }
-=======
   return res.send(clone);
 });
->>>>>>> b5db5321
 
 app.post('/user/list', [noCacheJson, recordResponseTime, logAction('users'), checkPermissions(['createEnabled'])], (req, res) => {
   let columns = [ 'userId', 'userName', 'expression', 'enabled', 'createEnabled',
@@ -4545,34 +2952,12 @@
       }
     }
 
-<<<<<<< HEAD
-    var recordsFiltered = 0;
-    var protocols;
-
-    let options = {};
-    if (req.query.escluster && Config.get('multiES', false)) { options._cluster = req.query.escluster; }
-
-    Promise.all([Db.searchPrimary(indices, 'session', query, options, null),
-      Db.numberOfDocuments('sessions2-*', options),
-      Db.healthCachePromise()
-    ]).then(([sessions, total, health]) => {
-      if (Config.debug) {
-        console.log('spiview.json result', util.inspect(sessions, false, 50));
-      }
-
-      if (sessions.error) {
-        bsqErr = errorString(null, sessions);
-        console.log('spiview.json ERROR', (sessions ? sessions.error : null));
-        sendResult();
-        return;
-=======
     if (req.body.userName !== undefined) {
       if (req.body.userName.match(/^\s*$/)) {
         console.log('ERROR - empty username', req.body);
         return res.molochError(403, 'Username can not be empty');
       } else {
         user.userName = req.body.userName;
->>>>>>> b5db5321
       }
     }
 
@@ -4678,116 +3063,11 @@
     newView.shared = true;
     saveSharedView(req, res, user, newView, '/user/views/create', 'Created shared view successfully', 'Create shared view failed');
   } else {
-<<<<<<< HEAD
-    return cb([null]);
-  } // (connQueries.length > 0) / else
-} // dbConnectionQuerySearch
-
-// ----------------------------------------------------------------------------
-// buildConnections(req, res, cb)
-//
-// Returns objects needed to populate the graph of logical connections between
-// nodes representing fields of sessions.
-//
-// function flow is:
-//
-// 0. buildConnections
-// 1. buildConnectionQuery       - creates array of 1..2 connQueries
-// 2. dbConnectionQuerySearch    - executes connQueries searches via Db.searchPrimary
-// 3. processResultSets          - accumulate nodes and links into nodesHash/connects hashes
-//    - process
-//      - updateValues
-// 4. processResultSets callback - distill nodesHash/connects hashes into
-//                                 nodes/links arrays and return
-// ----------------------------------------------------------------------------
-function buildConnections (req, res, cb) {
-  let dstipport;
-  if (req.query.dstField === 'ip.dst:port') {
-    dstipport = true;
-    req.query.dstField = 'dstIp';
-  }
-
-  req.query.srcField = req.query.srcField || 'srcIp';
-  req.query.dstField = req.query.dstField || 'dstIp';
-  req.query.iDisplayLength = req.query.iDisplayLength || '5000';
-  let fsrc = req.query.srcField;
-  let fdst = req.query.dstField;
-  let minConn = req.query.minConn || 1;
-
-  // get the requested fields
-  let fields = ['totBytes', 'totDataBytes', 'totPackets', 'node'];
-  if (req.query.fields) { fields = req.query.fields.split(','); }
-
-  let options = {};
-  if (req.query.cancelId) { options.cancelId = `${req.user.userId}::${req.query.cancelId}`; }
-  if (req.query.escluster && Config.get('multiES', false)) { options._cluster = req.query.escluster; }
-
-  let dstIsIp = fdst.match(/(\.ip|Ip)$/);
-
-  let nodesHash = {};
-  let connects = {};
-  let nodes = [];
-  let links = [];
-  let totalHits = 0;
-
-  // ----------------------------------------------------------------------------/
-  // updateValues and process are for aggregating query results into their final form
-  let dbFieldsMap = Config.getDBFieldsMap();
-  function updateValues (data, property, fields) {
-    for (let i in fields) {
-      let dbField = fields[i];
-      let field = dbFieldsMap[dbField];
-      if (data.hasOwnProperty(dbField)) {
-        // sum integers
-        if (field.type === 'integer' && field.category !== 'port') {
-          property[dbField] = (property[dbField] || 0) + data[dbField];
-        } else { // make a list of values
-          if (!property[dbField]) { property[dbField] = []; }
-          // make all values an array (because sometimes they are by default)
-          let values = [ data[dbField] ];
-          if (Array.isArray(data[dbField])) {
-            values = data[dbField];
-          }
-          for (let value of values) {
-            property[dbField].push(value);
-          }
-          if (property[dbField] && Array.isArray(property[dbField])) {
-            property[dbField] = [ ...new Set(property[dbField]) ]; // unique only
-          }
-        }
-      }
-    }
-  } // updateValues
-
-  // ----------------------------------------------------------------------------/
-  function process (vsrc, vdst, f, fields, resultId) {
-    // ES 6 is returning formatted timestamps instead of ms like pre 6 did
-    // https://github.com/elastic/elasticsearch/issues/27740
-    if (vsrc.length === 24 && vsrc[23] === 'Z' && vsrc.match(/^\d\d\d\d-\d\d-\d\dT\d\d:\d\d:\d\d.\d\d\dZ$/)) {
-      vsrc = new Date(vsrc).getTime();
-    }
-    if (vdst.length === 24 && vdst[23] === 'Z' && vdst.match(/^\d\d\d\d-\d\d-\d\dT\d\d:\d\d:\d\d.\d\d\dZ$/)) {
-      vdst = new Date(vdst).getTime();
-    }
-
-    if (nodesHash[vsrc] === undefined) {
-      nodesHash[vsrc] = { id: `${vsrc}`, cnt: 0, sessions: 0, inresult: 0 };
-    }
-
-    nodesHash[vsrc].sessions++;
-    nodesHash[vsrc].type |= 1;
-    nodesHash[vsrc].inresult |= resultId;
-    updateValues(f, nodesHash[vsrc], fields);
-
-    if (nodesHash[vdst] === undefined) {
-      nodesHash[vdst] = { id: `${vdst}`, cnt: 0, sessions: 0, inresult: 0 };
-=======
     newView.shared = false;
     if (user.views[req.body.name]) {
       return res.molochError(403, 'A view already exists with this name.');
     } else {
       user.views[req.body.name] = newView;
->>>>>>> b5db5321
     }
 
     if (req.body.sessionsColConfig) {
@@ -5539,18 +3819,6 @@
       return res.molochError(403, 'Missing a unique notifier name');
     }
 
-<<<<<<< HEAD
-/**
- * Get SPI data for a session
- */
-app.get('/:nodeName/session/:id/detail', cspHeader, logAction(), (req, res) => {
-  var options = {};
-  if (req.query.escluster && Config.get('multiES', false)) { options._cluster = req.query.escluster; }
-
-  Db.getSession(req.params.id, options, function (err, session) {
-    if (err || !session.found) {
-      return res.end("Couldn't look up SPI data, error for session " + safeStr(req.params.id) + ' Error: ' + err);
-=======
     if (!req.body.notifier.type) {
       return res.molochError(403, 'Missing notifier type');
     }
@@ -5561,7 +3829,6 @@
 
     if (!Array.isArray(req.body.notifier.fields)) {
       return res.molochError(403, 'Notifier fields must be an array');
->>>>>>> b5db5321
     }
 
     req.body.notifier.name = req.body.notifier.name.replace(/[^-a-zA-Z0-9_: ]/g, '');
@@ -6236,16 +4503,6 @@
       retention = {};
     }
 
-<<<<<<< HEAD
-    let escluster = (Config.get('multiES', false) && session._source.escluster) ? session._source.escluster : undefined;
-
-    Db.addTagsToSession(session._index, session._id, allTagNames, escluster, function (err, data) {
-      if (err) { console.log('addTagsList error', session, err, data); }
-      nextCb(null);
-    });
-  }, doneCb);
-}
-=======
     let results = { total: stats.hits.total, results: [] };
 
     for (let i = 0, ilen = stats.hits.hits.length; i < ilen; i++) {
@@ -6254,7 +4511,6 @@
         ViewerUtils.mergeUnarray(fields, stats.hits.hits[i].fields);
       }
       fields.id = stats.hits.hits[i]._id;
->>>>>>> b5db5321
 
       if (retention[fields.id]) {
         fields.retention = now - retention[fields.id].first.value;
@@ -6280,24 +4536,6 @@
       results.results.push(fields);
     }
 
-<<<<<<< HEAD
-    let escluster = (Config.get('multiES', false) && session._source.escluster) ? session._source.escluster : undefined;
-
-    Db.removeTagsFromSession(session._index, session._id, allTagNames, escluster, function (err, data) {
-      if (err) { console.log('removeTagsList error', session, err, data); }
-      nextCb(null);
-    });
-  }, function (err) {
-    return res.send(JSON.stringify({ success: true, text: 'Tags removed successfully' }));
-  });
-}
-
-app.post('/addTags', [noCacheJson, checkHeaderToken, logAction()], function (req, res) {
-  var tags = [];
-  if (req.body.tags) {
-    tags = req.body.tags.replace(/[^-a-zA-Z0-9_:,]/g, '').split(',');
-  }
-=======
     // sort after all the results are aggregated
     req.query.sortField = req.query.sortField || 'nodeName';
     if (results.results[0] && results.results[0][req.query.sortField] !== undefined) { // make sure the field exists to sort on
@@ -6317,7 +4555,6 @@
         }
       });
     }
->>>>>>> b5db5321
 
     let from = +req.query.start || 0;
     let stop = from + (+req.query.length || 500);
@@ -8346,36 +6583,6 @@
     });
 });
 
-<<<<<<< HEAD
-// ----------------------------------------------------------------------------
-// MultiES
-// ----------------------------------------------------------------------------
-
-app.get('/multienabled', (req, res) => {
-  var isMultiESEnabled = false;
-  if (Config.get('multiES', false)) {
-    isMultiESEnabled = true;
-  }
-  res.send(isMultiESEnabled);
-});
-
-app.get('/esclusters', (req, res) => {
-  Db.getClusterDetails((err, results) => {
-    var clusters = { active: [], inactive: [] };
-    if (err) {
-      console.log('Error: ' + err);
-    } else if (results) {
-      clusters.active = results.active;
-      clusters.inactive = results.inactive;
-    }
-    res.send(clusters);
-  });
-});
-
-// ----------------------------------------------------------------------------
-// Vue app
-// ----------------------------------------------------------------------------
-=======
 // ============================================================================
 // REGRESSION TEST CONFIGURATION
 // ============================================================================
@@ -8415,10 +6622,33 @@
   });
 }
 
+// ----------------------------------------------------------------------------
+// MultiES
+// ----------------------------------------------------------------------------
+app.get('/multienabled', (req, res) => {
+  var isMultiESEnabled = false;
+  if (Config.get('multiES', false)) {
+    isMultiESEnabled = true;
+  }
+  res.send(isMultiESEnabled);
+});
+
+app.get('/esclusters', (req, res) => {
+  Db.getClusterDetails((err, results) => {
+    var clusters = { active: [], inactive: [] };
+    if (err) {
+      console.log('Error: ' + err);
+    } else if (results) {
+      clusters.active = results.active;
+      clusters.inactive = results.inactive;
+    }
+    res.send(clusters);
+  });
+});
+
 // ============================================================================
 // VUE APP
 // ============================================================================
->>>>>>> b5db5321
 const Vue = require('vue');
 const vueServerRenderer = require('vue-server-renderer');
 
