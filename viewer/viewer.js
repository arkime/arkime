--- conflicted
+++ resolved
@@ -2191,11 +2191,7 @@
       console.log('CRON', cq.name, cq.creator, '- start:', new Date(cq.lpValue * 1000), 'stop:', new Date(singleEndTime * 1000), 'end:', new Date(endTime * 1000), 'remaining runs:', ((endTime - singleEndTime) / (24 * 60 * 60.0)));
     }
 
-<<<<<<< HEAD
-    Db.search(['sessions2-*', 'sessions3-*'], 'session', query, { scroll: internals.esScrollTimeout }, function getMoreUntilDone (err, result) {
-=======
-    Db.searchSessions('sessions2-*', query, { scroll: internals.esScrollTimeout }, function getMoreUntilDone (err, result) {
->>>>>>> 18081ec8
+    Db.searchSessions(['sessions2-*', 'sessions3-*'], query, { scroll: internals.esScrollTimeout }, function getMoreUntilDone (err, result) {
       async function doNext () {
         count += result.hits.hits.length;
 
