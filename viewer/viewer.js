--- conflicted
+++ resolved
@@ -1094,31 +1094,15 @@
 // APIs disabled in demoMode, needs to be before real callbacks
 if (Config.get('demoMode', false)) {
   console.log('WARNING - Starting in demo mode, some APIs disabled');
-<<<<<<< HEAD
-  app.all(['/settings', '/users', '/users[./].csv', '/history/list'], (req, res) => {
-    return res.send('Disabled in demo mode.');
-  });
-
-  app.get(['/user/cron', '/api/cron', '/api/user/cron', '/history/list'], (req, res) => {
-    return res.serverError(403, 'Disabled in demo mode.');
-  });
-
-  app.post(['/user/password/change', '/changePassword', '/api/user/password', '/tableState/:tablename'], (req, res) => {
-=======
   app.all([
-    '/history/*',
     '/api/histories',
     '/api/history/*',
     '/api/cron*',
-    '/api/user/cron*',
-    '/user/cron*',
-    '/user/password*',
     '/api/user/password*'
   ], (req, res, next) => {
     if (req.user.hasRole('arkimeAdmin')) {
       return next();
     }
->>>>>>> 5919b37c
     return res.serverError(403, 'Disabled in demo mode.');
   });
 }
