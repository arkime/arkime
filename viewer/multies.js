/******************************************************************************/
/* multies.js  -- Make multiple ES servers look like one but merging results
 *
 * Copyright 2012-2016 AOL Inc. All rights reserved.
 *
 * Licensed under the Apache License, Version 2.0 (the "License");
 * you may not use this Software except in compliance with the License.
 * You may obtain a copy of the License at
 *
 *     http://www.apache.org/licenses/LICENSE-2.0
 *
 * Unless required by applicable law or agreed to in writing, software
 * distributed under the License is distributed on an "AS IS" BASIS,
 * WITHOUT WARRANTIES OR CONDITIONS OF ANY KIND, either express or implied.
 * See the License for the specific language governing permissions and
 * limitations under the License.
 */
/*jshint
  node: true, plusplus: false, curly: true, eqeqeq: true, immed: true, latedef: true, newcap: true, nonew: true, undef: true, strict: true, trailing: true
*/
'use strict';


//// Modules
//////////////////////////////////////////////////////////////////////////////////
try {
var Config         = require('./config.js'),
    express        = require('express'),
    async          = require('async'),
    URL            = require('url'),
    ESC            = require('elasticsearch'),
    http           = require('http'),
    https          = require('https'),
    fs             = require('fs');
} catch (e) {
  console.log ("ERROR - Couldn't load some dependancies, maybe need to 'npm update' inside viewer directory", e);
  process.exit(1);
}

var esSSLOptions = {rejectUnauthorized: !Config.insecure};
var esClientKey = Config.get("esClientKey");
var esClientCert = Config.get("esClientCert");
if(esClientKey) {
  esSSLOptions.key = fs.readFileSync(esClientKey);
  esSSLOptions.cert = fs.readFileSync(esClientCert);
  var esClientKeyPass = Config.get("esClientKeyPass");
  if(esClientKeyPass) {
     esSSLOptions.passphrase = esClientKeyPass;
  }
}

var clients = {};
var nodes = [];
var crossClusterSearchEnabled = false;
var esCoordinatingClient = null;
var esCrossClusters = {};
var httpAgent  =  new http.Agent({keepAlive: true, keepAliveMsecs:5000, maxSockets: 100});
var httpsAgent =  new https.Agent(Object.assign({keepAlive: true, keepAliveMsecs:5000, maxSockets: 100}, esSSLOptions));

function hasBody(req) {
  var encoding = 'transfer-encoding' in req.headers;
  var length = 'content-length' in req.headers && req.headers['content-length'] !== '0';
  return encoding || length;
}

function saveBody (req, res, next) {
  if (req._body) {return next();}
  req.body = req.body || {};

  if (!hasBody(req)) {return next();}

  // flag as parsed
  req._body = true;

  // parse
  var buf = '';
  req.setEncoding('utf8');
  req.on('data', (chunk) => { buf += chunk; });
  req.on('end', () => {
    req.body = buf;
    next();
  });
}

// app.configure
var logger = require("morgan");
var favicon = require("serve-favicon");
var compression = require('compression');

var app = express();
app.enable("jsonp callback");
app.use(favicon(__dirname + '/public/favicon.ico'));
app.use(logger(':date \x1b[1m:method\x1b[0m \x1b[33m:url\x1b[0m :res[content-length] bytes :response-time ms'));
app.use(saveBody);
app.use(compression());
app.use(function(req, res, next) {
  if (res.setTimeout) {
    res.setTimeout(10 * 60 * 1000); // Increase default from 2 min to 10 min
    return next();
  }
});

function node2Url(node) {
  var url = node.split(',')[0];
  if (url.match(/^http/)) {return url;}
  return "http://" + url;
}

function node2Prefix(node) {
  var parts = node.split(',');
  for (var p = 1; p < parts.length; p++) {
    var kv = parts[p].split(':');
    if (kv[0] === "prefix") {
      if (kv[1].charAt(kv[1].length-1) !== "_") {
        return kv[1] + "_";
      }
      return kv[1];
    }
  }
  return "";
}

var activeESNodes = [];

function getActiveNodes(){
  return activeESNodes.slice();
}

<<<<<<< HEAD

//////////////////////////////////////////////////////////////////////////////////
//// Cross Cluster Search Begin
//////////////////////////////////////////////////////////////////////////////////

// add cross cluster information to indices
function addClusterInfo(index, cluster) { // cluster = [cluster_one, cluster_two, ...]
  var new_index = [];
  //console.log(esCrossClusters);
  cluster.forEach((val) => {  // esCrossClusters = {"cluster_one": "PREFIX1", "cluster_two": "PREFIX2", "cluster_three": ""}
    if(esCrossClusters[val] !== undefined) {
      new_index.push(val + ":" +  esCrossClusters[val] + index);   //cluster_one:PREFIX1_index
    }
  });
  return new_index.join(","); // cluster_one:PREFIX1_index,cluster_two:PREFIX2_index, cluster_three:index
}

function fixIndex(index, cluster) {
  if (index === undefined || cluster === undefined) {
    return undefined;
  } else if (Array.isArray(index)) {
    return index.map((val) => {
      return addClusterInfo(val, cluster);
    });
  } else {
    return addClusterInfo(index, cluster);
  }
}

function merge (to, from) {
  for (var key in from) {
    to[key] = from[key];
  }
}

function crossClusterSearch(index, type, query, options, cluster, cb) {
  var params = {index: fixIndex(index, cluster), type: type, body: query};
  merge(params, options);
  return esCoordinatingClient.search(params, (err, result) => {
   if (err || result.error) {
      //console.log(util.inspect(result, false, 50));
      console.log("Error:", err);
     // console.log(result);
      cb(err, result);
    } else {
      //console.log (index, " ",  type, " params: ", params, " result:", result);
      if (result && result.hits && result.hits.hits) {
       for (var i = 0; i < result.hits.hits.length; i++) {
          if(result.hits.hits[i]._index){
            //console.log(result.hits.hits[i]);
            result.hits.hits[i]._source.clusterName = result.hits.hits[i]._index.split(":")[0];
          }
        }
      }
      cb(err, result);
    }
  });
}

function searchAllCluster(index, type, query, options, cb) {
  var clusters = Object.keys(esCrossClusters);
  return crossClusterSearch(index, type, query, options, clusters, cb);
}

function validCluster(cluster) {
  var found = false;
  cluster.forEach((val) => {
    if(esCrossClusters[val] !== undefined)
    {
      found = true;
    }
  });
  return found;
}

//////////////////////////////////////////////////////////////////////////////////
//// Cross Cluster Search End
//////////////////////////////////////////////////////////////////////////////////


=======
>>>>>>> e6fd5013
function simpleGather(req, res, bodies, doneCb) {
  var nodes = getActiveNodes();
  async.map(nodes, (node, asyncCb) => {
    var result = "";
    var url = node2Url(node) + req.url;
    var prefix = node2Prefix(node);

    url = url.replace(/MULTIPREFIX_/g, prefix);
    var info = URL.parse(url);
    info.method = req.method;
    var client;
    if (url.match(/^https:/)) {
      info.agent  = httpsAgent;
      client = https;
    } else {
      info.agent  = httpAgent;
      client = http;
    }
    var preq = client.request(info, (pres) => {
      pres.on('data', (chunk) => {
        result += chunk.toString();
      });
      pres.on('end', () => {
        if (result.length) {
          result = result.replace(new RegExp('(index":\s*|[,{]|  )"' + prefix + "(sessions2|sessions|stats|dstats|sequence|files|users|history)", "g"), "$1\"MULTIPREFIX_$2");
          result = result.replace(new RegExp('(index":\s*)"' + prefix + "(fields_v[1-4])\"", "g"), "$1\"MULTIPREFIX_$2\"");
          result = JSON.parse(result);
        } else {
          result = {};
        }
        result._node = node;
        asyncCb(null, result);
      });
    });
    preq.setHeader('content-type', "application/json");
    if (req._body) {
      if (bodies && bodies[node]) {
        preq.end(bodies[node]);
      } else {
        preq.end(req.body);
      }
    }
    preq.on('error', (e) => {
      console.log("Request error with node", node, e);
    });
    preq.end();
  }, doneCb);
}

function shallowCopy(obj1, obj2) {
  for (var attrname in obj2) {
    obj1[attrname] = obj2[attrname];
  }
}

function shallowAdd(obj1, obj2) {
  for (var attrname in obj2) {
    if (typeof obj2[attrname] === "number") {
      obj1[attrname] += obj2[attrname];
    }
  }
}

function simpleGatherCopy(req, res) {
  simpleGather(req, res, null, (err, results) => {
    var obj = results[0];
    for (var i = 1; i < results.length; i++) {
      shallowCopy(obj.nodes, results[i].nodes);
    }
    res.send(obj);
  });
}

function simpleGatherAdd(req, res) {
  simpleGather(req, res, null, (err, results) => {
    var obj = results[0];
    for (var i = 1; i < results.length; i++) {
      shallowAdd(obj, results[i]);
    }
    obj.cluster_name = "COMBINED";
    res.send(obj);
  });
}

function simpleGatherFirst(req, res) {
  simpleGather(req, res, null, (err, results) => {
    res.send(results[0]);
  });
}

app.get("/_cluster/nodes/stats", simpleGatherCopy);
app.get("/_nodes", simpleGatherCopy);
app.get("/_nodes/stats", simpleGatherCopy);
app.get("/_nodes/stats/:kinds", simpleGatherCopy);
app.get("/_cluster/health", simpleGatherAdd);

app.get("/:index/_aliases", simpleGatherCopy);
app.get("/:index/_alias", simpleGatherCopy);

app.get("/:index/_status", (req, res) => {
  simpleGather(req, res, null, (err, results) => {
    var obj = results[0];
    for (var i = 1; i < results.length; i++) {
      for (var index in results[i].indices) {
        if (obj.indices[index]) {
          obj.indices[index].docs.num_docs += results[i].indices[index].docs.num_docs;
          obj.indices[index].docs.max_doc += results[i].indices[index].docs.max_doc;
        } else {
          obj.indices[index] = results[i].indices[index];
        }
      }
    }
    res.send(obj);
  });
});

app.get("/:index/_stats", (req, res) => {
  simpleGather(req, res, null, (err, results) => {
    //console.log("DEBUG - _stats results", JSON.stringify(results, null, 2));
    var obj = results[0];
    for (var i = 1; i < results.length; i++) {
      for (var index in results[i].indices) {
        if (obj.indices[index]) {
          obj.indices[index].total.docs.count += results[i].indices[index].total.docs.count;
          obj.indices[index].total.docs.deleted += results[i].indices[index].total.docs.deleted;
        } else {
          obj.indices[index] = results[i].indices[index];
        }
      }
    }
    res.send(obj);
  });
});

app.get("/_template/MULTIPREFIX_sessions2_template", (req, res) => {
  simpleGather(req, res, null, (err, results) => {
    //console.log("DEBUG -", JSON.stringify(results, null, 2));

    var obj = results[0];
    for (var i = 1; i < results.length; i++) {
      if (results[i].MULTIPREFIX_sessions2_template.mappings.session._meta.molochDbVersion < obj.MULTIPREFIX_sessions2_template.mappings.session._meta.molochDbVersion) {
        obj = results[i];
      }
    }
    res.send(obj);
  });
});

app.get("/users/user/:user", (req, res) => {
  clients[nodes[0]].get({index: "users", type: "user", id: req.params.user}, (err, result) => {
    res.send(result);
  });
});

app.post("/users/user/:user", (req, res) => {
  clients[nodes[0]].index({index: "users", type: "user", id: req.params.user, body: req.body, refresh: true}, (err, result) => {
    res.send(result);
  });
});

app.get("/:index/:type/_search", (req, res) => {
  simpleGather(req, res, null, (err, results) => {
    var obj = results[0];
    for (var i = 1; i < results.length; i++) {
      if (results[i].error) {
        console.log("ERROR - GET _search", req.query.index, req.query.type,  results[i].error);
      }
      obj.hits.total += results[i].hits.total;
      obj.hits.hits = obj.hits.hits.concat(results[i].hits.hits);
    }
    res.send(obj);
  });
});

app.get("/:index/:type/:id", function(req, res) {
  if (crossClusterSearchEnabled) { // use cross cluster search
    // req.params.index -> index ; req.params.type -> type ; req.params.id -> document id
    var index = req.params.index.replace(/MULTIPREFIX_/g, "");
    index = index.split(",");
    var type = req.params.type;
    var query = { query: { terms: { "_id": [req.params.id] } } };
    searchAllCluster(index, type, query, null, (err, results) => {
      //console.log(util.inspect(results, false, 50));
      if (err || results.hits.total === 0) {
          //console.log(util.inspect(results, false, 50));
          return res.send({ "_index" : index, "_type" : "session", "_id" : req.params.id, "found" : false });
      } else {
          results.hits.hits[0].found = true;
          //console.log(util.inspect(results.hits.hits[0], false, 50));
          return res.send(results.hits.hits[0]);
      }
    });
  } else {
    simpleGather(req, res, null, (err, results) => {
      for (var i = 0; i < results.length; i++) {
        if (results[i].found) {
          return res.send(results[i]);
        }
      }
      res.send(results[0]);
    });
  }
});

app.get("/_cluster/settings", function(req, res) {
  res.send({persistent: {}, transient: {}});
});


app.head(/^\/$/, function(req, res) {
  res.send("");
});

app.get(/^\/$/, function(req, res) {
  simpleGather(req, res, null, (err, results) => {
    res.send(results[0]);
  });
});

app.get(/./, function(req, res) {
  simpleGather(req, res, null, (err, results) => {
    console.log("UNKNOWN", req.method, req.url, results);
  });

});


// Facets are a pain, we convert from array to map to back to array
//////////////////////////////////////////////////////////////////////////////////

function facet2Obj(field, facet) {
  var obj = {};
  for (var i = 0; i < facet.length; i++) {
    obj[facet[i][field]] = facet[i];
  }
  return obj;
}

function facet2Arr(facet, type) {
  var arr = [];
  for (var attrname in facet) {
    arr.push(facet[attrname]);
  }

  if (type === "histogram") {
    arr = arr.sort((a,b) => {return a.key - b.key;});
  } else {
    arr = arr.sort((a,b) => {return b.count - a.count;});
  }
  return arr;
}

function facetConvert2Obj(facets) {
  for (var facetname in facets) {
    if (facets[facetname]._type === "histogram") {
      facets[facetname].entries = facet2Obj("key", facets[facetname].entries);
    } else if (facets[facetname]._type === "terms") {
      facets[facetname].terms = facet2Obj("term", facets[facetname].terms);
    } else {
      console.log("Unknown facet type", facets[facetname]._type);
    }
  }
}

function facetConvert2Arr(facets) {
  for (var facetname in facets) {
    var facetarray = facets[facetname]._type === "histogram"?"entries":"terms";
    facets[facetname][facetarray]= facet2Arr(facets[facetname][facetarray], facets[facetname]._type);

  }
}

function facetAdd(obj1, obj2) {
  for (var facetname in obj2) {
    var facetarray = obj1[facetname]._type === "histogram"?"entries":"terms";

    obj1[facetname].total += obj2[facetname].total;
    obj1[facetname].missing += obj2[facetname].missing;
    obj1[facetname].other += obj2[facetname].other;

    for (var entry in obj2[facetname][facetarray]) {
      if (!obj1[facetname][facetarray][entry]) {
        obj1[facetname][facetarray][entry] = obj2[facetname][facetarray][entry];
      } else {
        var o1 = obj1[facetname][facetarray][entry];
        var o2 = obj2[facetname][facetarray][entry];

        o1.count += o2.count;
        if (o1.total) {
          o1.total += o2.total;
        }
      }
    }
  }
}

// Aggregations are a pain, we convert from array to map to back to array
//////////////////////////////////////////////////////////////////////////////////

function agg2Obj(field, agg) {
  var obj = {};
  for (var i = 0; i < agg.length; i++) {
    obj[agg[i][field]] = agg[i];
  }
  return obj;
}

function agg2Arr(agg, type) {
  var arr = [];
  for (var attrname in agg) {
    arr.push(agg[attrname]);
  }

  if (type === "histogram") {
    arr = arr.sort((a,b) => {return a.key - b.key;});
  } else {
    arr = arr.sort((a,b) => {
      if (b.doc_count !== a.doc_count) {
        return b.doc_count - a.doc_count;
      }
      return a.key - b.key;
    });
  }
  return arr;
}

function aggConvert2Obj(aggs) {
  for (var aggname in aggs) {
    aggs[aggname].buckets = agg2Obj("key", aggs[aggname].buckets);
  }
}

function aggConvert2Arr(aggs) {
  for (var aggname in aggs) {
    aggs[aggname].buckets = agg2Arr(aggs[aggname].buckets, aggs[aggname]._type);
    delete aggs[aggname]._type;
  }
}

function aggAdd(obj1, obj2) {
  for (var aggname in obj2) {
    obj1[aggname].doc_count_error_upper_bound += obj2[aggname].doc_count_error_upper_bound;
    obj1[aggname].sum_other_doc_count += obj2[aggname].sum_other_doc_count;
    for (var entry in obj2[aggname].buckets) {
      if (!obj1[aggname].buckets[entry]) {
        obj1[aggname].buckets[entry] = obj2[aggname].buckets[entry];
      } else {
        var o1 = obj1[aggname].buckets[entry];
        var o2 = obj2[aggname].buckets[entry];

        o1.doc_count += o2.doc_count;
        if (o1.db) {
          o1.db.value += o2.db.value;
          o1.pa.value += o2.pa.value;
        }
      }
    }
  }
}

function fixQuery(node, body, doneCb) {
  body = JSON.parse(body);

  // Reset from & size since we do aggregation
  if (body.size) {
    body.size = (+body.size) + ((+body.from) || 0);
  }

  delete body.from;

  var outstanding = 0;
  var finished = 0;
  var err = null;

  var convert;

  function process(parent, obj, item) {
    var query;

    if (item === "fileand" && typeof obj[item] === "string") {
      var name = obj.fileand;
      delete obj.fileand;
      outstanding++;

      if (name[0] === "/" && name[name.length - 1] === "/") {
        query = {query: {regexp: {name: name.substring(1, name.length-1)}}};
      } else if (name.indexOf("*") !== -1) {
        query = {query: {wildcard: {name: name}}};
      } else {
        query = {query: {term: {name: name}}};
      }
      clients[node].search({index: node2Prefix(node) + 'files', type: 'file', size:500, body: query}, (err, result) => {
        outstanding--;
        obj.bool = {should: []};
        result.hits.hits.forEach((file) => {
          obj.bool.should.push({bool: {must:[{term: {node: file._source.node}}, {term: {fileId: file._source.num}}]}});
        });
        if (obj.bool.should.length === 0) {
          err = "No matching files found";
        }
        if (finished && outstanding === 0) {
          doneCb(err, body);
        }
      });
    } else if (typeof obj[item] === "object") {
      convert(obj, obj[item]);
    }
  }

  convert = function (parent, obj) {
    for (var item in obj) {
      process(parent, obj, item);
    }
  };

  convert(null, body);
  if (outstanding === 0) {
    return doneCb(err, body);
  }

  finished = 1;
}

function combineResults(obj, result) {
  if (!result.hits) {
    console.log("NO RESULTS", result);
    return;
  }

  obj.hits.total += result.hits.total;
  obj.hits.missing += result.hits.missing;
  obj.hits.other += result.hits.other;
  if (result.hits.hits) {
    for (var i = 0; i < result.hits.hits.length; i++) {
      result.hits.hits[i]._node = result._node;
    }
    obj.hits.hits = obj.hits.hits.concat(result.hits.hits);
  }
  if (obj.facets) {
    facetConvert2Obj(result.facets);
    facetAdd(obj.facets, result.facets);
  }

  if (obj.aggregations) {
    aggConvert2Obj(result.aggregations);
    aggAdd(obj.aggregations, result.aggregations);
  }
}

function sortResults(search, obj) {
  // Resort items
  if (search.sort && search.sort.length > 0) {
    var sortorder = [];
    for (var i = 0; i < search.sort.length; i++) {
      sortorder[i] = search.sort[i][Object.keys(search.sort[i])[0]].order === "asc"? 1:-1;
    }

    obj.hits.hits = obj.hits.hits.sort((a, b) => {
      for (var i = 0; i < a.sort.length; i++) {
        if (a.sort[i] === b.sort[i]) {
          continue;
        }
        if (typeof a.sort[i] === "string") {
          return sortorder[i] * a.sort[i].localeCompare(b.sort[i]);
        } else {
          return sortorder[i] * (a.sort[i] - b.sort[i]);
        }
      }
      return 0;
    });
  }

  if (search.size) {
    var from = +search.from || 0;
    obj.hits.hits = obj.hits.hits.slice(from, from + (+search.size));
  }
}
function newResult(search) {
  var result = {hits: {hits: [], total: 0}};
  if (search.facets) {
    result.facets = {};
    for (var facet in search.facets) {
      if (search.facets[facet].histogram) {
        result.facets[facet] = {entries: [], _type: "histogram", total: 0, other: 0, missing: 0};
      } else {
        result.facets[facet] = {terms: [], _type: "terms", total: 0, other: 0, missing: 0};
      }
    }
  }
  if (search.aggregations) {
    result.aggregations = {};
    for (var agg in search.aggregations) {
      if (search.aggregations[agg].histogram) {
        result.aggregations[agg] = {buckets: {}, _type: "histogram", doc_count_error_upper_bound: 0, sum_other_doc_count: 0};
      } else {
        result.aggregations[agg] = {buckets: {}, _type: "terms", doc_count_error_upper_bound: 0, sum_other_doc_count: 0};
      }
    }
  }
  return result;
}

app.post("/MULTIPREFIX_fields/field/_search", function(req, res) {
  var obj = {
    hits: {
      total: 0,
      hits: [
      ]
    }
  };
  var unique = {};
  if (crossClusterSearchEnabled) { // cross cluster search
    // req.params.index -> index ; req.params.type -> type ; req.query -> options -> everything after _search?
    var index = ["fields"];
    var type = "field";
    var query = req.body;
    var options = req.query || undefined;
    searchAllCluster(index, type, query, options, (err, result) => {
      if (err) {console.log("ERROR - GET /fields/field/_search", result.error);}
      for (var h = 0; h < result.hits.total; h++) {
        var hit = result.hits.hits[h];
        if (!unique[hit._id]) {
          unique[hit._id] = 1;
          obj.hits.total++;
          obj.hits.hits.push(hit);
        }
      }
      res.send(obj);
    });
  } else {
    simpleGather(req, res, null, (err, results) => {
      for (var i = 0; i < results.length; i++) {
        var result = results[i];

        if (result.error) {
          console.log("ERROR - GET /fields/field/_search", result.error);
        }

        for (var h = 0; h < result.hits.total; h++) {
          var hit = result.hits.hits[h];
          if (!unique[hit._id]) {
            unique[hit._id] = 1;
            obj.hits.total++;
            obj.hits.hits.push(hit);
          }
        }
      }
      res.send(obj);
    });
  }
});

app.post("/:index/:type/_search", function(req, res) {
<<<<<<< HEAD
  if (crossClusterSearchEnabled) { // cross cluster search
    // req.params.index -> index ; req.params.type -> type ; req.query -> options -> everything after _search?
    var index = req.params.index.replace(/MULTIPREFIX_/g, "");
    index = index.split(",");
    var type = req.params.type;
    var query = req.body;
    var options = req.query || undefined;
    var cluster = null;

    query = JSON.parse(query);
    if (query._cluster) {
      cluster = query._cluster; // an array [cluster_one, cluster_two, ...]
      delete query._cluster;
    }
=======
  var bodies = {};
  var search = JSON.parse(req.body);
  //console.log("DEBUG - INCOMING SEARCH", JSON.stringify(search, null, 2));
  var nodes = getActiveNodes();
  async.each(nodes, (node, asyncCb) => {
    fixQuery(node, req.body, (err, body) => {
      //console.log("DEBUG - OUTGOING SEARCH", node, JSON.stringify(body, null, 2));
      bodies[node] = JSON.stringify(body);
      asyncCb(null);
    });
  }, (err) => {
    simpleGather(req, res, bodies, (err, results) => {
      var obj = newResult(search);
>>>>>>> e6fd5013

    cluster = Object.keys(esCrossClusters); // all cluster
    query = JSON.stringify(query);
    if (cluster !== undefined && validCluster(cluster)) {
      crossClusterSearch(index, type, query, options, cluster, (err, results) => {
        //console.log(util.inspect(results, false, 50));
        res.send(results);
      });
    } else {      
      res.send({"hits" : { "total" : 0, "hits" : [ ] } });
    }
  } else {
    var bodies = {};
    var search = JSON.parse(req.body);
    //console.log("DEBUG - INCOMING SEARCH", JSON.stringify(search, null, 2));
    var nodes = getActiveNodes();
    async.each(nodes, (node, asyncCb) => {
      fixQuery(node, req.body, (err, body) => {
        //console.log("DEBUG - OUTGOING SEARCH", node, JSON.stringify(body, null, 2));
        bodies[node] = JSON.stringify(body);
        asyncCb(null);
      });
    }, (err) => {
      simpleGather(req, res, bodies, (err, results) => {
        var obj = newResult(search);

        for (var i = 0; i < results.length; i++) {
          combineResults(obj, results[i]);
        }

        if (obj.facets) {
          facetConvert2Arr(obj.facets);
        }

        if (obj.aggregations) {
          aggConvert2Arr(obj.aggregations);
        }

        sortResults(search, obj);

        res.send(obj);
      });
    });
  }
});

function msearch(req, res) {
  var lines = req.body.split(/[\r\n]/);
  var bodies = {};
  var nodes = getActiveNodes();
  async.each(nodes, (node, nodeCb) => {
    var nlines = [];
    async.eachSeries(lines, (line, lineCb) => {
      if (line === "{}" || line === "") {
        nlines.push("{}");
        return lineCb();
      }
      fixQuery(node, line, (err, body) => {
        nlines.push(JSON.stringify(body));
        lineCb();
      });
    }, (err) => {
      bodies[node] = nlines.join("\n") + "\n";
      var prefix = node2Prefix(node);
      bodies[node] = bodies[node].replace(/MULTIPREFIX_/g, prefix);
      nodeCb();
    });
  }, (err) => {
    simpleGather(req, res, bodies, (err, results) => {
      var obj = {responses:[]};
      for (var h = 0; h < results[0].responses.length; h++) {
        obj.responses[h] = newResult(JSON.parse(lines[h*2+1]));

        for (var i = 0; i < results.length; i++) {
          combineResults(obj.responses[h], results[i].responses[h]);
        }

        if (obj.responses[h].facets) {
          facetConvert2Arr(obj.responses[h].facets);
        }

        if (obj.responses[h].aggregations) {
          aggConvert2Arr(obj.responses[h].aggregations);
        }

        sortResults(JSON.parse(lines[h*2+1]), obj.responses[h]);
      }

      res.send(obj);
    });
  });
}

app.post("/:index/:type/:id/_update", function(req, res) {
  var body = JSON.parse(req.body);
  if (body._node && clients[body._node]) {

    var node = body._node;
    delete body._node;

    var prefix = node2Prefix(node);
    var index = req.params.index.replace(/MULTIPREFIX_/g, prefix);

    clients[node].update({index: index, type: req.params.type, id: req.params.id, body: body}, (err, result) => {
      return res.send(result);
    });
  } else {
    console.log ('ERROR - body of the request does not contain _node field', req.method, req.url, req.body);
    return res.end();
  }
});

app.post("/:index/history", simpleGatherFirst);

app.post("/:index/:type/_msearch", msearch);
app.post("/_msearch", msearch);

app.get("/:index/_count", simpleGatherAdd);
app.post("/:index/_count", simpleGatherAdd);
app.get("/:index/:type/_count", simpleGatherAdd);
app.post("/:index/:type/_count", simpleGatherAdd);


if (Config.get("regressionTests")) {
  app.post('/shutdown', function(req, res) {
    process.exit(0);
    throw new Error("Exiting");
  });
}

app.post(/./, function(req, res) {
  console.log("UNKNOWN", req.method, req.url, req.body);
});

//////////////////////////////////////////////////////////////////////////////////
//// Main
//////////////////////////////////////////////////////////////////////////////////

nodes = Config.get("multiESNodes", "").split(";");
if (nodes.length === 0 || nodes[0] === "") {
  console.log("ERROR - Empty multiESNodes");
  process.exit(1);
}

// First connect
nodes.forEach((node) => {
  clients[node] = new ESC.Client({
    host: node.split(",")[0],
    apiVersion: "6.6",
    requestTimeout: 300000,
    keepAlive: true,
    ssl: esSSLOptions
  });
});

// Now check version numbers
nodes.forEach((node) => {
  clients[node].info((err,data) => {
    if (err) {
      console.log(err);
    }
    if (data.version.number.match(/^([012345])/)) {
      console.log("ES", data.version.number, "is not supported, upgrade to >= 6.6.x:", node);
      process.exit();
    }
  });
});

<<<<<<< HEAD
if (Config.get("crossClusterES", false)) { //support cross cluster search
  crossClusterSearchEnabled = true;
  var cluster_info = Config.get("esCrossClusters", "").split(";"); // cluster_info = ["cluster_one,prefix:PREFIX1", "cluster_two,prefix:PREFIX2", "cluster_three]
  cluster_info.forEach((cluster) => {  // cluster = cluster_one,prefix:PREFIX1
    esCrossClusters[cluster.split(",")[0]] = node2Prefix(cluster); // {"cluster_one": "PREFIX1", ..., cluster_three": ""}
  });
  esCoordinatingClient = new ESC.Client({
    host: Config.get("esCrossClusterCoordinator"),
    apiVersion: "6.6",
    requestTimeout: 300000,
    keepAlive: true,
    ssl: {rejectUnauthorized: !Config.insecure}
  });

  console.log(esCrossClusters);
}

=======
>>>>>>> e6fd5013
activeESNodes = nodes.slice();

// Ping (HEAD /) periodically to maintian a list of active ES nodes
function pingESNode(client, node){
  return new Promise((resolve, reject) => {
      client.ping({
        requestTimeout: 3*1000 //ping usually has a 3000ms timeout
      }, function (error) {
        resolve({isActive: error ? false : true, node: node});
      });
    });
}

function enumerateActiveNodes(){
  var ping_tasks = [];
  for (var i = 0; i < nodes.length; i++) {
    ping_tasks.push(pingESNode(clients[nodes[i]], nodes[i]));
  }
  Promise.all(ping_tasks).then(function(values) {
    var active_nodes = [];
    for (var i = 0; i < values.length; i++) {
      if(values[i].isActive) { // true -> node is active
        active_nodes.push(values[i].node);
      } else { // false -> node is down
        // remove credential from the url
        var host = values[i].node.split("://");
        host = host[host.length > 1 ? 1 : 0 ].split("@"); // user:pass@elastic.com:9200
        host = host [host.length > 1 ? host.length-1 : 0];
        console.log("Elasticsearch is down at ", host);
      }
    }
    activeESNodes = active_nodes.slice();
  });
}

setInterval(enumerateActiveNodes, 1*60*1000); // 1*60*1000 ms

console.log(nodes);

console.log("Listen on ", Config.get("multiESPort", "8200"));
http.createServer(app).listen(Config.get("multiESPort", "8200"), Config.get("multiESHost", undefined));<|MERGE_RESOLUTION|>--- conflicted
+++ resolved
@@ -126,8 +126,6 @@
   return activeESNodes.slice();
 }
 
-<<<<<<< HEAD
-
 //////////////////////////////////////////////////////////////////////////////////
 //// Cross Cluster Search Begin
 //////////////////////////////////////////////////////////////////////////////////
@@ -206,9 +204,6 @@
 //// Cross Cluster Search End
 //////////////////////////////////////////////////////////////////////////////////
 
-
-=======
->>>>>>> e6fd5013
 function simpleGather(req, res, bodies, doneCb) {
   var nodes = getActiveNodes();
   async.map(nodes, (node, asyncCb) => {
@@ -762,7 +757,6 @@
 });
 
 app.post("/:index/:type/_search", function(req, res) {
-<<<<<<< HEAD
   if (crossClusterSearchEnabled) { // cross cluster search
     // req.params.index -> index ; req.params.type -> type ; req.query -> options -> everything after _search?
     var index = req.params.index.replace(/MULTIPREFIX_/g, "");
@@ -777,7 +771,6 @@
       cluster = query._cluster; // an array [cluster_one, cluster_two, ...]
       delete query._cluster;
     }
-=======
   var bodies = {};
   var search = JSON.parse(req.body);
   //console.log("DEBUG - INCOMING SEARCH", JSON.stringify(search, null, 2));
@@ -791,7 +784,6 @@
   }, (err) => {
     simpleGather(req, res, bodies, (err, results) => {
       var obj = newResult(search);
->>>>>>> e6fd5013
 
     cluster = Object.keys(esCrossClusters); // all cluster
     query = JSON.stringify(query);
@@ -960,7 +952,6 @@
   });
 });
 
-<<<<<<< HEAD
 if (Config.get("crossClusterES", false)) { //support cross cluster search
   crossClusterSearchEnabled = true;
   var cluster_info = Config.get("esCrossClusters", "").split(";"); // cluster_info = ["cluster_one,prefix:PREFIX1", "cluster_two,prefix:PREFIX2", "cluster_three]
@@ -978,8 +969,6 @@
   console.log(esCrossClusters);
 }
 
-=======
->>>>>>> e6fd5013
 activeESNodes = nodes.slice();
 
 // Ping (HEAD /) periodically to maintian a list of active ES nodes
