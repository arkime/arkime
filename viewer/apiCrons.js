--- conflicted
+++ resolved
@@ -785,32 +785,16 @@
 
                   Db.refresh('*'); // Before sending alert make sure everything has been refreshed
 
-<<<<<<< HEAD
                   // Handle multiple notifiers (stored as array) - send in parallel, fire and forget
-                  const notifiers = Array.isArray(cq.notifier) ? cq.notifier : [cq.notifier];
+                  const notifiers = (cq.notifier == null)
+                    ? []
+                    : (Array.isArray(cq.notifier) ? cq.notifier : [cq.notifier]);
                   notifiers.forEach(notifierId => {
                     Notifier.issueAlert(notifierId, message, () => {});
                   });
 
                   // Continue processing immediately without waiting for notifications
                   continueProcess();
-=======
-                  // Handle multiple notifiers (stored as array)
-                  const notifiers = (cq.notifier == null)
-                    ? []
-                    : (Array.isArray(cq.notifier) ? cq.notifier : [cq.notifier]);
-                  let alertsSent = 0;
-                  const sendNextAlert = () => {
-                    if (alertsSent >= notifiers.length) {
-                      return continueProcess();
-                    }
-                    Notifier.issueAlert(notifiers[alertsSent], message, () => {
-                      alertsSent++;
-                      sendNextAlert();
-                    });
-                  };
-                  sendNextAlert();
->>>>>>> 02a6ce14
                 } else {
                   return continueProcess();
                 }
