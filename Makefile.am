--- conflicted
+++ resolved
@@ -21,21 +21,12 @@
 install-exec-local:
 	$(MKDIR_P) $(DESTDIR)@prefix@
 	npm ci
-<<<<<<< HEAD
-	cp -pr common @prefix@
-	cp -pr assets @prefix@
-	@INSTALL@ package.json @prefix@/package.json
-	@INSTALL@ package-lock.json @prefix@/package-lock.json
-	(cd @prefix@ ; npm ci --omit=dev)
-	rm -f @prefix@/package-lock.json
-=======
 	cp -pr common $(DESTDIR)@prefix@
-	cp -pr assets $(DESTDIR)@prefix@ 
+	cp -pr assets $(DESTDIR)@prefix@
 	@INSTALL@ package.json $(DESTDIR)@prefix@/package.json
 	@INSTALL@ package-lock.json $(DESTDIR)@prefix@/package-lock.json
 	(cd $(DESTDIR)@prefix@ ; npm ci --production)
 	rm -f $(DESTDIR)@prefix@/package-lock.json
->>>>>>> a7f48a41
 
 check-local:
 	npm ci
