<template>
<<<<<<< HEAD
  <div>
    <Alert :initialAlert="alertMessage" variant="alert-danger" v-on:clear-initialAlert="alertMessage = ''"/>
=======
  <div class="container-fluid">
    <Error :initialError="error" v-on:clear-initialError="error = ''"/>
>>>>>>> fa02ec1a

    <div>
      <b-tabs content-class="mt-3">
        <b-tab title="Sources" active>
          <div v-if="sourceStats.length > 0">
            <b-table striped hover small borderless :items="sourceStats" :fields="sourceTableFields"></b-table>
          </div>
        </b-tab>

        <b-tab title="Types">
          <div v-if="typeStats.length > 0">
            <b-table striped hover small borderless :items="typeStats" :fields="typeTableFields"></b-table>
          </div>
        </b-tab>
      </b-tabs>
    </div>

  </div>
</template>

<script>
import WiseService from './wise.service';
import Alert from './Alert';

export default {
  name: 'Stats',
  components: {
    Alert
  },
  data: function () {
    return {
      alertMessage: '',
      sourceStats: [],
      typeStats: [],
      sourceTableFields: [],
      typeTableFields: []
    };
  },
  mounted: function () {
    this.loadResourceStats();
  },
  methods: {
    loadResourceStats: function () {
      WiseService.getResourceStats()
        .then((data) => {
          this.alertMessage = '';
          if (data && data.sources && data.sources.length > 0) {
            this.sourceStats = data.sources;
            Object.keys(this.sourceStats[0]).forEach(key => {
              this.sourceTableFields.push({ key: key, sortable: true });
            });
          }
          if (data && data.types && data.types.length > 0) {
            this.typeStats = data.types;
            Object.keys(this.typeStats[0]).forEach(key => {
              this.typeTableFields.push({ key: key, sortable: true });
            });
          }
        })
        .catch((error) => {
          this.alertMessage = error.text ||
            `Error fetching resource stats for wise.`;
        });
    }
  }
};
</script><|MERGE_RESOLUTION|>--- conflicted
+++ resolved
@@ -1,11 +1,6 @@
 <template>
-<<<<<<< HEAD
-  <div>
+  <div class="container-fluid">
     <Alert :initialAlert="alertMessage" variant="alert-danger" v-on:clear-initialAlert="alertMessage = ''"/>
-=======
-  <div class="container-fluid">
-    <Error :initialError="error" v-on:clear-initialError="error = ''"/>
->>>>>>> fa02ec1a
 
     <div>
       <b-tabs content-class="mt-3">
