<template>
  <!-- container -->
  <div class="container-fluid">
    <Alert :initialAlert="alertMessage" variant="alert-danger" v-on:clear-initialAlert="alertMessage = ''"/>

    <div class="d-flex flex-row">
      <!-- source select -->
      <div class="form-group">
        <div class="input-group">
          <span class="input-group-prepend cursor-help"
            placement="topright"
            v-b-tooltip.hover
            title="Which source, as defined in the config, to fetch data from">
            <span class="input-group-text">
              Source
            </span>
          </span>
          <select class="form-control"
            v-model="chosenSource"
            tabindex="1">
            <option value="">
              Any
            </option>
            <option v-for="source in sources" :value="source" :key="source">
              {{ source }}
            </option>
          </select>
        </div>
      </div> <!-- /source select -->

      <!-- type select -->
      <div class="form-group ml-3">
        <div class="input-group">
          <span class="input-group-prepend cursor-help"
            placement="topright"
            v-b-tooltip.hover
            title="Which data type to target">
            <span class="input-group-text">
              Type
            </span>
          </span>
          <select class="form-control"
            @change="sendSearchQuery"
            v-model="chosenType"
            tabindex="2">
            <option v-for="type in types" :value="type" :key="type">
              {{ type }}
            </option>
          </select>
        </div>
      </div> <!-- /type select -->

      <!-- search -->
      <div class=" flex-grow-1 ml-3">
        <div class="input-group">
          <span class="input-group-prepend">
            <span class="input-group-text">
              <span v-if="!loading" class="fa fa-search">
              </span>
              <span v-else class="spinner-border spinner-border-sm">
              </span>
            </span>
          </span>
          <input type="text"
            tabindex="3"
            v-model="searchTerm"
            class="form-control"
            placeholder="Search wise data"
            @input="debounceSearch"
          />
          <span class="input-group-append">
            <button type="button"
              @click="clear"
              :disabled="!searchTerm"
              class="btn btn-outline-secondary btn-clear-input">
              <span class="fa fa-close">
              </span>
            </button>
          </span>
        </div>
      </div> <!-- /search -->
    </div>

    <!-- empty search -->
    <div v-if="!hasMadeASearch">
      <div class="vertical-center info-area mt-5">
        <div>
          <span class="fa fa-3x fa-search">
          </span>
          Try adding a search query!
        </div>
      </div>
    </div> <!-- /empty search -->

    <!-- tabbed view options -->
    <b-tabs content-class="mt-3" v-else-if="searchResult.length > 0">
      <b-tab title="Table View" active>
        <b-table striped hover small borderless :items="searchResult" :fields="tableFields"></b-table>
      </b-tab>

      <b-tab title="JSON View">
        <pre>{{JSON.stringify(searchResult, null, 2)}}</pre>
      </b-tab>

      <b-tab title="CSV View">
        <pre>{{calcCSV()}}</pre>
      </b-tab>
    </b-tabs> <!-- /tabbed view options -->

    <!-- no results -->
    <div v-else>
      <div class="vertical-center info-area mt-5">
        <div>
          <span class="fa fa-3x fa-search-minus">
          </span>
          No Results
        </div>
      </div>
    </div> <!-- /no results -->

  </div>  <!-- /container -->

</template>

<script>
import WiseService from './wise.service';
import Alert from './Alert';

let timeout;

export default {
  name: 'Query',
  components: {
    Alert
  },
  data: function () {
    return {
<<<<<<< HEAD
      alertMessage: '',
=======
      error: '',
      loading: false,
>>>>>>> fa02ec1a
      hasMadeASearch: false,
      searchTerm: '',
      searchResult: [],
      tableFields: [],
      chosenSource: '',
      chosenType: '',
      sources: [],
      types: []
    };
  },
  computed: {
    // loggedIn: function () {
    //   return this.$store.state.loggedIn;
    // }
  },
  watch: {
    chosenSource: function () {
      this.loadTypeOptions();
    }
  },
  mounted: function () {
    this.loadSourceOptions();
    this.loadTypeOptions();

    if (this.$route.query.searchTerm) {
      this.chosenSource = this.$route.query.searchSource;
      this.chosenType = this.$route.query.searchType;
      this.searchTerm = this.$route.query.searchTerm;
      this.debounceSearch();
    }
  },
  methods: {
    calcCSV: function () {
      let csv = '';
      this.searchResult.forEach((item, i) => {
        if (i === 0) {
          csv += Object.keys(item).join(',');
          csv += '\n';
        }

        csv += Object.values(item).join(',');
        csv += '\n';
      });

      return csv;
    },
    debounceSearch: function () {
      if (timeout) { clearTimeout(timeout); }
      timeout = setTimeout(() => {
        this.sendSearchQuery();
      }, 400);
    },
    loadSourceOptions: function () {
      WiseService.getSources()
        .then((data) => {
          this.alertMessage = '';
          this.sources = data;
        })
        .catch((error) => {
          this.alertMessage = error.text ||
            `Error fetching source options for wise.`;
        });
    },
    loadTypeOptions: function () {
      WiseService.getTypes(this.chosenSource)
        .then((data) => {
          this.alertMessage = '';
          this.types = data;
          if (data.length >= 1 && !data.includes(this.chosenType)) {
            this.chosenType = data[0];
          }
        })
        .catch((error) => {
          this.alertMessage = error.text ||
            `Error fetching type options for wise.`;
        });
    },
    sendSearchQuery: function () {
      if (!this.searchTerm) {
<<<<<<< HEAD
        this.alertMessage = 'Search term is empty';
=======
>>>>>>> fa02ec1a
        this.searchResult = [];
        this.tableFields = [];
        this.hasMadeASearch = false;
        return;
      }

      this.loading = true;

      this.$router.push({
        query: {
          ...this.$route.query,
          searchSource: this.chosenSource,
          searchType: this.chosenType,
          searchTerm: this.searchTerm
        }
      }).catch((err) => {
        console.log(err);
      });

      this.hasMadeASearch = true;

      this.alertMessage = '';
      WiseService.search(this.chosenSource, this.chosenType, this.searchTerm)
        .then((data) => {
<<<<<<< HEAD
          this.alertMessage = '';
=======
          this.error = '';
          this.loading = false;
>>>>>>> fa02ec1a
          this.searchResult = data;
          if (data.length >= 1) {
            this.tableFields = Object.keys(data[0]).map(key => {
              return { key: key, sortable: true };
            });
          }
        })
        .catch((error) => {
<<<<<<< HEAD
          this.alertMessage = error.text ||
=======
          this.loading = false;
          this.error = error.text ||
>>>>>>> fa02ec1a
            `Error getting search result for wise.`;
        });
    },
    clear: function () {
      this.searchTerm = '';

      if (this.$route.query.searchTerm !== '') {
        this.$router.replace({
          query: {
            ...this.$route.query,
            searchTerm: ''
          }
        }).catch((err) => {
          console.log(err);
        });
      }
    }
  }
};
</script>

<style scoped>
.btn-clear-input {
  color: #555;
  background-color: #EEE;
  border-color: #CCC;
}
</style><|MERGE_RESOLUTION|>--- conflicted
+++ resolved
@@ -135,12 +135,8 @@
   },
   data: function () {
     return {
-<<<<<<< HEAD
       alertMessage: '',
-=======
-      error: '',
       loading: false,
->>>>>>> fa02ec1a
       hasMadeASearch: false,
       searchTerm: '',
       searchResult: [],
@@ -220,10 +216,7 @@
     },
     sendSearchQuery: function () {
       if (!this.searchTerm) {
-<<<<<<< HEAD
         this.alertMessage = 'Search term is empty';
-=======
->>>>>>> fa02ec1a
         this.searchResult = [];
         this.tableFields = [];
         this.hasMadeASearch = false;
@@ -248,12 +241,8 @@
       this.alertMessage = '';
       WiseService.search(this.chosenSource, this.chosenType, this.searchTerm)
         .then((data) => {
-<<<<<<< HEAD
           this.alertMessage = '';
-=======
-          this.error = '';
           this.loading = false;
->>>>>>> fa02ec1a
           this.searchResult = data;
           if (data.length >= 1) {
             this.tableFields = Object.keys(data[0]).map(key => {
@@ -262,12 +251,8 @@
           }
         })
         .catch((error) => {
-<<<<<<< HEAD
+          this.loading = false;
           this.alertMessage = error.text ||
-=======
-          this.loading = false;
-          this.error = error.text ||
->>>>>>> fa02ec1a
             `Error getting search result for wise.`;
         });
     },
