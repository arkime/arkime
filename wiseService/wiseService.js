--- conflicted
+++ resolved
@@ -36,7 +36,7 @@
 const uuid = require('uuidv4').default;
 const helmet = require('helmet');
 const bp = require('body-parser');
-const jsonParser = bp.json()
+const jsonParser = bp.json();
 
 require('console-stamp')(console, '[HH:MM:ss.l]');
 
@@ -327,72 +327,62 @@
         };
       }
 
-<<<<<<< HEAD
-    for (let i = 0; i < types.length; i++) {
-      addType(types[i], src);
-    }
-  },
-  addSourceConfigDef: function (sourceName, configDef) {
-    if (!internals.configDefs.hasOwnProperty(sourceName)) {
-  // ALW - should really merge all the types somehow here instead of type2Name
-      let types = configDef.types || internals.type2Name;
-      for (var i = 0; i < types.length; i++) {
-        let type = types[i];
-        let excludeName;
-        if (type === 'url') {
-          excludeName = 'excludeURLs';
-        } else if (type === 'ip') {
+      for (let i = 0; i < types.length; i++) {
+        addType(types[i], src);
+      }
+    },
+    addSourceConfigDef: function (sourceName, configDef) {
+      if (!internals.configDefs.hasOwnProperty(sourceName)) {
+    // ALW - should really merge all the types somehow here instead of type2Name
+        let types = configDef.types || internals.type2Name;
+        for (var i = 0; i < types.length; i++) {
+          let type = types[i];
+          let excludeName;
+          if (type === 'url') {
+            excludeName = 'excludeURLs';
+          } else if (type === 'ip') {
+            configDef.fields = configDef.fields.concat(
+              [{ name: 'excludeIPs', required: false, help: 'Semicolon separated list of IPs or CIDRs to exclude in lookups' },
+               { name: 'onlyIPs', required: false, help: 'If set, only ips that match the semicolon separated list of IPs or CIDRs will be looked up' }]
+            );
+            if (configDef.singleton === false && types.length > 0) {
+              Object.assign(configDef.fields[configDef.fields.length - 2], { ifField: 'type', ifValue: type });
+              Object.assign(configDef.fields[configDef.fields.length - 1], { ifField: 'type', ifValue: type });
+            }
+            continue;
+          } else {
+            excludeName = 'exclude' + type[0].toUpperCase() + type.slice(1) + 's';
+          }
+
           configDef.fields = configDef.fields.concat(
-            [{ name: 'excludeIPs', required: false, help: 'Semicolon separated list of IPs or CIDRs to exclude in lookups' },
-             { name: 'onlyIPs', required: false, help: 'If set, only ips that match the semicolon separated list of IPs or CIDRs will be looked up' }]
+            [{ name: excludeName, required: false, help: 'Semicolon separated list of modified glob patterns to exclude in lookups' }]
           );
+
           if (configDef.singleton === false && types.length > 0) {
-            Object.assign(configDef.fields[configDef.fields.length - 2], { ifField: 'type', ifValue: type });
             Object.assign(configDef.fields[configDef.fields.length - 1], { ifField: 'type', ifValue: type });
           }
-          continue;
-        } else {
-          excludeName = 'exclude' + type[0].toUpperCase() + type.slice(1) + 's';
-        }
-
-        configDef.fields = configDef.fields.concat(
-          [{ name: excludeName, required: false, help: 'Semicolon separated list of modified glob patterns to exclude in lookups' }]
-        );
+        }
+
+        if (configDef.cacheable !== false) {
+          configDef.fields = configDef.fields.concat(
+            [{ name: 'cacheAgeMin', required: false, help: 'Minutes to cache items from previous lookup. (defaults to 60)', regex: '^[0-9]+$' }]
+          );
+        }
 
         if (configDef.singleton === false && types.length > 0) {
-          Object.assign(configDef.fields[configDef.fields.length - 1], { ifField: 'type', ifValue: type });
-        }
-      }
-
-      if (configDef.cacheable !== false) {
-        configDef.fields = configDef.fields.concat(
-          [{ name: 'cacheAgeMin', required: false, help: 'Minutes to cache items from previous lookup. (defaults to 60)', regex: '^[0-9]+$' }]
-        );
-      }
-
-      if (configDef.singleton === false && types.length > 0) {
-        configDef.fields = configDef.fields.concat(
-          [{ name: 'fields', required: false, help: 'A "\\n" separated list of fields that this source will add. Some wise sources automatically set for you. See Tagger Format in the docs for more information on the parts of a field entry.' },
-          { name: 'view', required: false, help: 'The view to show in session detail when opening up a session with unique fields. The value for view can either be written in simplified format or in more powerful jade format. For the jade format see Tagger Format in the docs for more information (except everything has to be on one line, so replace newlines with \\n). Simple format looks like require:[toplevel db name];title:[title string];fields:[field1],[field2],[fieldN]' }]
-        );
-      }
-
-      internals.configDefs[sourceName] = configDef;
-    }
-  },
-  funcName: funcName,
-  app: app
-};
-=======
-      for (let i = 0; i < types.length; i++) {
-        addType(types[i], src);
+          configDef.fields = configDef.fields.concat(
+            [{ name: 'fields', required: false, help: 'A "\\n" separated list of fields that this source will add. Some wise sources automatically set for you. See Tagger Format in the docs for more information on the parts of a field entry.' },
+            { name: 'view', required: false, help: 'The view to show in session detail when opening up a session with unique fields. The value for view can either be written in simplified format or in more powerful jade format. For the jade format see Tagger Format in the docs for more information (except everything has to be on one line, so replace newlines with \\n). Simple format looks like require:[toplevel db name];title:[title string];fields:[field1],[field2],[fieldN]' }]
+          );
+        }
+
+        internals.configDefs[sourceName] = configDef;
       }
     },
     funcName: funcName,
     app: app
   };
-}
->>>>>>> b65f393e
+};
 // ----------------------------------------------------------------------------
 function loadSources () {
   glob(getConfig('wiseService', 'sourcePath', './') + 'source.*.js', (err, files) => {
@@ -830,7 +820,7 @@
   if (req.body.config === undefined) {
     return res.send({ success: false, text: 'Missing config' });
   }
-  let config = req.body.config
+  let config = req.body.config;
   console.log(config);
 
   // ALW - Need to validate config here
@@ -1172,4 +1162,5 @@
     process.exit(1);
   }
 }
+
 buildConfigAndStart();