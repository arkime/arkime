--- conflicted
+++ resolved
@@ -35,13 +35,7 @@
 const favicon = require('serve-favicon');
 const uuid = require('uuid').v4;
 const helmet = require('helmet');
-<<<<<<< HEAD
-const bp = require('body-parser');
-const jsonParser = bp.json();
-=======
 const jsonParser = ArkimeUtil.jsonParser;
-const axios = require('axios');
->>>>>>> 9a85cf4f
 const chalk = require('chalk');
 const version = require('../common/version');
 const path = require('path');
