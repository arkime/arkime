--- conflicted
+++ resolved
@@ -9,15 +9,9 @@
 # * build moloch-capture
 
 
-<<<<<<< HEAD
-GLIB=2.52.3
-YARA=3.6.3
-MAXMIND=1.3.1
-=======
 GLIB=2.54.3
 YARA=3.7.1
-GEOIP=1.6.11
->>>>>>> e885bdd1
+MAXMIND=1.3.2
 PCAP=1.8.1
 CURL=7.58.0
 LUA=5.3.4
