--- conflicted
+++ resolved
@@ -1,9 +1,5 @@
 # Test cont3xt.js
-<<<<<<< HEAD
-use Test::More tests => 132;
-=======
-use Test::More tests => 113;
->>>>>>> 5919b37c
+use Test::More tests => 133;
 use Test::Differences;
 use Data::Dumper;
 use MolochTest;
