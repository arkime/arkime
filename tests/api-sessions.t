--- conflicted
+++ resolved
@@ -96,11 +96,7 @@
 # csv
     my $csv = getBinary("/sessions.csv?date=-1&expression=" . uri_escape("file=$pwd/socks-http-example.pcap"))->content;
     $csv =~ s/\r//g;
-<<<<<<< HEAD
-    eq_or_diff ($csv, 'IP Protocol, Start Time, Stop Time, Src IP, Src Port, Src Country, Dst IP, Dst Port, Dst Country, Bytes, Data bytes, Packets, Moloch Node
-=======
     eq_or_diff ($csv, 'IP Protocol, Start Time, Stop Time, Src IP, Src Port, Src Country, Dst IP, Dst Port, Dst Country, Bytes, Data bytes, Packets, Arkime Node
->>>>>>> 347d320b
 tcp,1386004309468,1386004309478,10.180.156.185,53533,US,10.180.156.249,1080,US,2698,1754,14,test
 tcp,1386004312331,1386004312384,10.180.156.185,53534,US,10.180.156.249,1080,US,2780,1770,15,test
 tcp,1386004317979,1386004317989,10.180.156.185,53535,US,10.180.156.249,1080,US,2905,1763,17,test
@@ -116,11 +112,7 @@
 
     my $csv = getBinary("/sessions.csv?fields=firstPacket,lastPacket,srcIp,srcGEO,dstIp,dstGEO,totPackets,node,tcpflags.rst,tcpflags.psh,socks.ASN&date=-1&expression=" . uri_escape("file=$pwd/socks-http-example.pcap"))->content;
     $csv =~ s/\r//g;
-<<<<<<< HEAD
-    eq_or_diff ($csv, 'Start Time, Stop Time, Src IP, Src Country, Dst IP, Dst Country, Packets, Moloch Node, TCP Flag RST, TCP Flag PSH,  ASN
-=======
     eq_or_diff ($csv, 'Start Time, Stop Time, Src IP, Src Country, Dst IP, Dst Country, Packets, Arkime Node, TCP Flag RST, TCP Flag PSH,  ASN
->>>>>>> 347d320b
 1386004309468,1386004309478,10.180.156.185,US,10.180.156.249,US,14,test,0,4,"AS15133 MCI Communications Services, Inc. d/b/a Verizon Business"
 1386004312331,1386004312384,10.180.156.185,US,10.180.156.249,US,15,test,0,4,
 1386004317979,1386004317989,10.180.156.185,US,10.180.156.249,US,17,test,0,6,"AS15133 MCI Communications Services, Inc. d/b/a Verizon Business"
