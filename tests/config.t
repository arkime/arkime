# Test config
use lib ".";
use ArkimeTest;
use Test::More tests => 46;
use Test::Differences;
use Data::Dumper;
use JSON;
use strict;

open(FH, '>', "testconfig.ini") or die $!;
print FH <<EOF;
[default]
var=1
[node]
var=2
EOF
close(FH);

open(FH, '>', "testconfig.json") or die $!;
print FH <<EOF;
{
    "default": { "var":"1" },
    "node": { "var":"2" }
}
EOF
close(FH);

system("curl -s -k ${ArkimeTest::elasticsearch}/testconfig/_doc/testconfig -d '\@testconfig.json' -H 'Content-Type: application/json' > /dev/null");
esGet("/_refresh");

my ($out, $es, $url);

#### ENV
my $testenv='ARKIME_ignore=ignore ARKIME__foo1=foo1 ARKIME_default__foo2=foo2 ARKIME_foo_fooDOTDASHCOLON__foo3=foo3 ARKIME_node__fooDASH4=4 ARKIME_overrideDASHips__10DOT1DOT0DOT0SLASH16="tag:ny-office;country:USA;asn:AS0000 This is neat"';

$out = `$testenv node ../viewer/viewer.js -c testconfig.ini -o foo=bar -o default.bar=foo -n test --regressionTests --dumpConfig 2>&1 1>/dev/null`;
eq_or_diff(from_json($out), from_json('{
   "OVERRIDE": {
     "default.bar": "foo",
     "default.foo": "bar",
     "test.foo": "bar"
   },
   "CONFIG": {
     "default": {
       "var": "1",
       "foo1": "foo1",
       "foo2": "foo2"
     },
     "node": {
       "var": "2",
       "foo-4": "4"
     },
     "foo_foo.-:": {
       "foo3": "foo3"
     },
     "override-ips": {
       "10.1.0.0/16": "tag:ny-office;country:USA;asn:AS0000 This is neat"
     }
   }
 }'));

<<<<<<< HEAD
$out = `cd ../cont3xt && $testenv node cont3xt.js -c ../tests/testconfig.ini -o cont3xt.foo=bar --regressionTests --dumpConfig 2>&1 1>/dev/null`;
=======
$out = `$testenv node ../cont3xt/cont3xt.js -c testconfig.ini -o cont3xt.foo=bar -o bar=foo --regressionTests --dumpConfig 2>&1 1>/dev/null`;
>>>>>>> 3edd8065
eq_or_diff(from_json($out), from_json('{
   "OVERRIDE": {
     "cont3xt.bar": "foo",
     "cont3xt.foo": "bar"
   },
   "CONFIG": {
     "cont3xt": {
       "foo1": "foo1"
     },
     "default": {
       "var": "1",
       "foo2": "foo2"
     },
     "node": {
       "var": "2",
       "foo-4": "4"
     },
     "foo_foo.-:": {
       "foo3": "foo3"
     },
     "override-ips": {
       "10.1.0.0/16": "tag:ny-office;country:USA;asn:AS0000 This is neat"
     }
   }
 }'));

$out = `$testenv node ../wiseService/wiseService.js -c testconfig.ini -o wiseService.foo=bar -o bar=foo --regressionTests --dumpConfig 2>&1 1>/dev/null`;
$out =~ s/^\[.*\] //mg;
eq_or_diff(from_json($out), from_json('{
   "OVERRIDE": {
     "wiseService.bar": "foo",
     "wiseService.foo": "bar"
   },
   "CONFIG": {
     "default": {
       "var": "1",
       "foo2": "foo2"
     },
     "node": {
       "var": "2",
       "foo-4": "4"
     },
     "foo_foo.-:": {
       "foo3": "foo3"
     },
     "override-ips": {
       "10.1.0.0/16": "tag:ny-office;country:USA;asn:AS0000 This is neat"
     },
     "wiseService": {
       "foo1": "foo1"
     }
   }
 }'));

$out = `$testenv ../capture/capture -c testconfig.ini -o foo=bar -n test --regressionTests --dumpConfig 2>&1 1>/dev/null`;
eq_or_diff($out, "OVERRIDE:
foo=bar
CONFIG:
[default]
foo1=foo1
foo2=foo2
var=1

[foo_foo.-:]
foo3=foo3

[node]
foo-4=4
var=2

[override-ips]
10.1.0.0/16=tag:ny-office;country:USA;asn:AS0000 This is neat
");

#### No config, don't set anything in default
$testenv='ARKIME_foo__bar=foobar';

SKIP: {
skip "Running on system with arkime installed", 2 if (-f "/opt/arkime/etc/config.ini");
$out = `$testenv node ../viewer/viewer.js -n test --regressionTests --dumpConfig 2>&1 1>/dev/null`;
eq_or_diff(from_json($out), from_json('{
   "OVERRIDE": {
   },
   "CONFIG": {
     "foo": {
       "bar": "foobar"
     }
   }
 }'));

$out = `$testenv ../capture/capture -n test --regressionTests --dumpConfig 2>&1 1>/dev/null`;
eq_or_diff($out, "CONFIG:
[default]

[foo]
bar=foobar
");
}

SKIP: {
skip "Running on system with arkime installed", 1 if (-f "/opt/arkime/etc/cont3xt.ini");
$out = `cd ../cont3xt && $testenv node cont3xt.js --regressionTests --dumpConfig 2>&1 1>/dev/null`;
eq_or_diff(from_json($out), from_json('{
   "OVERRIDE": {
   },
   "CONFIG": {
     "foo": {
       "bar": "foobar"
     }
   }
 }'));
}

SKIP: {
skip "Running on system with arkime installed", 1 if (-f "/opt/arkime/etc/wiseService.ini");
$out = `$testenv node ../wiseService/wiseService.js --regressionTests --dumpConfig 2>&1 1>/dev/null`;
print Dumper($out);
$out =~ s/^\[.*\] //mg;
eq_or_diff(from_json($out), from_json('{
   "OVERRIDE": {
   },
   "CONFIG": {
     "foo": {
       "bar": "foobar"
     }
   }
 }'));
}

#### standard tests
sub doGoodTest {
    my ($config, $skipcapture) = @_;

    $out = `node ../viewer/viewer.js -c $config -o foo=bar -n test --regressionTests --dumpConfig 2>&1 1>/dev/null`;
    eq_or_diff(from_json($out), from_json('{
       "OVERRIDE": {
         "default.foo": "bar",
         "test.foo": "bar"
       },
       "CONFIG": {
         "default": {
           "var": "1"
         },
         "node": {
           "var": "2"
         }
       }
     }'));

    $out = `cd ../cont3xt && node cont3xt.js -c $config -o cont3xt.foo=bar --regressionTests --dumpConfig 2>&1 1>/dev/null`;
    eq_or_diff(from_json($out), from_json('{
       "OVERRIDE": {
         "cont3xt.foo": "bar"
       },
       "CONFIG": {
         "default": {
           "var": "1"
         },
         "node": {
           "var": "2"
         }
       }
     }'));

    $out = `node ../wiseService/wiseService.js -c $config -o wiseService.foo=bar --regressionTests --dumpConfig 2>&1 1>/dev/null`;
    $out =~ s/^\[.*\] //mg;
    eq_or_diff(from_json($out), from_json('{
       "OVERRIDE": {
         "wiseService.foo": "bar"
       },
       "CONFIG": {
         "default": {
           "var": "1"
         },
         "node": {
           "var": "2"
         }
       }
     }'));

    return if ($skipcapture);

    $out = `../capture/capture -c $config -o foo=bar -n test --regressionTests --dumpConfig 2>&1 1>/dev/null`;
    eq_or_diff($out, "OVERRIDE:
foo=bar
CONFIG:
[default]
var=1

[node]
var=2
");
}
    

sub doNotFoundTest {
    my ($config, $skipcapture) = @_;

    $out = `node ../viewer/viewer.js -c $config -o foo=bar -n test --regressionTests --dumpConfig 2>&1 1>/dev/null`;
    eq_or_diff(from_json($out), from_json('{
       "OVERRIDE": {
         "default.foo": "bar",
         "test.foo": "bar"
       },
       "CONFIG": {
       }
     }'));

    $out = `cd ../cont3xt && node cont3xt.js -c $config -o cont3xt.foo=bar --regressionTests --dumpConfig 2>&1 1>/dev/null`;
    eq_or_diff(from_json($out), from_json('{
       "OVERRIDE": {
         "cont3xt.foo": "bar"
       },
       "CONFIG": {
       }
     }'));

    $out = `node ../wiseService/wiseService.js -c $config -o wiseService.foo=bar --regressionTests --dumpConfig 2>&1 1>/dev/null`;
    $out =~ s/^\[.*\] //mg;
    eq_or_diff(from_json($out), from_json('{
       "OVERRIDE": {
         "wiseService.foo": "bar"
       },
       "CONFIG": {
       }
     }'));

    return if ($skipcapture);

    $out = `../capture/capture -c $config -o foo=bar -n test --regressionTests --dumpConfig 2>&1 1>/dev/null`;
    eq_or_diff($out, "");
}

#### FILE INI


doGoodTest("../tests/testconfig.ini");

#### NOTFOUND FILE

doNotFoundTest("notfound.ini");

#### FILE JSON

doGoodTest("../tests/testconfig.json");

#### NOTFOUND FILE JSON

doNotFoundTest("notfound.json");

#### ELASTICSEARCH JSON

$es = "${ArkimeTest::elasticsearch}/testconfig/_doc/testconfig";
$es =~ s/^http/elasticsearch/;

doGoodTest($es);

#### NOTFOUND ELASTICSEARCH JSON

$es = "${ArkimeTest::elasticsearch}/testconfig/_doc/notfound";
$es =~ s/^http/elasticsearch/;

doNotFoundTest($es);

#### HTTP JSON

$url = "${ArkimeTest::elasticsearch}/testconfig/_source/testconfig";

doGoodTest($url);

#### NOTFOUND HTTP JSON

$url = "${ArkimeTest::elasticsearch}/testconfig/_source/notfound";

doNotFoundTest($url);

SKIP: {
#### REDIS JSON
$out = `redis-cli -x set testconfig < testconfig.json`;
skip "Redis down", 6 if ($out ne "OK\n");

$url = "redis://127.0.0.1/0/testconfig";

doGoodTest($url, 1);

#### NOTFOUND REDIS JSON
$url = "redis://127.0.0.1/0/notfound";

doNotFoundTest($url, 1);

}

#### Clean up
unlink("testconfig.ini");
unlink("testconfig.json");<|MERGE_RESOLUTION|>--- conflicted
+++ resolved
@@ -59,11 +59,7 @@
    }
  }'));
 
-<<<<<<< HEAD
-$out = `cd ../cont3xt && $testenv node cont3xt.js -c ../tests/testconfig.ini -o cont3xt.foo=bar --regressionTests --dumpConfig 2>&1 1>/dev/null`;
-=======
-$out = `$testenv node ../cont3xt/cont3xt.js -c testconfig.ini -o cont3xt.foo=bar -o bar=foo --regressionTests --dumpConfig 2>&1 1>/dev/null`;
->>>>>>> 3edd8065
+$out = `cd ../cont3xt && $testenv node cont3xt.js -c ../tests/testconfig.ini -o cont3xt.foo=bar -o bar=foo --regressionTests --dumpConfig 2>&1 1>/dev/null`;
 eq_or_diff(from_json($out), from_json('{
    "OVERRIDE": {
      "cont3xt.bar": "foo",
