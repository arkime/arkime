# Test config
use lib ".";
use ArkimeTest;
use Test::More tests => 46;
use Test::Differences;
use Data::Dumper;
use JSON;
use strict;

open(FH, '>', "testconfig.ini") or die $!;
print FH <<EOF;
[default]
var=1
[node]
var=2
EOF
close(FH);

open(FH, '>', "testconfig.json") or die $!;
print FH <<EOF;
{
    "default": { "var":"1" },
    "node": { "var":"2" }
}
EOF
close(FH);

system("curl -s -k ${ArkimeTest::elasticsearch}/testconfig/_doc/testconfig -d '\@testconfig.json' -H 'Content-Type: application/json' > /dev/null");
esGet("/_refresh");

my ($out, $es, $url);

#### ENV
my $testenv='ARKIME_ignore=ignore ARKIME__foo1=foo1 ARKIME_default__foo2=foo2 ARKIME_foo_fooDOTDASHCOLON__foo3=foo3 ARKIME_node__fooDASH4=4 ARKIME_overrideDASHips__10DOT1DOT0DOT0SLASH16="tag:ny-office;country:USA;asn:AS0000 This is neat"';

$out = `$testenv node ../viewer/viewer.js -c testconfig.ini -o foo=bar -n test --regressionTests --dumpConfig 2>&1 1>/dev/null`;
eq_or_diff(from_json($out), from_json('{
   "OVERRIDE": {
     "default.foo": "bar",
     "test.foo": "bar"
   },
   "CONFIG": {
     "default": {
       "var": "1",
       "foo1": "foo1",
       "foo2": "foo2"
     },
     "node": {
       "var": "2",
       "foo-4": "4"
     },
     "foo_foo.-:": {
       "foo3": "foo3"
     },
     "override-ips": {
       "10.1.0.0/16": "tag:ny-office;country:USA;asn:AS0000 This is neat"
     }
   }
 }'));

$out = `cd ../cont3xt && $testenv node cont3xt.js -c ../tests/testconfig.ini -o cont3xt.foo=bar --regressionTests --dumpConfig 2>&1 1>/dev/null`;
eq_or_diff(from_json($out), from_json('{
   "OVERRIDE": {
     "cont3xt.foo": "bar"
   },
   "CONFIG": {
     "cont3xt": {
       "foo1": "foo1"
     },
     "default": {
       "var": "1",
       "foo2": "foo2"
     },
     "node": {
       "var": "2",
       "foo-4": "4"
     },
     "foo_foo.-:": {
       "foo3": "foo3"
     },
     "override-ips": {
       "10.1.0.0/16": "tag:ny-office;country:USA;asn:AS0000 This is neat"
     }
   }
 }'));

$out = `$testenv node ../wiseService/wiseService.js -c testconfig.ini -o wiseService.foo=bar --regressionTests --dumpConfig 2>&1 1>/dev/null`;
$out =~ s/^\[.*\] //mg;
eq_or_diff(from_json($out), from_json('{
   "OVERRIDE": {
     "wiseService.foo": "bar"
   },
   "CONFIG": {
     "default": {
       "var": "1",
       "foo2": "foo2"
     },
     "node": {
       "var": "2",
       "foo-4": "4"
     },
     "foo_foo.-:": {
       "foo3": "foo3"
     },
     "override-ips": {
       "10.1.0.0/16": "tag:ny-office;country:USA;asn:AS0000 This is neat"
     },
     "wiseService": {
       "foo1": "foo1"
     }
   }
 }'));

$out = `$testenv ../capture/capture -c testconfig.ini -o foo=bar -n test --regressionTests --dumpConfig 2>&1 1>/dev/null`;
eq_or_diff($out, "OVERRIDE:
foo=bar
CONFIG:
[default]
foo1=foo1
foo2=foo2
var=1

[foo_foo.-:]
foo3=foo3

[node]
foo-4=4
var=2

[override-ips]
10.1.0.0/16=tag:ny-office;country:USA;asn:AS0000 This is neat
");

#### No config, don't set anything in default
$testenv='ARKIME_foo__bar=foobar';

SKIP: {
skip "Running on system with arkime installed", 2 if (-f "/opt/arkime/etc/config.ini");
$out = `$testenv node ../viewer/viewer.js -n test --regressionTests --dumpConfig 2>&1 1>/dev/null`;
eq_or_diff(from_json($out), from_json('{
   "OVERRIDE": {
   },
   "CONFIG": {
     "foo": {
       "bar": "foobar"
     }
   }
 }'));

<<<<<<< HEAD
$out = `cd ../cont3xt && $testenv node cont3xt.js --regressionTests --dumpConfig 2>&1 1>/dev/null`;
=======
$out = `$testenv ../capture/capture -n test --regressionTests --dumpConfig 2>&1 1>/dev/null`;
eq_or_diff($out, "CONFIG:
[default]

[foo]
bar=foobar
");
}

SKIP: {
skip "Running on system with arkime installed", 1 if (-f "/opt/arkime/etc/cont3xt.ini");
$out = `$testenv node ../cont3xt/cont3xt.js --regressionTests --dumpConfig 2>&1 1>/dev/null`;
>>>>>>> 6419be3c
eq_or_diff(from_json($out), from_json('{
   "OVERRIDE": {
   },
   "CONFIG": {
     "foo": {
       "bar": "foobar"
     }
   }
 }'));
}

SKIP: {
skip "Running on system with arkime installed", 1 if (-f "/opt/arkime/etc/wiseService.ini");
$out = `$testenv node ../wiseService/wiseService.js --regressionTests --dumpConfig 2>&1 1>/dev/null`;
print Dumper($out);
$out =~ s/^\[.*\] //mg;
eq_or_diff(from_json($out), from_json('{
   "OVERRIDE": {
   },
   "CONFIG": {
     "foo": {
       "bar": "foobar"
     }
   }
 }'));
}

#### standard tests
sub doGoodTest {
    my ($config, $skipcapture) = @_;

    $out = `node ../viewer/viewer.js -c $config -o foo=bar -n test --regressionTests --dumpConfig 2>&1 1>/dev/null`;
    eq_or_diff(from_json($out), from_json('{
       "OVERRIDE": {
         "default.foo": "bar",
         "test.foo": "bar"
       },
       "CONFIG": {
         "default": {
           "var": "1"
         },
         "node": {
           "var": "2"
         }
       }
     }'));

    $out = `cd ../cont3xt && node cont3xt.js -c $config -o cont3xt.foo=bar --regressionTests --dumpConfig 2>&1 1>/dev/null`;
    eq_or_diff(from_json($out), from_json('{
       "OVERRIDE": {
         "cont3xt.foo": "bar"
       },
       "CONFIG": {
         "default": {
           "var": "1"
         },
         "node": {
           "var": "2"
         }
       }
     }'));

    $out = `node ../wiseService/wiseService.js -c $config -o wiseService.foo=bar --regressionTests --dumpConfig 2>&1 1>/dev/null`;
    $out =~ s/^\[.*\] //mg;
    eq_or_diff(from_json($out), from_json('{
       "OVERRIDE": {
         "wiseService.foo": "bar"
       },
       "CONFIG": {
         "default": {
           "var": "1"
         },
         "node": {
           "var": "2"
         }
       }
     }'));

    return if ($skipcapture);

    $out = `../capture/capture -c $config -o foo=bar -n test --regressionTests --dumpConfig 2>&1 1>/dev/null`;
    eq_or_diff($out, "OVERRIDE:
foo=bar
CONFIG:
[default]
var=1

[node]
var=2
");
}
    

sub doNotFoundTest {
    my ($config, $skipcapture) = @_;

    $out = `node ../viewer/viewer.js -c $config -o foo=bar -n test --regressionTests --dumpConfig 2>&1 1>/dev/null`;
    eq_or_diff(from_json($out), from_json('{
       "OVERRIDE": {
         "default.foo": "bar",
         "test.foo": "bar"
       },
       "CONFIG": {
       }
     }'));

    $out = `cd ../cont3xt && node cont3xt.js -c $config -o cont3xt.foo=bar --regressionTests --dumpConfig 2>&1 1>/dev/null`;
    eq_or_diff(from_json($out), from_json('{
       "OVERRIDE": {
         "cont3xt.foo": "bar"
       },
       "CONFIG": {
       }
     }'));

    $out = `node ../wiseService/wiseService.js -c $config -o wiseService.foo=bar --regressionTests --dumpConfig 2>&1 1>/dev/null`;
    $out =~ s/^\[.*\] //mg;
    eq_or_diff(from_json($out), from_json('{
       "OVERRIDE": {
         "wiseService.foo": "bar"
       },
       "CONFIG": {
       }
     }'));

    return if ($skipcapture);

    $out = `../capture/capture -c $config -o foo=bar -n test --regressionTests --dumpConfig 2>&1 1>/dev/null`;
    eq_or_diff($out, "");
}

#### FILE INI


doGoodTest("../tests/testconfig.ini");

#### NOTFOUND FILE

doNotFoundTest("notfound.ini");

#### FILE JSON

doGoodTest("../tests/testconfig.json");

#### NOTFOUND FILE JSON

doNotFoundTest("notfound.json");

#### ELASTICSEARCH JSON

$es = "${ArkimeTest::elasticsearch}/testconfig/_doc/testconfig";
$es =~ s/^http/elasticsearch/;

doGoodTest($es);

#### NOTFOUND ELASTICSEARCH JSON

$es = "${ArkimeTest::elasticsearch}/testconfig/_doc/notfound";
$es =~ s/^http/elasticsearch/;

doNotFoundTest($es);

#### HTTP JSON

$url = "${ArkimeTest::elasticsearch}/testconfig/_source/testconfig";

doGoodTest($url);

#### NOTFOUND HTTP JSON

$url = "${ArkimeTest::elasticsearch}/testconfig/_source/notfound";

doNotFoundTest($url);

SKIP: {
#### REDIS JSON
$out = `redis-cli -x set testconfig < testconfig.json`;
skip "Redis down", 6 if ($out ne "OK\n");

$url = "redis://127.0.0.1/0/testconfig";

doGoodTest($url, 1);

#### NOTFOUND REDIS JSON
$url = "redis://127.0.0.1/0/notfound";

doNotFoundTest($url, 1);

}

#### Clean up
unlink("testconfig.ini");
unlink("testconfig.json");<|MERGE_RESOLUTION|>--- conflicted
+++ resolved
@@ -147,9 +147,6 @@
    }
  }'));
 
-<<<<<<< HEAD
-$out = `cd ../cont3xt && $testenv node cont3xt.js --regressionTests --dumpConfig 2>&1 1>/dev/null`;
-=======
 $out = `$testenv ../capture/capture -n test --regressionTests --dumpConfig 2>&1 1>/dev/null`;
 eq_or_diff($out, "CONFIG:
 [default]
@@ -158,11 +155,11 @@
 bar=foobar
 ");
 }
+}
 
 SKIP: {
 skip "Running on system with arkime installed", 1 if (-f "/opt/arkime/etc/cont3xt.ini");
-$out = `$testenv node ../cont3xt/cont3xt.js --regressionTests --dumpConfig 2>&1 1>/dev/null`;
->>>>>>> 6419be3c
+$out = `cd ../cont3xt && $testenv node cont3xt.js --regressionTests --dumpConfig 2>&1 1>/dev/null`;
 eq_or_diff(from_json($out), from_json('{
    "OVERRIDE": {
    },
