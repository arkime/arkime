--- conflicted
+++ resolved
@@ -230,20 +230,13 @@
     $info = viewerPostToken("/user/views/toggleShare?molochRegressionUser=test1", '{"expression":"ip == 1.2.3.7","user":"test1","shared":true,"name":"view1"}', $test1Token);
     ok($info->{success}, "view: share");
 
-<<<<<<< HEAD
-    sleep(1);
-
-=======
     # Make sure test1 view is shared
->>>>>>> f05b2651
     $info = viewerGet("/user/views?molochRegressionUser=test1");
     eq_or_diff($info, from_json('{"view1":{"expression":"ip == 1.2.3.4","user":"test1","shared":true}}'), "view: 1 shared item");
 
     # Unshare the test1 view
     $info = viewerPostToken("/user/views/toggleShare?molochRegressionUser=test1", '{"expression":"ip == 1.2.3.8","user":"test1","shared":false,"name":"view1"}', $test1Token);
     ok($info->{success}, "view: unshare");
-
-    sleep(1);
 
     $info = viewerPostToken("/user/views/delete?molochRegressionUser=test1", '{"expression":"ip == 1.2.3.4","user":"test1","shared":false,"name":"view1"}', $test1Token);
     ok($info->{success}, "view: delete found");
@@ -260,8 +253,6 @@
     $info = viewerPostToken("/user/views/toggleShare?molochRegressionUser=test1", '{"expression":"ip == 1.2.3.4","user":"test1","shared":false,"name":"view2"}', $test1Token);
     ok($info->{success}, "view2: unshare");
     $info = viewerPostToken("/user/views/delete?molochRegressionUser=test1", '{"expression":"ip == 1.2.3.4","user":"test1","shared":false,"name":"view2"}', $test1Token);
-
-    sleep(1);
 
     $info = viewerGet("/user/views?molochRegressionUser=test1");
     eq_or_diff($info, from_json("{}"), "view: empty");
