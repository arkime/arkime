<<<<<<< HEAD
use Test::More tests => 148;
=======
use Test::More tests => 150;
>>>>>>> 9aa04125
use Cwd;
use URI::Escape;
use MolochTest;
use JSON;
use Test::Differences;
use Data::Dumper;
use strict;

my $json;

# clean old users
    esPost("/tests_users/_delete_by_query?conflicts=proceed&refresh", '{ "query": { "match_all": {} } }', 1);

# Get tokens
    my $token = getTokenCookie();
    my $token2 = getTokenCookie2();
    my $test1Token = getTokenCookie('test1');
    my $test2Token = getTokenCookie('test2');
    my $superAdminToken = getTokenCookie('superAdmin');

# clean old crons
    esPost("/tests_queries/_delete_by_query?conflicts=proceed&refresh", '{ "query": { "match_all": {} } }');

# users
    my $users = viewerPost("/api/users", "");
    is (@{$users->{data}}, 0, "Empty users table");

# csv
    my $csv = $MolochTest::userAgent->post("http://$MolochTest::host:8123/api/users.csv", Content => "")->content;
    $csv =~ s/\r//g;
    eq_or_diff ($csv, 'userId, userName, enabled, webEnabled, headerAuthEnabled, roles, emailSearch, removeEnabled, packetSearch, hideStats, hideFiles, hidePcap, disablePcapDownload, expression, timeLimit
', "CSV Users");

# Can't create system rule
    $json = viewerPostToken("/api/user", '{"userId": "usersAdmin", "userName": "UserName", "enabled":true, "password":"password"}', $token);
    eq_or_diff($json, from_json('{"text": "User ID can\'t be a system role id", "success": false}'));

    $json = viewerPostToken("/api/user/usersAdmin", '{"userId": "usersAdmin", "userName": "UserName", "enabled":true, "password":"password", "roles":["superAdmin"]}', $token);
    eq_or_diff($json, from_json('{"text": "User ID can\'t be a system role id", "success": false}'));

    $json = viewerPostToken("/api/user/usersAdmin\u001b", '{"userId": "usersAdmin\u001b", "userName": "UserName", "enabled":true, "password":"password", "roles":["arkimeUser"]}', $token);
    eq_or_diff($json, from_json('{"text": "User not found", "success": false}'));

# Create Missing/Emptry fields
    $json = viewerPostToken("/api/user", '{"userName": "UserName", "enabled":true, "password":"password"}', $token);
    eq_or_diff($json, from_json('{"text": "Missing/Empty required fields", "success": false}'));

    $json = viewerPostToken("/api/user", '{"userId": "", "userName": "UserName", "enabled":true, "password":"password"}', $token);
    eq_or_diff($json, from_json('{"text": "Missing/Empty required fields", "success": false}'));

    $json = viewerPostToken("/api/user", '{"userId": "<script>", "userName": "UserName", "enabled":true, "password":"password"}', $token);
    eq_or_diff($json, from_json('{"text": "User ID must be word characters", "success": false}'));

    $json = viewerPostToken("/api/user", '{"userId": "test1", "enabled":true, "password":"password"}', $token);
    eq_or_diff($json, from_json('{"text": "Missing/Empty required fields", "success": false}'));

    $json = viewerPostToken("/api/user", '{"userId": "test1", "userName": "", "enabled":true, "password":"password"}', $token);
    eq_or_diff($json, from_json('{"text": "Missing/Empty required fields", "success": false}'));

    $json = viewerPostToken("/api/user", '{"userId": "test1", "userName": " ", "enabled":true, "password":"password"}', $token);
    eq_or_diff($json, from_json('{"text": "Username can not be empty", "success": false}'));

    $json = viewerPostToken("/api/user", '{"userId": "test1", "userName": "UserName", "enabled":true}', $token);
    eq_or_diff($json, from_json('{"text": "Password needs to be at least 3 characters", "success": false}'));

    $json = viewerPostToken("/api/user", '{"userId": "test1", "userName": "UserName", "enabled":true, "password":""}', $token);
    eq_or_diff($json, from_json('{"text": "Password needs to be at least 3 characters", "success": false}'));

    $json = viewerPostToken("/api/user", '{"userId": "test1", "userName": "UserName", "enabled":true, "password":"ab"}', $token);
    eq_or_diff($json, from_json('{"text": "Password needs to be at least 3 characters", "success": false}'));

    $json = viewerPostToken("/api/user", '{"userId": "test1", "userName": "UserName", "enabled":true, "password":"abc", "expression": false}', $token);
    eq_or_diff($json, from_json('{"text": "Expression must be a string when present", "success": false}'));

# Add User 1
    $json = viewerPostToken("/api/user", '{"userId": "test1", "userName": "UserName", "enabled":true, "password":"password"}', $token);
    eq_or_diff($json, from_json('{"text": "User created succesfully", "success": true}'));

    $users = viewerPost("/api/users?molochRegressionUser=notadmin", "");
    eq_or_diff($users, from_json('{"text": "You do not have permission to access this resource", "success": false}'));

    $users = viewerPost("/api/users", "");
    is (@{$users->{data}}, 1, "Check add #1");

    eq_or_diff($users->{data}->[0], from_json('{"roles": [], "userId": "test1", "removeEnabled": false, "expression": "", "headerAuthEnabled": false, "userName": "UserName", "id": "test1", "emailSearch": false, "enabled": true, "webEnabled": false, "packetSearch": false, "welcomeMsgNum": 0, "disablePcapDownload": false, "hideFiles": false, "hidePcap": false, "hideStats": false, "lastUsed": 0, "roleAssigners": []}', {relaxed => 1}), "Test User Add", { context => 3 });


    # This will set a lastUsed time, make sure DB is updated with sleep
    my $test1Token = getTokenCookie("test1");
    sleep(1);
    esGet("/_flush");
    esGet("/_refresh");

    $users = viewerPost2("/api/users", "");
    is (@{$users->{data}}, 1, "Check add #2");

    is (exists $users->{data}->[0]->{lastUsed}, 1, "last used exists #1");
    my $lastUsedTimestamp1 = $users->{data}->[0]->{lastUsed};
    delete $users->{data}->[0]->{lastUsed};

    eq_or_diff($users->{data}->[0], from_json('{"roles": [], "userId": "test1", "removeEnabled": false, "expression": "", "headerAuthEnabled": false, "userName": "UserName", "id": "test1", "emailSearch": false, "enabled": true, "webEnabled": false, "packetSearch": false, "welcomeMsgNum": 0, "disablePcapDownload": false, "hideFiles": false, "hidePcap": false, "hideStats": false, "roleAssigners": []}', {relaxed => 1}), "Test User Add", { context => 3 });

# Check appinfo works
    $json = viewerGetToken("/api/appInfo", $token);
    eq_or_diff(sort($json->{roles}), from_json('["arkimeAdmin", "arkimeUser", "cont3xtAdmin", "cont3xtUser", "parliamentAdmin", "parliamentUser", "superAdmin", "usersAdmin", "wiseAdmin", "wiseUser"]'));
    my @roles = sort @{$json->{user}->{roles}};
    eq_or_diff(\@roles, from_json('["arkimeAdmin", "arkimeUser", "cont3xtUser", "parliamentUser", "usersAdmin", "wiseUser"]'));

# Can we create superAdmin
    $json = viewerPostToken("/api/user", '{"userId": "testSuper", "userName": "SUserName", "enabled":true, "password":"password", "roles":["superAdmin"]}', $token);
    eq_or_diff($json, from_json('{"text": "Can not create superAdmin unless you are superAdmin", "success": false}'));

# Can we update superAdmin
    $json = viewerPostToken("/api/user/test1", '{"userId":"test1", "userName":"UserNameUpdated", "removeEnabled":true, "headerAuthEnabled":true, "expression":"foo", "emailSearch":true, "webEnabled":true, "roles":["superAdmin"], "packetSearch": false}', $token);
    eq_or_diff($json, from_json('{"text": "Can not modify superAdmin unless you are superAdmin", "success": false}'));

    $json = viewerPostToken("/api/user/test1", '{"userId":"test1", "userName":"UserNameUpdated", "removeEnabled":true, "headerAuthEnabled":true, "expression":"foo", "emailSearch":true, "webEnabled":true, "roles":["usersAdmin"], "packetSearch": false}', $token);
    eq_or_diff($json, from_json('{"text": "Only superAdmin user can enable Admin roles on a user", "success": false}'));
# Update User Server 1
    $json = viewerPostToken("/api/user/test1?molochRegressionUser=superAdmin", '{"userId":"test1", "userName":"UserNameUpdated", "removeEnabled":true, "headerAuthEnabled":true, "expression":"foo", "emailSearch":true, "webEnabled":true, "roles":["usersAdmin"], "packetSearch": false}', $superAdminToken);
    eq_or_diff($json, from_json('{"text": "User test1 updated successfully", "success": true}'));

    $users = viewerPost("/api/users?molochRegressionUser=test1", "");
    is (@{$users->{data}}, 1, "Check Update #1");

    # Force last used to be increased
    esGet("/_flush");
    esGet("/_refresh");
    sleep(2);

    $users = viewerPost("/api/users", "");
    is (exists $users->{data}->[0]->{lastUsed}, 1, "last used exists #2");
    my $lastUsedTimestamp2 = $users->{data}->[0]->{lastUsed};
    cmp_ok($lastUsedTimestamp1, '<', $lastUsedTimestamp2, "last used updated");
    delete $users->{data}->[0]->{lastUsed};

    eq_or_diff($users->{data}->[0], from_json('{"roles": ["usersAdmin"], "userId": "test1", "removeEnabled": true, "expression": "foo", "headerAuthEnabled": true, "userName": "UserNameUpdated", "id": "test1", "emailSearch": true, "enabled": false, "webEnabled": true, "packetSearch": false, "disablePcapDownload": false, "hideFiles": false, "hidePcap": false, "hideStats": false, "welcomeMsgNum": 0, "roleAssigners": []}', {relaxed => 1}), "Test User Update", { context => 3 });

    $users = viewerPost2("/api/users", "");
    is (@{$users->{data}}, 1, "Check Update #2");
    is (exists $users->{data}->[0]->{lastUsed}, 1, "last used exists #3");
    delete $users->{data}->[0]->{lastUsed};
    eq_or_diff($users->{data}->[0], from_json('{"roles": ["usersAdmin"], "userId": "test1", "removeEnabled": true, "expression": "foo", "headerAuthEnabled": true, "userName": "UserNameUpdated", "id": "test1", "emailSearch": true, "enabled": false, "webEnabled": true, "packetSearch": false, "disablePcapDownload": false, "hideFiles": false, "hidePcap": false, "hideStats": false, "welcomeMsgNum": 0, "roleAssigners": []}', {relaxed => 1}), "Test User Update", { context => 3 });

# update user settings
    $json = viewerPostToken("/api/user/settings?molochRegressionUser=test1", '{"logo":"testlogo.png","__proto":{"bad":"stuff"}}', $test1Token);
    eq_or_diff($json, from_json('{"text": "Updated user settings successfully", "success": true}'));

    $json = viewerGetToken("/api/user/settings?molochRegressionUser=test1", $test1Token);
    ok(!exists $json->{__proto__}, "no prototype pollution");
    eq_or_diff($json->{logo}, "testlogo.png");

# Add User 2
    my $json = viewerPostToken2("/api/user", '{"userId": "test2", "userName": "UserName2", "enabled":true, "password":"password"}', $token2);

    $users = viewerPost("/api/users", "");
    is (@{$users->{data}}, 2, "Check second add #1");
    eq_or_diff($users->{data}->[1], from_json('{"roles": [], "userId": "test2", "removeEnabled": false, "expression": "", "headerAuthEnabled": false, "userName": "UserName2", "id": "test2", "emailSearch": false, "enabled": true, "webEnabled": false, "packetSearch": false, "welcomeMsgNum": 0, "disablePcapDownload": false, "hideFiles": false, "hidePcap": false, "hideStats": false, "lastUsed": 0, "roleAssigners": []}', {relaxed => 1}), "Test User Add", { context => 3 });

    $users = viewerPost2("/api/users", "");
    is (@{$users->{data}}, 2, "Check second add #2");
    eq_or_diff($users->{data}->[1], from_json('{"roles": [], "userId": "test2", "removeEnabled": false, "expression": "", "headerAuthEnabled": false, "userName": "UserName2", "id": "test2", "emailSearch": false, "enabled": true, "webEnabled": false, "packetSearch": false, "welcomeMsgNum": 0, "disablePcapDownload": false, "hideFiles": false, "hidePcap": false, "hideStats": false, "lastUsed": 0, "roleAssigners": []}', {relaxed => 1}), "Test User Add", { context => 3 });

# Filter
    $users = viewerPost("/api/users", "filter=test");
    is (@{$users->{data}}, 2, "filter both");
    is ($users->{recordsTotal}, 2);
    is ($users->{recordsFiltered}, 2);

    $users = viewerPost("/api/users", "filter=test1");
    is (@{$users->{data}}, 1, "filter one");
    is ($users->{recordsTotal}, 2);
    is ($users->{recordsFiltered}, 1);

# start, length
    $users = viewerPost("/api/users", "start=0&length=2");
    is (@{$users->{data}}, 2, "start=0&length=2");
    is ($users->{recordsTotal}, 2);
    is ($users->{recordsFiltered}, 2);

    $users = viewerPost("/api/users", "start=1&length=2");
    is (@{$users->{data}}, 1, "start=1&length=2");
    is ($users->{recordsTotal}, 2);
    is ($users->{recordsFiltered}, 2);

    $users = viewerPost("/api/users", "start=0&length=1");
    is (@{$users->{data}}, 1, "start=1&length=1");
    is ($users->{recordsTotal}, 2);
    is ($users->{recordsFiltered}, 2);

    $users = viewerPost("/api/users", "start=666&length=100000");
    is (@{$users->{data}}, 0, "start=0&length=100000");
    is ($users->{recordsTotal}, 0);
    is ($users->{recordsFiltered}, 0);

# Update User Shared Server
    $json = viewerPostToken2("/api/user/test2", '{"userId":"test2","userName":"UserNameUpdated2", "enabled":true, "removeEnabled":false, "headerAuthEnabled":true, "expression":"foo", "emailSearch":true, "webEnabled":true, "roles": [], "packetSearch": false}', $token2);

    $users = viewerPost("/api/users", "");
    is (@{$users->{data}}, 2, "Check second Update #1");
    delete $users->{data}->[1]->{lastUsed};
    eq_or_diff($users->{data}->[1], from_json('{"roles": [], "userId": "test2", "removeEnabled": false, "expression": "foo", "headerAuthEnabled": true, "userName": "UserNameUpdated2", "id": "test2", "emailSearch": true, "enabled": true, "webEnabled": true, "packetSearch": false, "disablePcapDownload": false, "hideFiles": false, "hidePcap": false, "hideStats": false, "welcomeMsgNum": 0, "roleAssigners": []}', {relaxed => 1}), "Test User Update", { context => 3 });

    $users = viewerPost2("/api/users", "");
    is (@{$users->{data}}, 2, "Check second Update #2");
    delete $users->{data}->[1]->{lastUsed};
    eq_or_diff($users->{data}->[1], from_json('{"roles": [], "userId": "test2", "removeEnabled": false, "expression": "foo", "headerAuthEnabled": true, "userName": "UserNameUpdated2", "id": "test2", "emailSearch": true, "enabled": true, "webEnabled": true, "packetSearch": false, "disablePcapDownload": false, "hideFiles": false, "hidePcap": false, "hideStats": false, "welcomeMsgNum": 0, "roleAssigners": []}', {relaxed => 1}), "Test User Update", { context => 3 });

# Reverse settings
    $json = viewerPostToken2("/api/user/test2", '{"userId":"test2","userName":"UserNameUpdated3", "enabled":false, "removeEnabled":true, "headerAuthEnabled":false, "expression":"", "emailSearch":false, "webEnabled":false, "roles": [], "packetSearch": false}', $token2);

    $users = viewerPost("/api/users", "");
    is (@{$users->{data}}, 2, "Check second Update #1");
    delete $users->{data}->[1]->{lastUsed};
    eq_or_diff($users->{data}->[1], from_json('{"roles": [], "userId": "test2", "removeEnabled": true, "expression": "", "headerAuthEnabled": false, "userName": "UserNameUpdated3", "id": "test2", "emailSearch": false, "enabled": false, "webEnabled": false, "packetSearch": false, "disablePcapDownload": false, "hideFiles": false, "hidePcap": false, "hideStats": false, "welcomeMsgNum": 0, "roleAssigners": []}', {relaxed => 1}), "Test User Update", { context => 3 });

    $users = viewerPost2("/api/users", "");
    is (@{$users->{data}}, 2, "Check second Update #2");
    delete $users->{data}->[1]->{lastUsed};
    eq_or_diff($users->{data}->[1], from_json('{"roles": [], "userId": "test2", "removeEnabled": true, "expression": "", "headerAuthEnabled": false, "userName": "UserNameUpdated3", "id": "test2", "emailSearch": false, "enabled": false, "webEnabled": false, "packetSearch": false, "disablePcapDownload": false, "hideFiles": false, "hidePcap": false, "hideStats": false, "welcomeMsgNum": 0, "roleAssigners": []}', {relaxed => 1}), "Test User Update", { context => 3 });

# Column
    my $info = viewerGet("/api/user/columns?molochRegressionUser=test1");
    eq_or_diff($info, from_json("[]"), "column: empty");

    $info = viewerPostToken("/api/user/column?molochRegressionUser=test1", '{"name": "column1", "columns": ["srcIp","dstIp"], "order": [["lastPacket", "asc"]]}', $test1Token);
    ok($info->{success}, "column: create success");
    is($info->{name}, "column1", "column: create name");

    $info = viewerPostToken("/api/user/column?molochRegressionUser=test1", '{"name": "column2", "columns": ["srcIp","dstIp"], "order": [["lastPacket", "asc"]]}', $test1Token);
    ok($info->{success}, "column: create success");
    is($info->{name}, "column2", "column: create name");

    $info = viewerGet("/api/user/columns?molochRegressionUser=test1");
    eq_or_diff($info, from_json('[{"name":"column1","order":[["lastPacket","asc"]],"columns":["srcIp","dstIp"]},{"name":"column2","order":[["lastPacket","asc"]],"columns":["srcIp","dstIp"]}]'), "column: 1 item");

    $info = viewerGet("/api/user/columns?molochRegressionUser=anonymous&userId=test1");
    eq_or_diff($info, from_json('[{"name":"column1","order":[["lastPacket","asc"]],"columns":["srcIp","dstIp"]},{"name":"column2","order":[["lastPacket","asc"]],"columns":["srcIp","dstIp"]}]'), "column: 1 item admin");

    $info = viewerDeleteToken("/api/user/column/fred?molochRegressionUser=test1", $test1Token);
    ok(! $info->{success}, "column: delete not found");

    $info = viewerGet("/api/user/columns?molochRegressionUser=test1");
    eq_or_diff($info, from_json('[{"name":"column1","order":[["lastPacket","asc"]],"columns":["srcIp","dstIp"]},{"name":"column2","order":[["lastPacket","asc"]],"columns":["srcIp","dstIp"]}]'), "column: 1 item");

    $info = viewerPutToken("/api/user/column/column1?molochRegressionUser=test1", '{"name": "column1", "columns": ["srcIp","dstIp","info"], "order": [["lastPacket","asc"]]}', $test1Token);
    ok($info->{success}, "column: update");

    $info = viewerDeleteToken("/api/user/column/column1?molochRegressionUser=test1", $test1Token);
    ok($info->{success}, "column: delete found");

    $info = viewerDeleteToken("/api/user/column/column2?molochRegressionUser=test1", $test1Token);
    ok($info->{success}, "column: delete found");

    $info = viewerGet("/api/user/columns?molochRegressionUser=test1");
    eq_or_diff($info, from_json("[]"), "column: empty");


# Current
    $info = viewerGet("/api/user?molochRegressionUser=test1");
    ok(!exists $info->{passStore}, "current: no passtore");

# spiview fields
    $info = viewerGet("/api/user/spiview?molochRegressionUser=test1");
    eq_or_diff($info, from_json("[]"), "spiview fields: empty");

    $info = viewerPostToken("/api/user/spiview?molochRegressionUser=test1", '{"name": "sfields1", "fields": ["srcIp","dstIp"]}', $test1Token);
    ok($info->{success}, "spiview fields: create success");
    is($info->{name}, "sfields1", "spiview fields: create name");

    $info = viewerGet("/api/user/spiview?molochRegressionUser=test1");
    eq_or_diff($info, from_json('[{"name":"sfields1","fields":["srcIp","dstIp"]}]'), "spiview fields: 1 item");

    $info = viewerGet("/api/user/spiview?molochRegressionUser=anonymous&userId=test1");
    eq_or_diff($info, from_json('[{"name":"sfields1","fields":["srcIp","dstIp"]}]'), "spiview fields: 1 item admin");

    $info = viewerPutToken("/api/user/spiview/sfields1?molochRegressionUser=test1", '{"name": "sfields1", "fields": ["srcIp","dstIp","node"]}', $test1Token);
    ok($info->{success}, "spiview fields: update success");

    $info = viewerDeleteToken("/api/user/spiview/fred?molochRegressionUser=test1", $test1Token);
    ok(!$info->{success}, "spiview fields: delete not found");

    $info = viewerGet("/api/user/spiview?molochRegressionUser=test1");
    eq_or_diff($info, from_json('[{"name":"sfields1","fields":["srcIp","dstIp","node"]}]'), "spiview fields: 1 item");

    $info = viewerDeleteToken("/api/user/spiview/sfields1?molochRegressionUser=test1", $test1Token);
    ok($info->{success}, "spiview fields: delete found");

    $info = viewerGet("/api/user/spiview?molochRegressionUser=test1");
    eq_or_diff($info, from_json("[]"), "spiview fields: empty");

# Messages
    $info = viewerPutToken("/api/user/test1/acknowledge", '{"msgNum":2}', $token2);
    ok(!$info->{success}, "can't update welcome message number for another user");

    $info = viewerPutToken("/api/user/test1/acknowledge?molochRegressionUser=test1", '{}', $test1Token);
    eq_or_diff($info, from_json('{"text": "Message number required", "success": false}'));

    $info = viewerPutToken("/api/user/test1/acknowledge?molochRegressionUser=test1", '{"msgNum":"foo"}', $test1Token);
    eq_or_diff($info, from_json('{"text": "welcomeMsgNum is not integer", "success": false}'));

    $info = viewerPutToken("/api/user/test1/acknowledge?molochRegressionUser=test1", '{"msgNum":2}', $test1Token);
    ok($info->{success}, "update welcome message number");

    $info = viewerGet("/api/user?molochRegressionUser=test1");
    eq_or_diff($info->{welcomeMsgNum}, 2, "welcome message number is correct");

# user time limit
    $json = viewerPostToken2("/api/user/test2", '{"timeLimit":"72"}', $token2);
    $users = viewerPost("/api/users", "");
    eq_or_diff($users->{data}->[1]->{timeLimit}, 72, "time limit updated");
    $json = viewerGet("/sessions.json?molochRegressionUser=test2&date=-1");
    eq_or_diff($json->{error}, "User time limit (72 hours) exceeded", "user can't exceed their time limit");
    $json = viewerGet("/api/sessions?molochRegressionUser=test2&date=72");
    is (exists $json->{data}, 1, "user can make a query within their time range");

# valueActions tests
    $json = viewerGet("/api/valueactions?molochRegressionUser=test1");
    eq_or_diff($json->{reverseDNS}, from_json('{"url": "api/reversedns?ip=%TEXT%", "name": "Get Reverse DNS", "actionType": "fetch", "category": "ip"}'), 'test1 valueActions');
    eq_or_diff($json->{USERTEST}, from_json('{"url": "https://example.com", "name": "usertest", "category": "url"}'), 'test1 valueActions');

    # not web enabled
    $json = viewerGet("/api/valueactions?molochRegressionUser=test2");
    eq_or_diff($json, from_json('{"text": "You do not have permission to access this resource", "success": false}'), 'test2 valueActions');

    $json = viewerGet("/api/valueactions?molochRegressionUser=test100");
    ok(! exists $json->{USERTEST});

    $json = viewerGet("/api/valueactions?molochRegressionUser=test101");
    ok(! exists $json->{USERTEST});

# fieldActions tests
    $json = viewerGet("/api/fieldActions?molochRegressionUser=test1");
    eq_or_diff($json->{ASDF}, from_json('{"url": "https://www.asdf.com?expression=%EXPRESSION%&date=%DATE%&field=%FIELD%&dbField=%DBFIELD%", "name": "Field Action %FIELDNAME%!", "category": "ip"}'), 'fetches field actions');

    # not web enabled
    $json = viewerGet("/api/fieldActions?molochRegressionUser=test2");
    eq_or_diff($json, from_json('{"text": "You do not have permission to access this resource", "success": false}'), 'user cannot access field action');

    # not a user:
    $json = viewerGet("/api/fieldActions?molochRegressionUser=test100");
    eq_or_diff($json, from_json('{"ALLTESTWISE":{"url":"http:/www.example.com","all":true,"name":"AllWiseTest"},"ALLTEST":{"name":"All Field Action %FIELDNAME%!","url":"https://www.asdf.com?expression=%EXPRESSION%&date=%DATE%&field=%FIELD%&dbField=%DBFIELD%","all":true}}'), 'not a fieldActions user:');

    # notUser:
    $json = viewerGet("/api/fieldActions?molochRegressionUser=test101");
    eq_or_diff($json, from_json('{"ALLTEST":{"url":"https://www.asdf.com?expression=%EXPRESSION%&date=%DATE%&field=%FIELD%&dbField=%DBFIELD%","all":true,"name":"All Field Action %FIELDNAME%!"},"ALLTESTWISE":{"url":"http:/www.example.com","all":true,"name":"AllWiseTest"}}'), 'notUser fieldActions');

# state tests
    $json = viewerPostToken("/api/user/state/state1?molochRegressionUser=test1", '{"order":"test","visibleHeaders":["firstPacket","lastPacket","src","srcPort","dst","dstPort","totPackets","dbby","node"]}', $test1Token);
    ok($json->{success}, "state create success");
    $json = viewerPostToken("/api/user/state/state1?molochRegressionUser=test1", '{"order":[["firstPacket","asc"]],"visibleHeaders":["firstPacket","lastPacket"]}', $test1Token);
    ok($json->{success}, "state update success");
    $json = viewerGetToken("/api/user/state/state1?molochRegressionUser=test1", $test1Token);
    eq_or_diff($json->{order}, from_json('[["firstPacket","asc"]]'), "share fetch success");
    eq_or_diff($json->{visibleHeaders}, from_json('["firstPacket","lastPacket"]'), "share fetch success");

# roles
    $json = viewerPostToken("/api/user", '{"userId": "role:test1", "userName": "UserName", "enabled":true, "roles":"bad"}', $token);
    eq_or_diff($json, from_json('{"text": "Roles field must be an array of strings", "success": false}'));

    $json = viewerPostToken("/api/user", '{"userId": "role:test1", "userName": "UserName", "enabled":true, "roles":[false]}', $token);
    eq_or_diff($json, from_json('{"text": "Roles field must be an array of strings", "success": false}'));

    $json = viewerPostToken("/api/user", '{"userId": "role:test1", "userName": "UserName", "enabled":true}', $token);
    eq_or_diff($json, from_json('{"text": "Role created succesfully", "success": true}'));

    $json = viewerPostToken("/api/user", '{"userId": "role:test2", "userName": "UserName", "enabled":true, "roles":["role:test1", "superAdmin"]}', $token);
    eq_or_diff($json, from_json('{"text": "User defined roles can\'t have superAdmin", "success": false}'));

    $json = viewerPostToken("/api/user", '{"userId": "role:test2", "userName": "UserName", "enabled":true, "roles":["role:test1", "usersAdmin"]}', $token);
    eq_or_diff($json, from_json('{"text": "User defined roles can\'t have a system Admin role", "success": false}'));

    $json = viewerPostToken("/api/user", '{"userId": "role:test2", "userName": "UserName", "enabled":true, "roles":["role:test1"]}', $token);
    eq_or_diff($json, from_json('{"text": "Role created succesfully", "success": true}'));

    $json = viewerPost("/api/users?molochRegressionUser=role:test1", "");
    eq_or_diff($json, from_json('{"text": "Can not authenticate with role", "success": false}'));

# role tests
    $json = viewerPostToken("/api/user/role:test1", '{"userId": "role:test1", "roles":["superAdmin"]}', $token);
    eq_or_diff($json, from_json('{"text": "User defined roles can\'t have superAdmin", "success": false}'));

    $json = viewerPostToken("/api/user/role:test1", '{"userId": "role:test1", "roles":["usersAdmin"]}', $token);
    eq_or_diff($json, from_json('{"text": "User defined roles can\'t have a system Admin role", "success": false}'));

    $json = viewerPostToken("/api/user/role:test1", '{"userId": "role:test1", "roles":"usersAdmin"}', $token);
    eq_or_diff($json, from_json('{"text": "Roles field must be an array of strings", "success": false}'));

    $json = viewerPostToken("/api/user/role:test1", '{"userId": "role:test1", "roles":[false]}', $token);
    eq_or_diff($json, from_json('{"text": "Roles field must be an array of strings", "success": false}'));

# role assigner
    $json = viewerPostToken("/api/user/role:test1", '{"userId": "role:test1", "userName": "UserName", "enabled":true, "roleAssigners": "foo"}', $token);
    eq_or_diff($json, from_json('{"text": "roleAssigners field must be an array of strings", "success": false}'));

    $json = viewerPostToken("/api/user/role:test1", '{"userId": "role:test1", "userName": "UserName", "enabled":true, "roleAssigners": [false]}', $token);
    eq_or_diff($json, from_json('{"text": "roleAssigners field must be an array of strings", "success": false}'));

    $json = viewerPostToken("/api/user/role:test1", '{"userId": "role:test1", "userName": "UserName", "enabled":true, "roleAssigners": ["test1"]}', $token);
    eq_or_diff($json, from_json('{"text": "User role:test1 updated successfully", "success": true}'));

    $json = viewerPost("/api/users", "filter=role:test1");
    eq_or_diff($json->{data}->[0]->{roleAssigners}, from_json('["test1"]'));

    $json = viewerPostToken("/api/users/min?molochRegressionUser=test1", "", $test1Token);
    eq_or_diff($json, from_json('{"data":[{"userName":"UserNameUpdated","userId":"test1"},{"userId":"test2","userName":"UserNameUpdated3"}],"success":true}'));

    $json = viewerPostToken("/api/users/min?molochRegressionUser=test1", '{"roleId": "role:test1"}', $test1Token);
    eq_or_diff($json, from_json('{"data":[{"hasRole": false, "userName":"UserNameUpdated","userId":"test1"},{"hasRole": false, "userId":"test2","userName":"UserNameUpdated3"}],"success":true}'));

    $json = viewerPostToken("/api/users/min?molochRegressionUser=test2", "", $test2Token);
    eq_or_diff($json, from_json('{"data":[{"userName":"UserNameUpdated","userId":"test1"},{"userId":"test2","userName":"UserNameUpdated3"}],"success":true}'));

    $json = viewerPostToken("/api/users/min?molochRegressionUser=test2", '{"roleId": "role:test1"}', $test2Token);
    eq_or_diff($json, from_json('{"text": "You do not have permission to access this resource","success":false}'));

    $json = viewerPostToken("/api/user/test1/assignment?molochRegressionUser=test1", '{"roleId": "role:test1", "newRoleState": true}', $test1Token);
    eq_or_diff($json, from_json('{"text": "User test1\'s role role:test1 updated successfully","success":true}'));

    $json = viewerPostToken("/api/user/test1/assignment?molochRegressionUser=test1", '{"roleId": "role:test1", "newRoleState": true}', $test1Token);

    $json = viewerPostToken("/api/user/test1/assignment?molochRegressionUser=test1", '{"roleId": "role:test1", "newRoleState": false}', $test1Token);
    eq_or_diff($json, from_json('{"text": "User test1\'s role role:test1 updated successfully","success":true}'));

    $json = viewerPostToken("/api/user/test1/assignment?molochRegressionUser=test1", '{"roleId": "role:test1", "newRoleState": false}', $test1Token);
    eq_or_diff($json, from_json('{"text": "Can not remove a role that the user does not have","success":false}'));

    $json = viewerPostToken("/api/user/test1/assignment?molochRegressionUser=test1", '{"roleId": "role:test1", "newRoleState": "true"}', $test1Token);
    eq_or_diff($json, from_json('{"text": "Missing boolean newRoleState","success":false}'));

    $json = viewerPostToken("/api/user/test1/assignment?molochRegressionUser=test1", '{"roleId": "role:unknown", "newRoleState": true}', $test1Token);
    eq_or_diff($json, from_json('{"text": "You do not have permission to access this resource","success":false}'));

    $json = viewerPostToken("/api/user/test1/assignment?molochRegressionUser=test1", '{"roleId": false, "newRoleState": true}', $test1Token);
    eq_or_diff($json, from_json('{"text": "You do not have permission to access this resource","success":false}'));

# csv
    my $csv = $MolochTest::userAgent->post("http://$MolochTest::host:8123/api/users.csv", Content => "")->content;
    $csv =~ s/\r//g;
    eq_or_diff ($csv, 'userId, userName, enabled, webEnabled, headerAuthEnabled, roles, emailSearch, removeEnabled, packetSearch, hideStats, hideFiles, hidePcap, disablePcapDownload, expression, timeLimit
role:test1,UserName,true,false,false,"",false,false,false,false,false,false,false,,
role:test2,UserName,true,false,false,"role:test1",false,false,false,false,false,false,false,,
test1,UserNameUpdated,false,true,true,"usersAdmin",true,true,false,false,false,false,false,foo,
test2,UserNameUpdated3,false,false,false,"",false,false,false,false,false,false,false,,72
', "CSV Users 2");

# Delete Users
    $json = viewerDeleteToken("/api/user/test1", $token);
    $json = viewerDeleteToken("/api/user/test2", $token);
    $json = viewerDeleteToken("/api/user/role:test1", $token);
    $json = viewerDeleteToken("/api/user/role:test2", $token);
    esGet("/_refresh");
    $users = viewerPost("/api/users", "");
    is (@{$users->{data}}, 0, "Removed user #1");
    $users = viewerPost2("/api/users", "");
    is (@{$users->{data}}, 0, "Removed user #2");

#####
# Roles Tests - Some of these are repeats
my $es = "-o 'elasticsearch=$MolochTest::elasticsearch' -o 'usersElasticsearch=$MolochTest::elasticsearch' $ENV{INSECURE}";
system("cd ../viewer ; node addUser.js $es -c ../tests/config.test.ini -n testuser testsuperadmin testsuperadmin testsuperadmin --roles superAdmin");
system("cd ../viewer ; node addUser.js $es -c ../tests/config.test.ini -n testuser testusersadmin testusersadmin testusersadmin --roles usersAdmin,cont3xtAdmin");
system("cd ../viewer ; node addUser.js $es -c ../tests/config.test.ini -n testuser testarkimeadmin testarkimeadmin testarkimeadmin --roles arkimeAdmin");
system("cd ../viewer ; node addUser.js $es -c ../tests/config.test.ini -n testuser testcont3xtadmin testcont3xtadmin testcont3xtadmin --roles cont3xtAdmin");
system("cd ../viewer ; node addUser.js $es -c ../tests/config.test.ini -n testuser testuser testuser testuser");

my $tuToken = getTokenCookie('testuser');
my $saToken = getTokenCookie('testsuperadmin');
my $uaToken = getTokenCookie('testusersadmin');

# Password changing - by user
    $json = viewerPostToken('/api/user/password?molochRegressionUser=testuser', '{"newPassword": "wrong"}', $tuToken);
    eq_or_diff($json, from_json('{"text": "Password mismatch", "success": false}'));

    $json = viewerPostToken('/api/user/password?molochRegressionUser=testuser', '{"currentPassword": "wrong", "newPassword": "wrong"}', $tuToken);
    eq_or_diff($json, from_json('{"text": "Password mismatch", "success": false}'));

    $json = viewerPostToken('/api/user/password?molochRegressionUser=testuser', '{"currentPassword": "testuser"}', $tuToken);
    eq_or_diff($json, from_json('{"text": "New password needs to be at least 3 characters", "success": false}'));

    $json = viewerPostToken('/api/user/password?molochRegressionUser=testuser', '{"currentPassword": "testuser", "newPassword": "testuserpass"}', $tuToken);
    eq_or_diff($json, from_json('{"text": "Changed password successfully", "success": true}'));

# Password changing - by usersAdmin
    $json = viewerPostToken('/api/user/password?molochRegressionUser=testusersadmin&userId=testuser', '{"newPassword": "test1"}', $uaToken);
    eq_or_diff($json, from_json('{"text": "Changed password successfully", "success": true}'));

    $json = viewerPostToken('/api/user/password?molochRegressionUser=testusersadmin&userId=testarkimeadmin', '{"newPassword": "test2"}', $uaToken);
    eq_or_diff($json, from_json('{"text": "Not allowed to change arkimeAdmin password", "success": false}'));

    $json = viewerPostToken('/api/user/password?molochRegressionUser=testusersadmin&userId=testcont3xtadmin', '{"newPassword": "test3"}', $uaToken);
    eq_or_diff($json, from_json('{"text": "Changed password successfully", "success": true}'));

# Password changing - by superAdmin
    $json = viewerPostToken('/api/user/password?molochRegressionUser=testsuperadmin&userId=testuser', '{"newPassword": "test4"}', $saToken);
    eq_or_diff($json, from_json('{"text": "Changed password successfully", "success": true}'));

    $json = viewerPostToken('/api/user/password?molochRegressionUser=testsuperadmin&userId=testarkimeadmin', '{"newPassword": "test5"}', $saToken);
    eq_or_diff($json, from_json('{"text": "Changed password successfully", "success": true}'));

    $json = viewerPostToken('/api/user/password?molochRegressionUser=testsuperadmin&userId=testcont3xtadmin', '{"newPassword": "test6"}', $saToken);
    eq_or_diff($json, from_json('{"text": "Changed password successfully", "success": true}'));

# Make sure only superadmin can create superadmin
    $json = viewerPostToken("/api/user?molochRegressionUser=testsuperadmin", '{"userId": "testsuperadmin1", "userName": "testsuperadmin1", "enabled":true, "password":"password", "roles": ["superAdmin"]}', $saToken);
    eq_or_diff($json, from_json('{"text": "User created succesfully", "success": true}'));

    $json = viewerPostToken("/api/user?molochRegressionUser=testusersadmin", '{"userId": "testsuperadmin2", "userName": "testsuperadmin2", "enabled":true, "password":"password", "roles": ["superAdmin"]}', $uaToken);
    eq_or_diff($json, from_json('{"text": "Can not create superAdmin unless you are superAdmin", "success": false}'));


# Add super admin - only superadmin can add
    $json = viewerPostToken("/api/user/testuser?molochRegressionUser=testusersadmin", '{"userId": "testuser", "userName": "testuser", "enabled":true, "password":"password", "roles": ["superAdmin"]}', $uaToken);
    eq_or_diff($json, from_json('{"text": "Can not modify superAdmin unless you are superAdmin", "success": false}'));

    $json = viewerPostToken("/api/user/testuser?molochRegressionUser=testsuperadmin", '{"userId": "testuser", "userName": "testuser", "enabled":true, "password":"password", "roles": ["superAdmin"]}', $saToken);
    eq_or_diff($json, from_json('{"text": "User testuser updated successfully", "success": true}'));


# Remove super admin - only superadmin can remove
    $json = viewerPostToken("/api/user/testsuperadmin?molochRegressionUser=testusersadmin", '{"userId": "testsuperadmin", "userName": "testsuperadmin", "enabled":true, "password":"password", "roles": ["arkimeAdmin"]}', $uaToken);
    eq_or_diff($json, from_json('{"text": "Can not disable superAdmin unless you are superAdmin", "success": false}'));

    $json = viewerPostToken("/api/user/testuser?molochRegressionUser=testusersadmin", '{"userId": "testuser", "userName": "testuser", "enabled":true, "password":"password", "roles": ["arkimeAdmin"]}', $uaToken);
    eq_or_diff($json, from_json('{"text": "Can not disable superAdmin unless you are superAdmin", "success": false}'));

    $json = viewerPostToken("/api/user/testuser?molochRegressionUser=testsuperadmin", '{"userId": "testuser", "userName": "testuser", "enabled":true, "password":"password", "roles": ["arkimeAdmin"]}', $saToken);
    eq_or_diff($json, from_json('{"text": "User testuser updated successfully", "success": true}'));


# clean old users
    esPost("/tests_users/_delete_by_query?conflicts=proceed&refresh", '{ "query": { "match_all": {} } }', 1);<|MERGE_RESOLUTION|>--- conflicted
+++ resolved
@@ -1,8 +1,4 @@
-<<<<<<< HEAD
-use Test::More tests => 148;
-=======
-use Test::More tests => 150;
->>>>>>> 9aa04125
+use Test::More tests => 158;
 use Cwd;
 use URI::Escape;
 use MolochTest;
