--- conflicted
+++ resolved
@@ -1,167 +1,6 @@
 {
    "sessions2" : [
       {
-<<<<<<< HEAD
-         "header" : {
-            "index" : {
-               "_index" : "tests_sessions2-141015",
-               "_type" : "session"
-            }
-         },
-         "body" : {
-            "test" : {
-               "string.snow" : [
-                  "16777226:43868,-488342198:443"
-               ],
-               "RIR" : [
-                  ""
-               ],
-               "number" : [
-                  3806625098
-               ],
-               "ip" : [
-                  "10.0.0.1"
-               ],
-               "GEO" : [
-                  "RU"
-               ],
-               "ASN" : [
-                  "AS0000 This is neat"
-               ]
-            },
-            "dstPayload8" : "160302003d020000",
-            "dstDataBytes" : 4500,
-            "srcMacCnt" : 1,
-            "dstRIR" : "ARIN",
-            "packetPos" : [
-               24,
-               114,
-               204,
-               286,
-               537,
-               619,
-               2119,
-               3619,
-               3701,
-               3783,
-               5125,
-               5357,
-               5439,
-               5521,
-               5753,
-               6089,
-               6171,
-               6306,
-               6388,
-               6470
-            ],
-            "length" : 988,
-            "tagsCnt" : 1,
-            "tcpflags" : {
-               "psh" : 6,
-               "ack" : 10,
-               "fin" : 2,
-               "urg" : 0,
-               "srcZero" : 0,
-               "dstZero" : 0,
-               "rst" : 0,
-               "syn" : 1,
-               "syn-ack" : 1
-            },
-            "tls" : {
-               "cipherCnt" : 1,
-               "ja3Cnt" : 1,
-               "version" : [
-                  "TLSv1.1"
-               ],
-               "ja3" : [
-                  "0358fddc04b374f06c17e363499cf6fb"
-               ],
-               "cipher" : [
-                  "TLS_ECDHE_RSA_WITH_AES_128_CBC_SHA"
-               ],
-               "versionCnt" : 1
-            },
-            "dstPackets" : 8,
-            "protocol" : [
-               "tls",
-               "tcp"
-            ],
-            "packetLen" : [
-               90,
-               90,
-               82,
-               251,
-               82,
-               1500,
-               1500,
-               82,
-               82,
-               1342,
-               232,
-               82,
-               82,
-               232,
-               336,
-               82,
-               135,
-               82,
-               82,
-               82
-            ],
-            "totBytes" : 6208,
-            "dstMac" : [
-               "00:00:0c:07:ac:01",
-               "00:d0:2b:d1:76:00"
-            ],
-            "ipProtocol" : 6,
-            "firstPacket" : 1413337837095,
-            "srcDataBytes" : 372,
-            "certCnt" : 3,
-            "fileId" : [],
-            "dstASN" : "AS15169 Google LLC",
-            "srcMac" : [
-               "00:13:72:c4:f1:e1"
-            ],
-            "srcPackets" : 12,
-            "dstMacCnt" : 2,
-            "dstIp" : "74.125.228.226",
-            "srcIp" : "10.0.0.1",
-            "dstBytes" : 5036,
-            "lastPacket" : 1413337838083,
-            "totPackets" : 20,
-            "srcBytes" : 1172,
-            "cert" : [
-               {
-                  "validDays" : 5936,
-                  "notBefore" : 1021953600000,
-                  "subjectON" : "GeoTrust Inc.",
-                  "subjectCN" : [
-                     "geotrust global ca"
-                  ],
-                  "issuerON" : "Equifax",
-                  "notAfter" : 1534824000000,
-                  "hash" : "73:59:75:5c:6d:f9:a0:ab:c3:06:0b:ce:36:95:64:c8:ec:45:42:a3",
-                  "serial" : "12bbe6"
-               },
-               {
-                  "subjectCN" : [
-                     "google internet authority g2"
-                  ],
-                  "issuerON" : "GeoTrust Inc.",
-                  "issuerCN" : [
-                     "geotrust global ca"
-                  ],
-                  "serial" : "023a76",
-                  "hash" : "bb:dc:e1:3e:9d:53:7a:52:29:91:5c:b1:23:c7:aa:b0:a8:55:e7:98",
-                  "notAfter" : 1483228799000,
-                  "validDays" : 1366,
-                  "notBefore" : 1365174955000,
-                  "subjectON" : "Google Inc"
-               },
-               {
-                  "subjectON" : "Google Inc",
-=======
          "body" : {
             "cert" : [
                {
@@ -192,7 +31,6 @@
                   "validDays" : 1366
                },
                {
->>>>>>> e7d1ea6c
                   "alt" : [
                      "*.google.com",
                      "*.android.com",
@@ -244,26 +82,6 @@
                      "youtube.com",
                      "youtubeeducation.com"
                   ],
-<<<<<<< HEAD
-                  "validDays" : 89,
-                  "altCnt" : 49,
-                  "notBefore" : 1411553285000,
-                  "issuerCN" : [
-                     "google internet authority g2"
-                  ],
-                  "hash" : "0e:a3:27:7c:eb:7f:b2:8c:2b:5d:7d:d7:6b:e9:ba:1a:ec:0d:ff:91",
-                  "serial" : "7a5b0bd895632f87",
-                  "notAfter" : 1419292800000,
-                  "subjectCN" : [
-                     "*.google.com"
-                  ],
-                  "issuerON" : "Google Inc"
-               }
-            ],
-            "srcASN" : "AS0000 This is neat",
-            "node" : "test",
-            "segmentCnt" : 1,
-=======
                   "altCnt" : 49,
                   "hash" : "0e:a3:27:7c:eb:7f:b2:8c:2b:5d:7d:d7:6b:e9:ba:1a:ec:0d:ff:91",
                   "issuerCN" : [
@@ -371,20 +189,10 @@
             "srcOuiCnt" : 1,
             "srcPackets" : 12,
             "srcPayload8" : "16030100a4010000",
->>>>>>> e7d1ea6c
             "srcPort" : 43868,
             "tags" : [
                "srcip"
             ],
-<<<<<<< HEAD
-            "protocolCnt" : 2,
-            "totDataBytes" : 4872,
-            "srcPayload8" : "16030100a4010000",
-            "dstGEO" : "US",
-            "dstPort" : 443,
-            "timestamp" : "SET",
-            "srcGEO" : "RU"
-=======
             "tagsCnt" : 1,
             "tcpflags" : {
                "ack" : 10,
@@ -441,7 +249,6 @@
                "_index" : "tests_sessions2-141015",
                "_type" : "session"
             }
->>>>>>> e7d1ea6c
          }
       }
    ]
