{
   "sessions2" : [
      {
<<<<<<< HEAD
         "header" : {
            "index" : {
               "_index" : "tests_sessions2-041219",
               "_type" : "session"
            }
         },
         "body" : {
=======
         "body" : {
            "dstBytes" : 432,
            "dstDataBytes" : 160,
            "dstIp" : "127.0.0.1",
>>>>>>> e7d1ea6c
            "dstMac" : [
               "00:00:00:00:00:00"
            ],
            "dstMacCnt" : 1,
<<<<<<< HEAD
            "srcIp" : "127.0.0.1",
            "node" : "test",
            "totPackets" : 11,
            "srcBytes" : 566,
            "length" : 104,
            "dstPackets" : 4,
            "fileId" : [],
            "protocolCnt" : 2,
            "dstPort" : 5432,
            "postgresql" : {
               "user" : "user",
               "db" : "dbdb"
            },
=======
            "dstOui" : [
               "Officially Xerox, but 0:0:0:0:0:0 is more common"
            ],
            "dstOuiCnt" : 1,
            "dstPackets" : 4,
            "dstPayload8" : "5200000008000000",
            "dstPort" : 5432,
            "fileId" : [],
            "firstPacket" : 1103485433560,
            "ipProtocol" : 6,
            "lastPacket" : 1103485433664,
            "length" : 104,
            "node" : "test",
>>>>>>> e7d1ea6c
            "packetLen" : [
               90,
               90,
               82,
               173,
               82,
               242,
               82,
               87,
               82,
               82,
               82
            ],
<<<<<<< HEAD
            "srcPackets" : 7,
=======
>>>>>>> e7d1ea6c
            "packetPos" : [
               24,
               114,
               204,
               286,
               459,
               541,
               783,
               865,
               952,
               1034,
               1116
            ],
<<<<<<< HEAD
            "srcMacCnt" : 1,
            "dstDataBytes" : 160,
            "lastPacket" : 1103485433664,
            "firstPacket" : 1103485433560,
            "srcPayload8" : "0000005b00030000",
            "srcDataBytes" : 96,
=======
            "postgresql" : {
               "db" : "dbdb",
               "user" : "user"
            },
>>>>>>> e7d1ea6c
            "protocol" : [
               "tcp",
               "postgresql"
            ],
<<<<<<< HEAD
            "totDataBytes" : 256,
            "totBytes" : 998,
            "srcMac" : [
               "00:00:00:00:00:00"
            ],
            "segmentCnt" : 1,
            "dstBytes" : 432,
            "ipProtocol" : 6,
            "tcpflags" : {
               "srcZero" : 0,
               "syn-ack" : 1,
               "urg" : 0,
               "rst" : 0,
               "fin" : 2,
               "dstZero" : 0,
               "ack" : 4,
               "syn" : 1,
               "psh" : 3
            },
            "timestamp" : "SET",
            "dstIp" : "127.0.0.1",
            "dstPayload8" : "5200000008000000",
            "srcPort" : 57827
=======
            "protocolCnt" : 2,
            "segmentCnt" : 1,
            "srcBytes" : 566,
            "srcDataBytes" : 96,
            "srcIp" : "127.0.0.1",
            "srcMac" : [
               "00:00:00:00:00:00"
            ],
            "srcMacCnt" : 1,
            "srcOui" : [
               "Officially Xerox, but 0:0:0:0:0:0 is more common"
            ],
            "srcOuiCnt" : 1,
            "srcPackets" : 7,
            "srcPayload8" : "0000005b00030000",
            "srcPort" : 57827,
            "tcpflags" : {
               "ack" : 4,
               "dstZero" : 0,
               "fin" : 2,
               "psh" : 3,
               "rst" : 0,
               "srcZero" : 0,
               "syn" : 1,
               "syn-ack" : 1,
               "urg" : 0
            },
            "timestamp" : "SET",
            "totBytes" : 998,
            "totDataBytes" : 256,
            "totPackets" : 11
         },
         "header" : {
            "index" : {
               "_index" : "tests_sessions2-041219",
               "_type" : "session"
            }
>>>>>>> e7d1ea6c
         }
      }
   ]
}
<|MERGE_RESOLUTION|>--- conflicted
+++ resolved
@@ -1,39 +1,14 @@
 {
    "sessions2" : [
       {
-<<<<<<< HEAD
-         "header" : {
-            "index" : {
-               "_index" : "tests_sessions2-041219",
-               "_type" : "session"
-            }
-         },
-         "body" : {
-=======
          "body" : {
             "dstBytes" : 432,
             "dstDataBytes" : 160,
             "dstIp" : "127.0.0.1",
->>>>>>> e7d1ea6c
             "dstMac" : [
                "00:00:00:00:00:00"
             ],
             "dstMacCnt" : 1,
-<<<<<<< HEAD
-            "srcIp" : "127.0.0.1",
-            "node" : "test",
-            "totPackets" : 11,
-            "srcBytes" : 566,
-            "length" : 104,
-            "dstPackets" : 4,
-            "fileId" : [],
-            "protocolCnt" : 2,
-            "dstPort" : 5432,
-            "postgresql" : {
-               "user" : "user",
-               "db" : "dbdb"
-            },
-=======
             "dstOui" : [
                "Officially Xerox, but 0:0:0:0:0:0 is more common"
             ],
@@ -47,7 +22,6 @@
             "lastPacket" : 1103485433664,
             "length" : 104,
             "node" : "test",
->>>>>>> e7d1ea6c
             "packetLen" : [
                90,
                90,
@@ -61,10 +35,6 @@
                82,
                82
             ],
-<<<<<<< HEAD
-            "srcPackets" : 7,
-=======
->>>>>>> e7d1ea6c
             "packetPos" : [
                24,
                114,
@@ -78,48 +48,14 @@
                1034,
                1116
             ],
-<<<<<<< HEAD
-            "srcMacCnt" : 1,
-            "dstDataBytes" : 160,
-            "lastPacket" : 1103485433664,
-            "firstPacket" : 1103485433560,
-            "srcPayload8" : "0000005b00030000",
-            "srcDataBytes" : 96,
-=======
             "postgresql" : {
                "db" : "dbdb",
                "user" : "user"
             },
->>>>>>> e7d1ea6c
             "protocol" : [
                "tcp",
                "postgresql"
             ],
-<<<<<<< HEAD
-            "totDataBytes" : 256,
-            "totBytes" : 998,
-            "srcMac" : [
-               "00:00:00:00:00:00"
-            ],
-            "segmentCnt" : 1,
-            "dstBytes" : 432,
-            "ipProtocol" : 6,
-            "tcpflags" : {
-               "srcZero" : 0,
-               "syn-ack" : 1,
-               "urg" : 0,
-               "rst" : 0,
-               "fin" : 2,
-               "dstZero" : 0,
-               "ack" : 4,
-               "syn" : 1,
-               "psh" : 3
-            },
-            "timestamp" : "SET",
-            "dstIp" : "127.0.0.1",
-            "dstPayload8" : "5200000008000000",
-            "srcPort" : 57827
-=======
             "protocolCnt" : 2,
             "segmentCnt" : 1,
             "srcBytes" : 566,
@@ -157,7 +93,6 @@
                "_index" : "tests_sessions2-041219",
                "_type" : "session"
             }
->>>>>>> e7d1ea6c
          }
       }
    ]
