{
   "sessions2" : [
      {
         "header" : {
            "index" : {
               "_type" : "session",
               "_index" : "tests_sessions2-140312"
            }
         },
         "body" : {
<<<<<<< HEAD
            "dstIp" : "10.0.0.2",
            "dstMacCnt" : 2,
            "srcBytes" : 72,
            "srcPort" : 56329,
            "dstASN" : "AS0001 Cool Beans!",
            "dstPayload8" : "a9ba858300010000",
            "dns" : {
               "hostCnt" : 1,
               "qt" : [
                  "A"
               ],
               "status" : [
                  "NXDOMAIN"
               ],
               "statusCnt" : 1,
               "opcodeCnt" : 1,
               "qcCnt" : 1,
               "host" : [
                  "no.such.host"
               ],
               "opcode" : [
                  "QUERY"
               ],
               "qc" : [
                  "IN"
               ],
               "qtCnt" : 1
            },
            "timestamp" : "SET",
            "srcMac" : [
               "00:13:72:c4:f1:e1"
            ],
            "srcPackets" : 1,
            "totBytes" : 219,
            "packetPos" : [
               24,
               112
            ],
            "dstGEO" : "CA",
=======
            "dns" : {
               "host" : [
                  "no.such.host"
               ],
               "hostCnt" : 1,
               "opcode" : [
                  "QUERY"
               ],
               "opcodeCnt" : 1,
               "qc" : [
                  "IN"
               ],
               "qcCnt" : 1,
               "qt" : [
                  "A"
               ],
               "qtCnt" : 1,
               "status" : [
                  "NXDOMAIN"
               ],
               "statusCnt" : 1
            },
            "dstASN" : "AS0001 Cool Beans!",
            "dstBytes" : 147,
            "dstDataBytes" : 139,
            "dstGEO" : "CA",
            "dstIp" : "10.0.0.2",
            "dstMac" : [
               "00:00:0c:07:ac:01",
               "00:0e:d6:0b:98:80"
            ],
            "dstMacCnt" : 2,
            "dstOui" : [
               "Cisco",
               "Cisco Systems, Inc"
            ],
            "dstOuiCnt" : 2,
            "dstPackets" : 1,
            "dstPayload8" : "a9ba858300010000",
            "dstPort" : 53,
            "dstRIR" : "TEST",
            "fileId" : [],
            "firstPacket" : 1394587409097,
            "ipProtocol" : 17,
            "lastPacket" : 1394587409103,
            "length" : 5,
            "node" : "test",
>>>>>>> e7d1ea6c
            "packetLen" : [
               88,
               163
            ],
<<<<<<< HEAD
            "dstMac" : [
               "00:00:0c:07:ac:01",
               "00:0e:d6:0b:98:80"
            ],
            "segmentCnt" : 1,
            "fileId" : [],
=======
            "packetPos" : [
               24,
               112
            ],
>>>>>>> e7d1ea6c
            "protocol" : [
               "udp",
               "dns"
            ],
<<<<<<< HEAD
            "test" : {
               "ip" : [
                  "10.0.0.1"
               ],
               "string.snow" : [
                  "16777226:56329,33554442:53"
               ],
               "GEO" : [
                  "RU"
               ],
               "number" : [
                  33554442
               ],
               "RIR" : [
                  ""
               ],
               "ASN" : [
                  "AS0000 This is neat"
               ]
            },
            "dstPort" : 53,
            "dstBytes" : 147,
            "dstPackets" : 1,
            "length" : 5,
            "node" : "test",
            "dstDataBytes" : 139,
            "srcASN" : "AS0000 This is neat",
            "srcMacCnt" : 1,
            "totDataBytes" : 203,
            "tagsCnt" : 2,
            "ipProtocol" : 17,
            "lastPacket" : 1394587409103,
            "srcGEO" : "RU",
            "dstRIR" : "TEST",
            "totPackets" : 2,
            "firstPacket" : 1394587409097,
            "protocolCnt" : 2,
            "srcDataBytes" : 64,
            "tags" : [
               "srcip",
               "dstip"
            ],
            "srcIp" : "10.0.0.1",
            "srcPayload8" : "a9ba010000010000"
=======
            "protocolCnt" : 2,
            "segmentCnt" : 1,
            "srcASN" : "AS0000 This is neat",
            "srcBytes" : 72,
            "srcDataBytes" : 64,
            "srcGEO" : "RU",
            "srcIp" : "10.0.0.1",
            "srcMac" : [
               "00:13:72:c4:f1:e1"
            ],
            "srcMacCnt" : 1,
            "srcOui" : [
               "Dell Inc."
            ],
            "srcOuiCnt" : 1,
            "srcPackets" : 1,
            "srcPayload8" : "a9ba010000010000",
            "srcPort" : 56329,
            "tags" : [
               "dstip",
               "srcip"
            ],
            "tagsCnt" : 2,
            "test" : {
               "ASN" : [
                  "AS0000 This is neat"
               ],
               "GEO" : [
                  "RU"
               ],
               "RIR" : [
                  ""
               ],
               "ip" : [
                  "10.0.0.1"
               ],
               "number" : [
                  33554442
               ],
               "string.snow" : [
                  "16777226:56329,33554442:53"
               ]
            },
            "timestamp" : "SET",
            "totBytes" : 219,
            "totDataBytes" : 203,
            "totPackets" : 2
         },
         "header" : {
            "index" : {
               "_index" : "tests_sessions2-140312",
               "_type" : "session"
            }
>>>>>>> e7d1ea6c
         }
      }
   ]
}
<|MERGE_RESOLUTION|>--- conflicted
+++ resolved
@@ -1,54 +1,7 @@
 {
    "sessions2" : [
       {
-         "header" : {
-            "index" : {
-               "_type" : "session",
-               "_index" : "tests_sessions2-140312"
-            }
-         },
          "body" : {
-<<<<<<< HEAD
-            "dstIp" : "10.0.0.2",
-            "dstMacCnt" : 2,
-            "srcBytes" : 72,
-            "srcPort" : 56329,
-            "dstASN" : "AS0001 Cool Beans!",
-            "dstPayload8" : "a9ba858300010000",
-            "dns" : {
-               "hostCnt" : 1,
-               "qt" : [
-                  "A"
-               ],
-               "status" : [
-                  "NXDOMAIN"
-               ],
-               "statusCnt" : 1,
-               "opcodeCnt" : 1,
-               "qcCnt" : 1,
-               "host" : [
-                  "no.such.host"
-               ],
-               "opcode" : [
-                  "QUERY"
-               ],
-               "qc" : [
-                  "IN"
-               ],
-               "qtCnt" : 1
-            },
-            "timestamp" : "SET",
-            "srcMac" : [
-               "00:13:72:c4:f1:e1"
-            ],
-            "srcPackets" : 1,
-            "totBytes" : 219,
-            "packetPos" : [
-               24,
-               112
-            ],
-            "dstGEO" : "CA",
-=======
             "dns" : {
                "host" : [
                   "no.such.host"
@@ -96,74 +49,18 @@
             "lastPacket" : 1394587409103,
             "length" : 5,
             "node" : "test",
->>>>>>> e7d1ea6c
             "packetLen" : [
                88,
                163
             ],
-<<<<<<< HEAD
-            "dstMac" : [
-               "00:00:0c:07:ac:01",
-               "00:0e:d6:0b:98:80"
-            ],
-            "segmentCnt" : 1,
-            "fileId" : [],
-=======
             "packetPos" : [
                24,
                112
             ],
->>>>>>> e7d1ea6c
             "protocol" : [
                "udp",
                "dns"
             ],
-<<<<<<< HEAD
-            "test" : {
-               "ip" : [
-                  "10.0.0.1"
-               ],
-               "string.snow" : [
-                  "16777226:56329,33554442:53"
-               ],
-               "GEO" : [
-                  "RU"
-               ],
-               "number" : [
-                  33554442
-               ],
-               "RIR" : [
-                  ""
-               ],
-               "ASN" : [
-                  "AS0000 This is neat"
-               ]
-            },
-            "dstPort" : 53,
-            "dstBytes" : 147,
-            "dstPackets" : 1,
-            "length" : 5,
-            "node" : "test",
-            "dstDataBytes" : 139,
-            "srcASN" : "AS0000 This is neat",
-            "srcMacCnt" : 1,
-            "totDataBytes" : 203,
-            "tagsCnt" : 2,
-            "ipProtocol" : 17,
-            "lastPacket" : 1394587409103,
-            "srcGEO" : "RU",
-            "dstRIR" : "TEST",
-            "totPackets" : 2,
-            "firstPacket" : 1394587409097,
-            "protocolCnt" : 2,
-            "srcDataBytes" : 64,
-            "tags" : [
-               "srcip",
-               "dstip"
-            ],
-            "srcIp" : "10.0.0.1",
-            "srcPayload8" : "a9ba010000010000"
-=======
             "protocolCnt" : 2,
             "segmentCnt" : 1,
             "srcASN" : "AS0000 This is neat",
@@ -217,7 +114,6 @@
                "_index" : "tests_sessions2-140312",
                "_type" : "session"
             }
->>>>>>> e7d1ea6c
          }
       }
    ]
