--- conflicted
+++ resolved
@@ -1,54 +1,6 @@
 {
    "sessions2" : [
       {
-<<<<<<< HEAD
-         "header" : {
-            "index" : {
-               "_type" : "session",
-               "_index" : "tests_sessions2-140529"
-            }
-         },
-         "body" : {
-            "srcMac" : [
-               "00:13:72:c4:f1:e1"
-            ],
-            "node" : "test",
-            "tcpflags" : {
-               "ack" : 1,
-               "srcZero" : 0,
-               "syn" : 1,
-               "syn-ack" : 1,
-               "psh" : 1,
-               "urg" : 0,
-               "rst" : 0,
-               "dstZero" : 0,
-               "fin" : 0
-            },
-            "tagsCnt" : 2,
-            "srcIp" : "10.0.0.1",
-            "lastPacket" : 1401386288595,
-            "totDataBytes" : 5,
-            "dstGEO" : "CA",
-            "fileId" : [],
-            "dstDataBytes" : 0,
-            "dstIp" : "10.0.0.2",
-            "srcPort" : 54869,
-            "srcPayload8" : "4745540d0a",
-            "dstPort" : 80,
-            "dstMac" : [
-               "00:00:0c:07:ac:01",
-               "00:0e:d6:0b:98:80"
-            ],
-            "dstRIR" : "TEST",
-            "rootId" : "SET",
-            "firstPacket" : 1401385380102,
-            "dstBytes" : 66,
-            "srcGEO" : "RU",
-            "srcMacCnt" : 1,
-            "totBytes" : 253,
-            "timestamp" : "SET",
-            "protocolCnt" : 2,
-=======
          "body" : {
             "dstASN" : "AS0001 Cool Beans!",
             "dstBytes" : 66,
@@ -86,30 +38,10 @@
                196,
                266
             ],
->>>>>>> e7d1ea6c
             "protocol" : [
                "http",
                "tcp"
             ],
-<<<<<<< HEAD
-            "srcDataBytes" : 5,
-            "dstMacCnt" : 2,
-            "srcPackets" : 3,
-            "packetLen" : [
-               90,
-               82,
-               70,
-               75
-            ],
-            "srcBytes" : 187,
-            "dstASN" : "AS0001 Cool Beans!",
-            "packetPos" : [
-               24,
-               114,
-               196,
-               266
-            ],
-=======
             "protocolCnt" : 2,
             "rootId" : "SET",
             "segmentCnt" : 1,
@@ -145,47 +77,19 @@
                "syn-ack" : 1,
                "urg" : 0
             },
->>>>>>> e7d1ea6c
             "test" : {
                "ASN" : [
                   "AS0000 This is neat"
                ],
-<<<<<<< HEAD
-               "number" : [
-                  33554442
-               ],
-               "string.snow" : [
-                  "16777226:54869,33554442:80"
-=======
                "GEO" : [
                   "RU"
                ],
                "RIR" : [
                   ""
->>>>>>> e7d1ea6c
                ],
                "ip" : [
                   "10.0.0.1"
                ],
-<<<<<<< HEAD
-               "RIR" : [
-                  ""
-               ],
-               "GEO" : [
-                  "RU"
-               ]
-            },
-            "srcASN" : "AS0000 This is neat",
-            "length" : 908493,
-            "dstPackets" : 1,
-            "totPackets" : 4,
-            "tags" : [
-               "srcip",
-               "dstip"
-            ],
-            "ipProtocol" : 6,
-            "segmentCnt" : 1
-=======
                "number" : [
                   33554442
                ],
@@ -203,70 +107,19 @@
                "_index" : "tests_sessions2-140529",
                "_type" : "session"
             }
->>>>>>> e7d1ea6c
          }
       },
       {
          "body" : {
-<<<<<<< HEAD
-            "test" : {
-               "GEO" : [
-                  "RU"
-               ],
-               "string.snow" : [
-                  "16777226:54869,33554442:80"
-               ],
-               "number" : [
-                  33554442
-               ],
-               "ASN" : [
-                  "AS0000 This is neat"
-               ],
-               "RIR" : [
-                  ""
-               ],
-               "ip" : [
-                  "10.0.0.1"
-               ]
-            },
-            "srcASN" : "AS0000 This is neat",
-            "length" : 908494,
-            "packetPos" : [
-               341
-            ],
-            "totPackets" : 1,
-            "tags" : [
-               "srcip",
-               "dstip"
-            ],
-            "ipProtocol" : 6,
-            "segmentCnt" : 2,
-            "dstPackets" : 1,
-            "totBytes" : 60,
-            "protocolCnt" : 2,
-            "timestamp" : "SET",
-            "firstPacket" : 1401385380102,
-=======
             "dstASN" : "AS0001 Cool Beans!",
             "dstBytes" : 60,
             "dstDataBytes" : 0,
             "dstGEO" : "CA",
             "dstIp" : "10.0.0.2",
->>>>>>> e7d1ea6c
             "dstMac" : [
                "00:00:0c:07:ac:01",
                "00:0e:d6:0b:98:80"
             ],
-<<<<<<< HEAD
-            "rootId" : "SET",
-            "dstPort" : 80,
-            "dstRIR" : "TEST",
-            "dstBytes" : 60,
-            "srcGEO" : "RU",
-            "srcMacCnt" : 1,
-            "srcBytes" : 0,
-            "dstASN" : "AS0001 Cool Beans!",
-=======
             "dstMacCnt" : 2,
             "dstOui" : [
                "Cisco",
@@ -288,49 +141,10 @@
             "packetPos" : [
                341
             ],
->>>>>>> e7d1ea6c
             "protocol" : [
                "http",
                "tcp"
             ],
-<<<<<<< HEAD
-            "srcDataBytes" : 0,
-            "dstMacCnt" : 2,
-            "srcPackets" : 0,
-            "packetLen" : [
-               76
-            ],
-            "dstGEO" : "CA",
-            "fileId" : [],
-            "lastPacket" : 1401386288597,
-            "totDataBytes" : 0,
-            "dstDataBytes" : 0,
-            "dstIp" : "10.0.0.2",
-            "srcPort" : 54869,
-            "srcPayload8" : "4745540d0a",
-            "tcpflags" : {
-               "srcZero" : 0,
-               "syn" : 0,
-               "ack" : 0,
-               "urg" : 0,
-               "dstZero" : 0,
-               "rst" : 1,
-               "fin" : 0,
-               "psh" : 0,
-               "syn-ack" : 0
-            },
-            "tagsCnt" : 2,
-            "srcMac" : [
-               "00:13:72:c4:f1:e1"
-            ],
-            "node" : "test",
-            "srcIp" : "10.0.0.1"
-         },
-         "header" : {
-            "index" : {
-               "_type" : "session",
-               "_index" : "tests_sessions2-140529"
-=======
             "protocolCnt" : 2,
             "rootId" : "SET",
             "segmentCnt" : 2,
@@ -395,7 +209,6 @@
             "index" : {
                "_index" : "tests_sessions2-140529",
                "_type" : "session"
->>>>>>> e7d1ea6c
             }
          }
       }
