--- conflicted
+++ resolved
@@ -1,16 +1,6 @@
 {
    "sessions2" : [
       {
-<<<<<<< HEAD
-         "header" : {
-            "index" : {
-               "_type" : "session",
-               "_index" : "tests_sessions2-160618"
-            }
-         },
-         "body" : {
-            "lastPacket" : 1466265698251,
-=======
          "body" : {
             "dstBytes" : 70,
             "dstDataBytes" : 0,
@@ -51,79 +41,25 @@
                76,
                347
             ],
->>>>>>> e7d1ea6c
             "packetPos" : [
                24,
                110,
                196,
                272
             ],
-<<<<<<< HEAD
-            "srcBytes" : 461,
-=======
->>>>>>> e7d1ea6c
             "protocol" : [
                "tcp",
                "krb5"
             ],
-<<<<<<< HEAD
-            "firstPacket" : 1466265698248,
-            "srcPackets" : 3,
-            "srcPort" : 57167,
-=======
             "protocolCnt" : 2,
             "segmentCnt" : 1,
             "srcBytes" : 461,
             "srcDataBytes" : 273,
             "srcIp" : "10.10.10.10",
->>>>>>> e7d1ea6c
             "srcMac" : [
                "00:22:83:3f:17:c5"
             ],
             "srcMacCnt" : 1,
-<<<<<<< HEAD
-            "totBytes" : 531,
-            "dstMac" : [
-               "00:22:83:3f:17:cc"
-            ],
-            "srcDataBytes" : 273,
-            "ipProtocol" : 6,
-            "dstIp" : "10.11.11.11",
-            "dstMacCnt" : 1,
-            "vlanCnt" : 1,
-            "node" : "test",
-            "timestamp" : "SET",
-            "protocolCnt" : 2,
-            "tcpflags" : {
-               "fin" : 0,
-               "syn" : 1,
-               "rst" : 0,
-               "dstZero" : 0,
-               "srcZero" : 0,
-               "syn-ack" : 1,
-               "urg" : 0,
-               "ack" : 1,
-               "psh" : 1
-            },
-            "dstDataBytes" : 0,
-            "length" : 2,
-            "dstPackets" : 1,
-            "segmentCnt" : 1,
-            "krb5" : {
-               "realmCnt" : 1,
-               "cname" : [
-                  "xxxxxxxxxxx$"
-               ],
-               "cnameCnt" : 1,
-               "sname" : [
-                  "krbtgt/xxxxxxxxxxxxxx.xxxxxx.xxx.COM"
-               ],
-               "snameCnt" : 1,
-               "realm" : [
-                  "xxxxxxxxxxxxxx.xxxxxx.xxx.COM"
-               ]
-            },
-=======
             "srcOui" : [
                "Juniper Networks"
             ],
@@ -145,25 +81,10 @@
             "timestamp" : "SET",
             "totBytes" : 531,
             "totDataBytes" : 273,
->>>>>>> e7d1ea6c
             "totPackets" : 4,
             "vlan" : [
                50
             ],
-<<<<<<< HEAD
-            "packetLen" : [
-               86,
-               86,
-               76,
-               347
-            ],
-            "srcIp" : "10.10.10.10",
-            "fileId" : [],
-            "dstPort" : 88,
-            "dstBytes" : 70,
-            "srcPayload8" : "0000010d6a820109",
-            "totDataBytes" : 273
-=======
             "vlanCnt" : 1
          },
          "header" : {
@@ -171,7 +92,6 @@
                "_index" : "tests_sessions2-160618",
                "_type" : "session"
             }
->>>>>>> e7d1ea6c
          }
       }
    ]
