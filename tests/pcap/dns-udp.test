--- conflicted
+++ resolved
@@ -2,27 +2,6 @@
    "sessions2" : [
       {
          "body" : {
-<<<<<<< HEAD
-            "node" : "test",
-            "srcPort" : 62563,
-            "srcMacCnt" : 1,
-            "lastPacket" : 1385400647218,
-            "dns" : {
-               "qtCnt" : 1,
-               "qc" : [
-                  "IN"
-               ],
-               "qt" : [
-                  "A"
-               ],
-               "GEO" : [
-                  "US"
-               ],
-               "RIR" : [
-                  "ARIN"
-               ],
-               "hostCnt" : 2,
-=======
             "dns" : {
                "ASN" : [
                   "AS36459 GitHub, Inc."
@@ -33,30 +12,10 @@
                "RIR" : [
                   "ARIN"
                ],
->>>>>>> e7d1ea6c
                "host" : [
                   "www.github.com",
                   "github.com"
                ],
-<<<<<<< HEAD
-               "qcCnt" : 1,
-               "opcodeCnt" : 1,
-               "opcode" : [
-                  "QUERY"
-               ],
-               "ASN" : [
-                  "AS36459 GitHub, Inc."
-               ],
-               "status" : [
-                  "NOERROR"
-               ],
-               "ip" : [
-                  "192.30.252.128"
-               ],
-               "statusCnt" : 1,
-               "ipCnt" : 1
-            },
-=======
                "hostCnt" : 2,
                "ip" : [
                   "192.30.252.128"
@@ -105,54 +64,14 @@
                90,
                270
             ],
->>>>>>> e7d1ea6c
             "packetPos" : [
                24,
                114
             ],
-<<<<<<< HEAD
-            "firstPacket" : 1385400647217,
-=======
->>>>>>> e7d1ea6c
             "protocol" : [
                "udp",
                "dns"
             ],
-<<<<<<< HEAD
-            "srcDataBytes" : 66,
-            "srcGEO" : "US",
-            "dstMac" : [
-               "00:00:0c:07:ac:01",
-               "00:d0:2b:d1:76:00"
-            ],
-            "segmentCnt" : 1,
-            "dstIp" : "10.2.95.39",
-            "dstPackets" : 1,
-            "dstPort" : 53,
-            "dstDataBytes" : 246,
-            "dstBytes" : 254,
-            "dstPayload8" : "e039818000010002",
-            "totPackets" : 2,
-            "srcMac" : [
-               "00:1f:5b:ff:51:cb"
-            ],
-            "length" : 0,
-            "dstMacCnt" : 2,
-            "totBytes" : 328,
-            "srcIp" : "10.180.156.141",
-            "timestamp" : "SET",
-            "srcPayload8" : "e039010000010000",
-            "ipProtocol" : 17,
-            "totDataBytes" : 312,
-            "protocolCnt" : 2,
-            "srcBytes" : 74,
-            "fileId" : [],
-            "packetLen" : [
-               90,
-               270
-            ],
-            "srcPackets" : 1
-=======
             "protocolCnt" : 2,
             "segmentCnt" : 1,
             "srcBytes" : 74,
@@ -174,7 +93,6 @@
             "totBytes" : 328,
             "totDataBytes" : 312,
             "totPackets" : 2
->>>>>>> e7d1ea6c
          },
          "header" : {
             "index" : {
@@ -184,66 +102,6 @@
          }
       },
       {
-<<<<<<< HEAD
-         "header" : {
-            "index" : {
-               "_index" : "tests_sessions2-131125",
-               "_type" : "session"
-            }
-         },
-         "body" : {
-            "srcMacCnt" : 1,
-            "node" : "test",
-            "srcPort" : 62416,
-            "protocol" : [
-               "udp",
-               "dns"
-            ],
-            "srcDataBytes" : 66,
-            "srcGEO" : "US",
-            "dstMac" : [
-               "00:00:0c:07:ac:01",
-               "00:0e:d6:0b:98:80"
-            ],
-            "segmentCnt" : 1,
-            "lastPacket" : 1385400648228,
-            "dns" : {
-               "GEO" : [
-                  "US"
-               ],
-               "qt" : [
-                  "A"
-               ],
-               "hostCnt" : 2,
-               "RIR" : [
-                  "ARIN"
-               ],
-               "host" : [
-                  "www.github.com",
-                  "github.com"
-               ],
-               "qtCnt" : 1,
-               "qc" : [
-                  "IN"
-               ],
-               "statusCnt" : 1,
-               "ipCnt" : 1,
-               "ip" : [
-                  "192.30.252.130"
-               ],
-               "ASN" : [
-                  "AS36459 GitHub, Inc."
-               ],
-               "opcode" : [
-                  "QUERY"
-               ],
-               "status" : [
-                  "NOERROR"
-               ],
-               "qcCnt" : 1,
-               "opcodeCnt" : 1
-            },
-=======
          "body" : {
             "dns" : {
                "ASN" : [
@@ -307,40 +165,10 @@
                90,
                270
             ],
->>>>>>> e7d1ea6c
             "packetPos" : [
                384,
                474
             ],
-<<<<<<< HEAD
-            "firstPacket" : 1385400648218,
-            "dstBytes" : 254,
-            "dstPayload8" : "e039818000010002",
-            "srcMac" : [
-               "00:1f:5b:ff:51:cb"
-            ],
-            "totPackets" : 2,
-            "length" : 9,
-            "dstIp" : "10.178.8.71",
-            "dstPackets" : 1,
-            "dstPort" : 53,
-            "dstDataBytes" : 246,
-            "ipProtocol" : 17,
-            "timestamp" : "SET",
-            "srcPayload8" : "e039010000010000",
-            "protocolCnt" : 2,
-            "totDataBytes" : 312,
-            "srcBytes" : 74,
-            "packetLen" : [
-               90,
-               270
-            ],
-            "fileId" : [],
-            "srcPackets" : 1,
-            "dstMacCnt" : 2,
-            "totBytes" : 328,
-            "srcIp" : "10.180.156.141"
-=======
             "protocol" : [
                "udp",
                "dns"
@@ -372,78 +200,10 @@
                "_index" : "tests_sessions2-131125",
                "_type" : "session"
             }
->>>>>>> e7d1ea6c
          }
       },
       {
-         "header" : {
-            "index" : {
-               "_type" : "session",
-               "_index" : "tests_sessions2-161226"
-            }
-         },
          "body" : {
-<<<<<<< HEAD
-            "dstIp" : "10.10.10.11",
-            "dstPackets" : 0,
-            "node" : "test",
-            "dstDataBytes" : 0,
-            "dstPort" : 53,
-            "srcPort" : 5353,
-            "dstBytes" : 0,
-            "srcMacCnt" : 1,
-            "srcMac" : [
-               "ac:4b:c8:4c:9f:c1"
-            ],
-            "totPackets" : 1,
-            "length" : 0,
-            "dstMacCnt" : 1,
-            "lastPacket" : 1482767159342,
-            "dns" : {
-               "qt" : [
-                  "ANY"
-               ],
-               "hostCnt" : 1,
-               "host" : [
-                  "10.100.10.10.in-addr.arpa"
-               ],
-               "qtCnt" : 1,
-               "qc" : [
-                  "IN"
-               ],
-               "opcode" : [
-                  "QUERY"
-               ],
-               "qcCnt" : 1,
-               "opcodeCnt" : 1
-            },
-            "totBytes" : 96,
-            "packetPos" : [
-               744
-            ],
-            "firstPacket" : 1482767159342,
-            "srcIp" : "10.10.10.10",
-            "ipProtocol" : 17,
-            "protocol" : [
-               "udp",
-               "dns"
-            ],
-            "timestamp" : "SET",
-            "srcPayload8" : "caa6001000010000",
-            "srcDataBytes" : 88,
-            "srcBytes" : 96,
-            "protocolCnt" : 2,
-            "totDataBytes" : 88,
-            "dstMac" : [
-               "20:4e:71:c5:11:c0"
-            ],
-            "packetLen" : [
-               112
-            ],
-            "fileId" : [],
-            "srcPackets" : 1,
-            "segmentCnt" : 1
-=======
             "dns" : {
                "host" : [
                   "10.100.10.10.in-addr.arpa"
@@ -517,7 +277,6 @@
                "_index" : "tests_sessions2-161226",
                "_type" : "session"
             }
->>>>>>> e7d1ea6c
          }
       }
    ]
