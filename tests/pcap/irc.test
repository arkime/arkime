{
   "sessions2" : [
      {
         "body" : {
<<<<<<< HEAD
            "dstBytes" : 7899,
            "srcGEO" : "US",
            "packetPos" : [
               24,
               114,
               204,
               286,
               403,
               485,
               584,
               728,
               810,
               941,
               1023,
               1159,
               1241,
               1375,
               1457,
               2987,
               3069,
               4599,
               4681,
               4784,
               6314,
               7844,
               7926,
               8274,
               8356,
               8479,
               8561,
               8713,
               8795
            ],
            "dstMacCnt" : 2,
            "totDataBytes" : 7015,
            "dstPackets" : 15,
            "totBytes" : 8945,
=======
            "dstASN" : "AS23028 Team Cymru Inc.",
            "dstBytes" : 7899,
            "dstDataBytes" : 6901,
            "dstGEO" : "US",
            "dstIp" : "38.229.70.20",
            "dstMac" : [
               "00:00:0c:07:ac:01",
               "00:d0:2b:d1:76:00"
            ],
            "dstMacCnt" : 2,
            "dstOui" : [
               "Cisco",
               "Jetcell, Inc."
            ],
            "dstOuiCnt" : 2,
            "dstPackets" : 15,
            "dstPayload8" : "3a636172642e6672",
            "dstPort" : 8000,
            "dstRIR" : "ARIN",
            "fileId" : [],
            "firstPacket" : 1387554241634,
            "ipProtocol" : 6,
            "irc" : {
               "channel" : [
                  "#moloch-fpc"
               ],
               "channelCnt" : 1,
               "nick" : [
                  "molochtest"
               ],
               "nickCnt" : 1
            },
            "lastPacket" : 1387554256201,
            "length" : 14568,
            "node" : "test",
>>>>>>> e7d1ea6c
            "packetLen" : [
               90,
               90,
               82,
               117,
               82,
               99,
               144,
               82,
               131,
               82,
               136,
               82,
               134,
               82,
               1530,
               82,
               1530,
               82,
               103,
               1530,
               1530,
               82,
               348,
               82,
               123,
               82,
               152,
               82,
               638
            ],
<<<<<<< HEAD
            "length" : 14568,
            "firstPacket" : 1387554241634,
            "srcBytes" : 1046,
            "srcPayload8" : "5553455220787878",
            "dstDataBytes" : 6901,
            "protocolCnt" : 2,
            "srcMac" : [
               "00:13:72:c4:f1:e1"
            ],
            "dstRIR" : "ARIN",
            "segmentCnt" : 1,
            "timestamp" : "SET",
            "srcPackets" : 14,
            "dstIp" : "38.229.70.20",
            "srcPort" : 45921,
            "srcMacCnt" : 1,
            "dstASN" : "AS23028 Team Cymru Inc.",
            "lastPacket" : 1387554256201,
            "dstPort" : 8000,
            "srcDataBytes" : 114,
            "protocol" : [
               "irc",
               "tcp"
            ],
            "fileId" : [],
            "srcIp" : "10.180.156.249",
            "dstPayload8" : "3a636172642e6672",
            "totPackets" : 29,
            "irc" : {
               "nickCnt" : 1,
               "nick" : [
                  "molochtest"
               ],
               "channel" : [
                  "#moloch-fpc"
               ],
               "channelCnt" : 1
            },
            "node" : "test",
            "ipProtocol" : 6,
            "tcpflags" : {
               "syn" : 1,
               "fin" : 0,
               "syn-ack" : 1,
               "psh" : 11,
               "dstZero" : 0,
               "urg" : 0,
               "rst" : 0,
               "srcZero" : 0,
               "ack" : 16
            },
            "dstMac" : [
               "00:00:0c:07:ac:01",
               "00:d0:2b:d1:76:00"
            ],
            "dstGEO" : "US"
         },
         "header" : {
            "index" : {
               "_type" : "session",
               "_index" : "tests_sessions2-131220"
=======
            "packetPos" : [
               24,
               114,
               204,
               286,
               403,
               485,
               584,
               728,
               810,
               941,
               1023,
               1159,
               1241,
               1375,
               1457,
               2987,
               3069,
               4599,
               4681,
               4784,
               6314,
               7844,
               7926,
               8274,
               8356,
               8479,
               8561,
               8713,
               8795
            ],
            "protocol" : [
               "irc",
               "tcp"
            ],
            "protocolCnt" : 2,
            "segmentCnt" : 1,
            "srcBytes" : 1046,
            "srcDataBytes" : 114,
            "srcGEO" : "US",
            "srcIp" : "10.180.156.249",
            "srcMac" : [
               "00:13:72:c4:f1:e1"
            ],
            "srcMacCnt" : 1,
            "srcOui" : [
               "Dell Inc."
            ],
            "srcOuiCnt" : 1,
            "srcPackets" : 14,
            "srcPayload8" : "5553455220787878",
            "srcPort" : 45921,
            "tcpflags" : {
               "ack" : 16,
               "dstZero" : 0,
               "fin" : 0,
               "psh" : 11,
               "rst" : 0,
               "srcZero" : 0,
               "syn" : 1,
               "syn-ack" : 1,
               "urg" : 0
            },
            "timestamp" : "SET",
            "totBytes" : 8945,
            "totDataBytes" : 7015,
            "totPackets" : 29
         },
         "header" : {
            "index" : {
               "_index" : "tests_sessions2-131220",
               "_type" : "session"
>>>>>>> e7d1ea6c
            }
         }
      }
   ]
}
<|MERGE_RESOLUTION|>--- conflicted
+++ resolved
@@ -2,45 +2,6 @@
    "sessions2" : [
       {
          "body" : {
-<<<<<<< HEAD
-            "dstBytes" : 7899,
-            "srcGEO" : "US",
-            "packetPos" : [
-               24,
-               114,
-               204,
-               286,
-               403,
-               485,
-               584,
-               728,
-               810,
-               941,
-               1023,
-               1159,
-               1241,
-               1375,
-               1457,
-               2987,
-               3069,
-               4599,
-               4681,
-               4784,
-               6314,
-               7844,
-               7926,
-               8274,
-               8356,
-               8479,
-               8561,
-               8713,
-               8795
-            ],
-            "dstMacCnt" : 2,
-            "totDataBytes" : 7015,
-            "dstPackets" : 15,
-            "totBytes" : 8945,
-=======
             "dstASN" : "AS23028 Team Cymru Inc.",
             "dstBytes" : 7899,
             "dstDataBytes" : 6901,
@@ -76,7 +37,6 @@
             "lastPacket" : 1387554256201,
             "length" : 14568,
             "node" : "test",
->>>>>>> e7d1ea6c
             "packetLen" : [
                90,
                90,
@@ -108,69 +68,6 @@
                82,
                638
             ],
-<<<<<<< HEAD
-            "length" : 14568,
-            "firstPacket" : 1387554241634,
-            "srcBytes" : 1046,
-            "srcPayload8" : "5553455220787878",
-            "dstDataBytes" : 6901,
-            "protocolCnt" : 2,
-            "srcMac" : [
-               "00:13:72:c4:f1:e1"
-            ],
-            "dstRIR" : "ARIN",
-            "segmentCnt" : 1,
-            "timestamp" : "SET",
-            "srcPackets" : 14,
-            "dstIp" : "38.229.70.20",
-            "srcPort" : 45921,
-            "srcMacCnt" : 1,
-            "dstASN" : "AS23028 Team Cymru Inc.",
-            "lastPacket" : 1387554256201,
-            "dstPort" : 8000,
-            "srcDataBytes" : 114,
-            "protocol" : [
-               "irc",
-               "tcp"
-            ],
-            "fileId" : [],
-            "srcIp" : "10.180.156.249",
-            "dstPayload8" : "3a636172642e6672",
-            "totPackets" : 29,
-            "irc" : {
-               "nickCnt" : 1,
-               "nick" : [
-                  "molochtest"
-               ],
-               "channel" : [
-                  "#moloch-fpc"
-               ],
-               "channelCnt" : 1
-            },
-            "node" : "test",
-            "ipProtocol" : 6,
-            "tcpflags" : {
-               "syn" : 1,
-               "fin" : 0,
-               "syn-ack" : 1,
-               "psh" : 11,
-               "dstZero" : 0,
-               "urg" : 0,
-               "rst" : 0,
-               "srcZero" : 0,
-               "ack" : 16
-            },
-            "dstMac" : [
-               "00:00:0c:07:ac:01",
-               "00:d0:2b:d1:76:00"
-            ],
-            "dstGEO" : "US"
-         },
-         "header" : {
-            "index" : {
-               "_type" : "session",
-               "_index" : "tests_sessions2-131220"
-=======
             "packetPos" : [
                24,
                114,
@@ -243,7 +140,6 @@
             "index" : {
                "_index" : "tests_sessions2-131220",
                "_type" : "session"
->>>>>>> e7d1ea6c
             }
          }
       }
