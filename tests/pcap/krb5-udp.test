{
   "sessions2" : [
      {
         "header" : {
            "index" : {
               "_index" : "tests_sessions2-160618",
               "_type" : "session"
            }
         },
         "body" : {
<<<<<<< HEAD
            "krb5" : {
               "realmCnt" : 1,
               "cnameCnt" : 1,
               "sname" : [
                  "krbtgt/xx.xxx.xxxxx.NET"
               ],
               "snameCnt" : 1,
               "realm" : [
                  "xx.xxx.xxxxx.NET"
               ],
               "cname" : [
                  "xxxxxxxx$"
               ]
            },
            "srcPayload8" : "6a81f83081f5a103",
            "fileId" : [],
            "dstIp" : "10.150.10.150",
            "srcMacCnt" : 1,
            "protocolCnt" : 2,
            "srcPackets" : 1,
            "vlanCnt" : 1,
            "node" : "test",
            "srcIp" : "10.172.10.172",
            "dstMac" : [
               "00:00:5e:00:01:01"
            ],
            "srcBytes" : 297,
            "srcMac" : [
               "00:1b:17:00:02:30"
            ],
            "dstBytes" : 0,
            "dstPackets" : 0,
            "totPackets" : 1,
            "totBytes" : 297,
            "srcDataBytes" : 289,
            "packetLen" : [
               313
            ],
            "segmentCnt" : 1,
            "timestamp" : "SET",
            "vlan" : [
               300
            ],
            "srcPort" : 58412,
            "totDataBytes" : 289,
            "packetPos" : [
               24
            ],
            "length" : 0,
            "protocol" : [
               "udp",
               "krb5"
            ],
            "lastPacket" : 1466252055201,
            "dstPort" : 88,
            "firstPacket" : 1466252055201,
            "dstDataBytes" : 0,
            "dstMacCnt" : 1,
            "ipProtocol" : 17
=======
            "dstBytes" : 0,
            "dstDataBytes" : 0,
            "dstIp" : "10.150.10.150",
            "dstMac" : [
               "00:00:5e:00:01:01"
            ],
            "dstMacCnt" : 1,
            "dstOui" : [
               "ICANN, IANA Department"
            ],
            "dstOuiCnt" : 1,
            "dstPackets" : 0,
            "dstPort" : 88,
            "fileId" : [],
            "firstPacket" : 1466252055201,
            "ipProtocol" : 17,
            "krb5" : {
               "cname" : [
                  "xxxxxxxx$"
               ],
               "cnameCnt" : 1,
               "realm" : [
                  "xx.xxx.xxxxx.NET"
               ],
               "realmCnt" : 1,
               "sname" : [
                  "krbtgt/xx.xxx.xxxxx.NET"
               ],
               "snameCnt" : 1
            },
            "lastPacket" : 1466252055201,
            "length" : 0,
            "node" : "test",
            "packetLen" : [
               313
            ],
            "packetPos" : [
               24
            ],
            "protocol" : [
               "udp",
               "krb5"
            ],
            "protocolCnt" : 2,
            "segmentCnt" : 1,
            "srcBytes" : 297,
            "srcDataBytes" : 289,
            "srcIp" : "10.172.10.172",
            "srcMac" : [
               "00:1b:17:00:02:30"
            ],
            "srcMacCnt" : 1,
            "srcOui" : [
               "Palo Alto Networks"
            ],
            "srcOuiCnt" : 1,
            "srcPackets" : 1,
            "srcPayload8" : "6a81f83081f5a103",
            "srcPort" : 58412,
            "timestamp" : "SET",
            "totBytes" : 297,
            "totDataBytes" : 289,
            "totPackets" : 1,
            "vlan" : [
               300
            ],
            "vlanCnt" : 1
         },
         "header" : {
            "index" : {
               "_index" : "tests_sessions2-160618",
               "_type" : "session"
            }
>>>>>>> e7d1ea6c
         }
      }
   ]
}
<|MERGE_RESOLUTION|>--- conflicted
+++ resolved
@@ -1,74 +1,7 @@
 {
    "sessions2" : [
       {
-         "header" : {
-            "index" : {
-               "_index" : "tests_sessions2-160618",
-               "_type" : "session"
-            }
-         },
          "body" : {
-<<<<<<< HEAD
-            "krb5" : {
-               "realmCnt" : 1,
-               "cnameCnt" : 1,
-               "sname" : [
-                  "krbtgt/xx.xxx.xxxxx.NET"
-               ],
-               "snameCnt" : 1,
-               "realm" : [
-                  "xx.xxx.xxxxx.NET"
-               ],
-               "cname" : [
-                  "xxxxxxxx$"
-               ]
-            },
-            "srcPayload8" : "6a81f83081f5a103",
-            "fileId" : [],
-            "dstIp" : "10.150.10.150",
-            "srcMacCnt" : 1,
-            "protocolCnt" : 2,
-            "srcPackets" : 1,
-            "vlanCnt" : 1,
-            "node" : "test",
-            "srcIp" : "10.172.10.172",
-            "dstMac" : [
-               "00:00:5e:00:01:01"
-            ],
-            "srcBytes" : 297,
-            "srcMac" : [
-               "00:1b:17:00:02:30"
-            ],
-            "dstBytes" : 0,
-            "dstPackets" : 0,
-            "totPackets" : 1,
-            "totBytes" : 297,
-            "srcDataBytes" : 289,
-            "packetLen" : [
-               313
-            ],
-            "segmentCnt" : 1,
-            "timestamp" : "SET",
-            "vlan" : [
-               300
-            ],
-            "srcPort" : 58412,
-            "totDataBytes" : 289,
-            "packetPos" : [
-               24
-            ],
-            "length" : 0,
-            "protocol" : [
-               "udp",
-               "krb5"
-            ],
-            "lastPacket" : 1466252055201,
-            "dstPort" : 88,
-            "firstPacket" : 1466252055201,
-            "dstDataBytes" : 0,
-            "dstMacCnt" : 1,
-            "ipProtocol" : 17
-=======
             "dstBytes" : 0,
             "dstDataBytes" : 0,
             "dstIp" : "10.150.10.150",
@@ -142,7 +75,6 @@
                "_index" : "tests_sessions2-160618",
                "_type" : "session"
             }
->>>>>>> e7d1ea6c
          }
       }
    ]
