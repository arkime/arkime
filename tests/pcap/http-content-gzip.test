{
   "sessions2" : [
      {
         "header" : {
            "index" : {
               "_index" : "tests_sessions2-140805",
               "_type" : "session"
            }
         },
         "body" : {
<<<<<<< HEAD
            "srcDataBytes" : 417,
            "lastPacket" : 1407242225628,
            "tagsCnt" : 2,
            "srcPort" : 50638,
            "dstPackets" : 5,
            "dstIp" : "10.0.0.2",
            "srcBytes" : 843,
            "dstPort" : 80,
            "test" : {
               "string.snow" : [
                  "16777226:50638,33554442:80"
               ],
               "ip" : [
                  "10.0.0.1"
=======
            "dstASN" : "AS0001 Cool Beans!",
            "dstBytes" : 1250,
            "dstDataBytes" : 478,
            "dstGEO" : "CA",
            "dstIp" : "10.0.0.2",
            "dstMac" : [
               "00:00:5e:00:01:01",
               "00:26:88:d8:bf:c2"
            ],
            "dstMacCnt" : 2,
            "dstOui" : [
               "ICANN, IANA Department",
               "Juniper Networks"
            ],
            "dstOuiCnt" : 2,
            "dstPackets" : 5,
            "dstPayload8" : "485454502f312e31",
            "dstPort" : 80,
            "dstRIR" : "TEST",
            "fileId" : [],
            "firstPacket" : 1407242224712,
            "http" : {
               "bodyMagic" : [
                  "application/x-gzip"
               ],
               "bodyMagicCnt" : 1,
               "clientVersion" : [
                  "1.1"
               ],
               "clientVersionCnt" : 1,
               "cookieKey" : [
                  "xxxxxxxxxx"
               ],
               "cookieKeyCnt" : 1,
               "cookieValue" : [
                  "xxx"
>>>>>>> e7d1ea6c
               ],
               "cookieValueCnt" : 1,
               "host" : [
                  "xxxxxxxxxxx.xxxxxxx.xxx"
               ],
<<<<<<< HEAD
               "GEO" : [
                  "RU"
               ],
               "ASN" : [
                  "AS0000 This is neat"
               ],
               "RIR" : [
                  ""
               ]
            },
            "dstPayload8" : "485454502f312e31",
            "fileId" : [],
=======
               "hostCnt" : 1,
               "md5" : [
                  "5ff7b2c69c3b22826a717cd5ea4c9f32"
               ],
               "md5Cnt" : 1,
               "method" : [
                  "GET"
               ],
               "methodCnt" : 1,
               "path" : [
                  "/crossdomain.xml"
               ],
               "pathCnt" : 1,
               "request-referer" : [
                  "http://xx.xxxxx.xxx/xx?id=xxxxxxx&cb=xxxxxxxxxxxxx&referrer=xxxxxxx.xxx"
               ],
               "request-refererCnt" : 1,
               "requestHeader" : [
                  "accept",
                  "user-agent",
                  "referer",
                  "accept-encoding",
                  "if-none-match",
                  "connection",
                  "host",
                  "cookie",
                  "accept-language"
               ],
               "requestHeaderCnt" : 9,
               "responseHeader" : [
                  "expires",
                  "content-type",
                  "alternate-protocol",
                  "cache-control",
                  "content-length",
                  "etag",
                  "date",
                  "content-encoding",
                  "server",
                  "age"
               ],
               "responseHeaderCnt" : 10,
               "serverVersion" : [
                  "1.1"
               ],
               "serverVersionCnt" : 1,
               "sha256" : [
                  "5f814421f0d932b8b082cdc539469c85ae89a09d4b01ea41c1ff0424e184206a"
               ],
               "sha256Cnt" : 1,
               "statuscode" : [
                  200
               ],
               "statuscodeCnt" : 1,
               "uri" : [
                  "xxxxxxxxxxx.xxxxxxx.xxx/crossdomain.xml"
               ],
               "uriCnt" : 1,
               "useragent" : [
                  "Mozilla/5.0 (Windows NT 6.1) AppleWebKit/537.36 (KHTML, like Gecko) Chrome/36.0.1985.125 Safari/537.36"
               ],
               "useragentCnt" : 1
            },
            "ipProtocol" : 6,
            "lastPacket" : 1407242225628,
            "length" : 916,
            "node" : "test",
            "packetLen" : [
               82,
               82,
               76,
               487,
               76,
               548,
               548,
               76,
               82,
               76,
               76,
               76
            ],
>>>>>>> e7d1ea6c
            "packetPos" : [
               24,
               106,
               188,
               264,
               751,
               827,
               1375,
               1923,
               1999,
               2081,
               2157,
               2233
            ],
<<<<<<< HEAD
            "srcASN" : "AS0000 This is neat",
            "dstMac" : [
               "00:00:5e:00:01:01",
               "00:26:88:d8:bf:c2"
            ],
            "segmentCnt" : 1,
            "tcpflags" : {
               "psh" : 3,
               "syn" : 1,
               "dstZero" : 0,
               "urg" : 0,
               "fin" : 2,
               "syn-ack" : 1,
               "ack" : 5,
               "srcZero" : 0,
               "rst" : 0
            },
            "firstPacket" : 1407242224712,
            "timestamp" : "SET",
            "srcPayload8" : "474554202f63726f",
            "protocol" : [
               "http",
               "tcp"
            ],
            "tags" : [
               "srcip",
               "dstip"
            ],
            "dstRIR" : "TEST",
            "dstMacCnt" : 2,
            "length" : 916,
            "srcMacCnt" : 1,
            "ipProtocol" : 6,
            "totBytes" : 2093,
            "srcMac" : [
               "00:0a:f3:31:90:00"
            ],
            "dstBytes" : 1250,
            "node" : "test",
            "protocolCnt" : 2,
            "totDataBytes" : 895,
            "srcPackets" : 7,
            "srcGEO" : "RU",
            "dstDataBytes" : 478,
            "totPackets" : 12,
            "http" : {
               "statuscodeCnt" : 1,
               "responseHeader" : [
                  "expires",
                  "content-type",
                  "alternate-protocol",
                  "cache-control",
                  "content-length",
                  "etag",
                  "date",
                  "content-encoding",
                  "server",
                  "age"
               ],
               "md5" : [
                  "5ff7b2c69c3b22826a717cd5ea4c9f32"
               ],
               "pathCnt" : 1,
               "serverVersion" : [
                  "1.1"
               ],
               "md5Cnt" : 1,
               "sha256Cnt" : 1,
               "bodyMagic" : [
                  "application/x-gzip"
               ],
               "cookieValueCnt" : 1,
               "serverVersionCnt" : 1,
               "methodCnt" : 1,
               "host" : [
                  "xxxxxxxxxxx.xxxxxxx.xxx"
               ],
               "method" : [
                  "GET"
               ],
               "useragent" : [
                  "Mozilla/5.0 (Windows NT 6.1) AppleWebKit/537.36 (KHTML, like Gecko) Chrome/36.0.1985.125 Safari/537.36"
               ],
               "request-referer" : [
                  "http://xx.xxxxx.xxx/xx?id=xxxxxxx&cb=xxxxxxxxxxxxx&referrer=xxxxxxx.xxx"
               ],
               "requestHeaderCnt" : 9,
               "requestHeader" : [
                  "accept",
                  "user-agent",
                  "referer",
                  "accept-encoding",
                  "if-none-match",
                  "connection",
                  "host",
                  "cookie",
                  "accept-language"
               ],
               "bodyMagicCnt" : 1,
               "uricnt" : 1,
               "clientVersion" : [
                  "1.1"
               ],
               "path" : [
                  "/crossdomain.xml"
               ],
               "useragentCnt" : 1,
               "cookieKey" : [
                  "xxxxxxxxxx"
               ],
               "cookieValue" : [
                  "xxx"
               ],
               "cookieKeyCnt" : 1,
               "hostCnt" : 1,
               "statuscode" : [
                  200
               ],
               "clientVersionCnt" : 1,
               "request-refererCnt" : 1,
               "sha256" : [
                  "5f814421f0d932b8b082cdc539469c85ae89a09d4b01ea41c1ff0424e184206a"
               ],
               "responseHeaderCnt" : 10,
               "uri" : [
                  "xxxxxxxxxxx.xxxxxxx.xxx/crossdomain.xml"
               ]
            },
            "dstGEO" : "CA",
            "dstASN" : "AS0001 Cool Beans!",
            "srcIp" : "10.0.0.1",
            "packetLen" : [
               82,
               82,
               76,
               487,
               76,
               548,
               548,
               76,
               82,
               76,
               76,
               76
            ]
=======
            "protocol" : [
               "http",
               "tcp"
            ],
            "protocolCnt" : 2,
            "segmentCnt" : 1,
            "srcASN" : "AS0000 This is neat",
            "srcBytes" : 843,
            "srcDataBytes" : 417,
            "srcGEO" : "RU",
            "srcIp" : "10.0.0.1",
            "srcMac" : [
               "00:0a:f3:31:90:00"
            ],
            "srcMacCnt" : 1,
            "srcOui" : [
               "Cisco Systems, Inc"
            ],
            "srcOuiCnt" : 1,
            "srcPackets" : 7,
            "srcPayload8" : "474554202f63726f",
            "srcPort" : 50638,
            "tags" : [
               "dstip",
               "srcip"
            ],
            "tagsCnt" : 2,
            "tcpflags" : {
               "ack" : 5,
               "dstZero" : 0,
               "fin" : 2,
               "psh" : 3,
               "rst" : 0,
               "srcZero" : 0,
               "syn" : 1,
               "syn-ack" : 1,
               "urg" : 0
            },
            "test" : {
               "ASN" : [
                  "AS0000 This is neat"
               ],
               "GEO" : [
                  "RU"
               ],
               "RIR" : [
                  ""
               ],
               "ip" : [
                  "10.0.0.1"
               ],
               "number" : [
                  33554442
               ],
               "string.snow" : [
                  "16777226:50638,33554442:80"
               ]
            },
            "timestamp" : "SET",
            "totBytes" : 2093,
            "totDataBytes" : 895,
            "totPackets" : 12
         },
         "header" : {
            "index" : {
               "_index" : "tests_sessions2-140805",
               "_type" : "session"
            }
>>>>>>> e7d1ea6c
         }
      }
   ]
}
<|MERGE_RESOLUTION|>--- conflicted
+++ resolved
@@ -1,29 +1,7 @@
 {
    "sessions2" : [
       {
-         "header" : {
-            "index" : {
-               "_index" : "tests_sessions2-140805",
-               "_type" : "session"
-            }
-         },
          "body" : {
-<<<<<<< HEAD
-            "srcDataBytes" : 417,
-            "lastPacket" : 1407242225628,
-            "tagsCnt" : 2,
-            "srcPort" : 50638,
-            "dstPackets" : 5,
-            "dstIp" : "10.0.0.2",
-            "srcBytes" : 843,
-            "dstPort" : 80,
-            "test" : {
-               "string.snow" : [
-                  "16777226:50638,33554442:80"
-               ],
-               "ip" : [
-                  "10.0.0.1"
-=======
             "dstASN" : "AS0001 Cool Beans!",
             "dstBytes" : 1250,
             "dstDataBytes" : 478,
@@ -60,26 +38,11 @@
                "cookieKeyCnt" : 1,
                "cookieValue" : [
                   "xxx"
->>>>>>> e7d1ea6c
                ],
                "cookieValueCnt" : 1,
                "host" : [
                   "xxxxxxxxxxx.xxxxxxx.xxx"
                ],
-<<<<<<< HEAD
-               "GEO" : [
-                  "RU"
-               ],
-               "ASN" : [
-                  "AS0000 This is neat"
-               ],
-               "RIR" : [
-                  ""
-               ]
-            },
-            "dstPayload8" : "485454502f312e31",
-            "fileId" : [],
-=======
                "hostCnt" : 1,
                "md5" : [
                   "5ff7b2c69c3b22826a717cd5ea4c9f32"
@@ -161,7 +124,6 @@
                76,
                76
             ],
->>>>>>> e7d1ea6c
             "packetPos" : [
                24,
                106,
@@ -176,153 +138,6 @@
                2157,
                2233
             ],
-<<<<<<< HEAD
-            "srcASN" : "AS0000 This is neat",
-            "dstMac" : [
-               "00:00:5e:00:01:01",
-               "00:26:88:d8:bf:c2"
-            ],
-            "segmentCnt" : 1,
-            "tcpflags" : {
-               "psh" : 3,
-               "syn" : 1,
-               "dstZero" : 0,
-               "urg" : 0,
-               "fin" : 2,
-               "syn-ack" : 1,
-               "ack" : 5,
-               "srcZero" : 0,
-               "rst" : 0
-            },
-            "firstPacket" : 1407242224712,
-            "timestamp" : "SET",
-            "srcPayload8" : "474554202f63726f",
-            "protocol" : [
-               "http",
-               "tcp"
-            ],
-            "tags" : [
-               "srcip",
-               "dstip"
-            ],
-            "dstRIR" : "TEST",
-            "dstMacCnt" : 2,
-            "length" : 916,
-            "srcMacCnt" : 1,
-            "ipProtocol" : 6,
-            "totBytes" : 2093,
-            "srcMac" : [
-               "00:0a:f3:31:90:00"
-            ],
-            "dstBytes" : 1250,
-            "node" : "test",
-            "protocolCnt" : 2,
-            "totDataBytes" : 895,
-            "srcPackets" : 7,
-            "srcGEO" : "RU",
-            "dstDataBytes" : 478,
-            "totPackets" : 12,
-            "http" : {
-               "statuscodeCnt" : 1,
-               "responseHeader" : [
-                  "expires",
-                  "content-type",
-                  "alternate-protocol",
-                  "cache-control",
-                  "content-length",
-                  "etag",
-                  "date",
-                  "content-encoding",
-                  "server",
-                  "age"
-               ],
-               "md5" : [
-                  "5ff7b2c69c3b22826a717cd5ea4c9f32"
-               ],
-               "pathCnt" : 1,
-               "serverVersion" : [
-                  "1.1"
-               ],
-               "md5Cnt" : 1,
-               "sha256Cnt" : 1,
-               "bodyMagic" : [
-                  "application/x-gzip"
-               ],
-               "cookieValueCnt" : 1,
-               "serverVersionCnt" : 1,
-               "methodCnt" : 1,
-               "host" : [
-                  "xxxxxxxxxxx.xxxxxxx.xxx"
-               ],
-               "method" : [
-                  "GET"
-               ],
-               "useragent" : [
-                  "Mozilla/5.0 (Windows NT 6.1) AppleWebKit/537.36 (KHTML, like Gecko) Chrome/36.0.1985.125 Safari/537.36"
-               ],
-               "request-referer" : [
-                  "http://xx.xxxxx.xxx/xx?id=xxxxxxx&cb=xxxxxxxxxxxxx&referrer=xxxxxxx.xxx"
-               ],
-               "requestHeaderCnt" : 9,
-               "requestHeader" : [
-                  "accept",
-                  "user-agent",
-                  "referer",
-                  "accept-encoding",
-                  "if-none-match",
-                  "connection",
-                  "host",
-                  "cookie",
-                  "accept-language"
-               ],
-               "bodyMagicCnt" : 1,
-               "uricnt" : 1,
-               "clientVersion" : [
-                  "1.1"
-               ],
-               "path" : [
-                  "/crossdomain.xml"
-               ],
-               "useragentCnt" : 1,
-               "cookieKey" : [
-                  "xxxxxxxxxx"
-               ],
-               "cookieValue" : [
-                  "xxx"
-               ],
-               "cookieKeyCnt" : 1,
-               "hostCnt" : 1,
-               "statuscode" : [
-                  200
-               ],
-               "clientVersionCnt" : 1,
-               "request-refererCnt" : 1,
-               "sha256" : [
-                  "5f814421f0d932b8b082cdc539469c85ae89a09d4b01ea41c1ff0424e184206a"
-               ],
-               "responseHeaderCnt" : 10,
-               "uri" : [
-                  "xxxxxxxxxxx.xxxxxxx.xxx/crossdomain.xml"
-               ]
-            },
-            "dstGEO" : "CA",
-            "dstASN" : "AS0001 Cool Beans!",
-            "srcIp" : "10.0.0.1",
-            "packetLen" : [
-               82,
-               82,
-               76,
-               487,
-               76,
-               548,
-               548,
-               76,
-               82,
-               76,
-               76,
-               76
-            ]
-=======
             "protocol" : [
                "http",
                "tcp"
@@ -391,7 +206,6 @@
                "_index" : "tests_sessions2-140805",
                "_type" : "session"
             }
->>>>>>> e7d1ea6c
          }
       }
    ]
