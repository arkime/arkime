{
   "sessions2" : [
      {
<<<<<<< HEAD
         "header" : {
            "index" : {
               "_index" : "tests_sessions2-050330",
               "_type" : "session"
            }
         },
         "body" : {
            "protocol" : [
               "udp",
               "dns"
            ],
            "srcPort" : 32795,
            "srcMacCnt" : 1,
            "node" : "test",
            "firstPacket" : 1112172466496,
            "fileId" : [],
            "srcPayload8" : "1032010000010000",
            "dstMac" : [
               "00:c0:9f:32:41:8c"
            ],
            "totPackets" : 24,
            "dstPort" : 53,
            "length" : 271237,
            "dstDataBytes" : 1232,
            "srcBytes" : 892,
            "totBytes" : 2220,
            "timestamp" : "SET",
            "segmentCnt" : 1,
            "srcIp" : "192.168.170.8",
            "protocolCnt" : 2,
            "srcPackets" : 12,
            "srcDataBytes" : 796,
            "srcMac" : [
               "00:e0:18:b1:0c:ad"
            ],
            "srcRIR" : "ARIN",
            "dstPayload8" : "1032818000010001",
            "packetLen" : [
               86,
               114,
               86,
               314,
               86,
               86,
               101,
               145,
               90,
               106,
               90,
               118,
               90,
               118,
               90,
               110,
               92,
               92,
               91,
               91,
               95,
               95,
               87,
               131
            ],
            "dstMacCnt" : 1,
            "lastPacket" : 1112172737733,
            "totDataBytes" : 2028,
            "dstRIR" : "ARIN",
            "dstPackets" : 12,
            "dstBytes" : 1328,
            "dns" : {
=======
         "body" : {
            "dns" : {
               "ASN" : [
                  "AS1280 Internet Systems Consortium, Inc.",
                  "AS1280 Internet Systems Consortium, Inc.",
                  "AS1280 Internet Systems Consortium, Inc.",
                  "AS1280 Internet Systems Consortium, Inc."
               ],
               "GEO" : [
                  "US",
                  "US",
                  "US",
                  "US"
               ],
               "RIR" : [
                  "ARIN",
                  "",
                  "",
                  "ARIN"
               ],
               "host" : [
                  "www.isc.org",
                  "www.example.notginh",
                  "smtp1.google.com",
                  "www.google.com",
                  "www.netbsd.org",
                  "google.com",
                  "smtp6.google.com",
                  "smtp5.google.com",
                  "smtp4.google.com",
                  "104.9.192.66.in-addr.arpa",
                  "smtp3.google.com",
                  "www.example.com",
                  "smtp2.google.com",
                  "www.l.google.com"
               ],
               "hostCnt" : 14,
               "ip" : [
                  "204.152.190.12",
                  "2001:04f8:0004:0007:02e0:81ff:fe52:9a6b",
                  "2001:04f8:0000:0002:0000:0000:0000:000d",
                  "204.152.184.88"
               ],
               "ipCnt" : 4,
               "opcode" : [
                  "QUERY"
               ],
               "opcodeCnt" : 1,
               "qc" : [
                  "IN"
               ],
               "qcCnt" : 1,
>>>>>>> e7d1ea6c
               "qt" : [
                  "AAAA",
                  "A",
                  "MX",
                  "PTR",
                  "LOC",
                  "TXT",
                  "ANY"
               ],
<<<<<<< HEAD
               "ip" : [
                  "204.152.190.12",
                  "2001:04f8:0004:0007:02e0:81ff:fe52:9a6b",
                  "2001:04f8:0000:0002:0000:0000:0000:000d",
                  "204.152.184.88"
               ],
               "RIR" : [
                  "ARIN",
                  "",
                  "",
                  "ARIN"
               ],
               "host" : [
                  "www.isc.org",
                  "www.example.notginh",
                  "smtp1.google.com",
                  "www.google.com",
                  "www.netbsd.org",
                  "google.com",
                  "smtp6.google.com",
                  "smtp5.google.com",
                  "smtp4.google.com",
                  "104.9.192.66.in-addr.arpa",
                  "smtp3.google.com",
                  "www.example.com",
                  "smtp2.google.com",
                  "www.l.google.com"
               ],
               "qc" : [
                  "IN"
               ],
               "qtCnt" : 7,
               "qcCnt" : 1,
=======
               "qtCnt" : 7,
>>>>>>> e7d1ea6c
               "status" : [
                  "NXDOMAIN",
                  "NOERROR"
               ],
<<<<<<< HEAD
               "opcode" : [
                  "QUERY"
               ],
               "ipCnt" : 4,
               "opcodeCnt" : 1,
               "GEO" : [
                  "US",
                  "US",
                  "US",
                  "US"
               ],
               "hostCnt" : 14,
               "ASN" : [
                  "AS1280 Internet Systems Consortium, Inc.",
                  "AS1280 Internet Systems Consortium, Inc.",
                  "AS1280 Internet Systems Consortium, Inc.",
                  "AS1280 Internet Systems Consortium, Inc."
               ],
               "statusCnt" : 2
            },
            "ipProtocol" : 17,
            "dstIp" : "192.168.170.20",
=======
               "statusCnt" : 2
            },
            "dstBytes" : 1328,
            "dstDataBytes" : 1232,
            "dstIp" : "192.168.170.20",
            "dstMac" : [
               "00:c0:9f:32:41:8c"
            ],
            "dstMacCnt" : 1,
            "dstOui" : [
               "Quanta Computer Inc"
            ],
            "dstOuiCnt" : 1,
            "dstPackets" : 12,
            "dstPayload8" : "1032818000010001",
            "dstPort" : 53,
            "dstRIR" : "ARIN",
            "fileId" : [],
            "firstPacket" : 1112172466496,
            "ipProtocol" : 17,
            "lastPacket" : 1112172737733,
            "length" : 271237,
            "node" : "test",
            "packetLen" : [
               86,
               114,
               86,
               314,
               86,
               86,
               101,
               145,
               90,
               106,
               90,
               118,
               90,
               118,
               90,
               110,
               92,
               92,
               91,
               91,
               95,
               95,
               87,
               131
            ],
>>>>>>> e7d1ea6c
            "packetPos" : [
               24,
               110,
               224,
               310,
               624,
               710,
               796,
               897,
               1042,
               1132,
               1238,
               1328,
               1446,
               1536,
               1654,
               1744,
               1854,
               1946,
               2038,
               2129,
               2220,
               2315,
               2410,
               2497
<<<<<<< HEAD
            ]
         }
      },
      {
         "header" : {
            "index" : {
               "_type" : "session",
               "_index" : "tests_sessions2-050330"
=======
            ],
            "protocol" : [
               "udp",
               "dns"
            ],
            "protocolCnt" : 2,
            "segmentCnt" : 1,
            "srcBytes" : 892,
            "srcDataBytes" : 796,
            "srcIp" : "192.168.170.8",
            "srcMac" : [
               "00:e0:18:b1:0c:ad"
            ],
            "srcMacCnt" : 1,
            "srcOui" : [
               "Asustek"
            ],
            "srcOuiCnt" : 1,
            "srcPackets" : 12,
            "srcPayload8" : "1032010000010000",
            "srcPort" : 32795,
            "srcRIR" : "ARIN",
            "timestamp" : "SET",
            "totBytes" : 2220,
            "totDataBytes" : 2028,
            "totPackets" : 24
         },
         "header" : {
            "index" : {
               "_index" : "tests_sessions2-050330",
               "_type" : "session"
>>>>>>> e7d1ea6c
            }
         }
      },
      {
         "body" : {
<<<<<<< HEAD
            "dstMac" : [
               "00:c0:9f:32:41:8c"
            ],
            "totPackets" : 2,
            "totBytes" : 187,
            "srcBytes" : 82,
            "dstPort" : 53,
            "length" : 0,
            "dstDataBytes" : 97,
            "srcPort" : 32796,
            "protocol" : [
               "udp",
               "dns"
            ],
            "firstPacket" : 1112172737737,
            "srcPayload8" : "5a53010000010000",
            "fileId" : [],
            "srcMacCnt" : 1,
            "node" : "test",
            "protocolCnt" : 2,
            "srcIp" : "192.168.170.8",
            "srcMac" : [
               "00:e0:18:b1:0c:ad"
            ],
            "srcPackets" : 1,
            "srcDataBytes" : 74,
            "segmentCnt" : 1,
            "timestamp" : "SET",
            "totDataBytes" : 171,
            "lastPacket" : 1112172737737,
            "srcRIR" : "ARIN",
            "dstMacCnt" : 1,
            "dstPayload8" : "5a53858000010001",
=======
            "dns" : {
               "host" : [
                  "1.0.0.127.in-addr.arpa"
               ],
               "hostCnt" : 1,
               "opcode" : [
                  "QUERY"
               ],
               "opcodeCnt" : 1,
               "qc" : [
                  "IN"
               ],
               "qcCnt" : 1,
               "qt" : [
                  "PTR"
               ],
               "qtCnt" : 1,
               "status" : [
                  "NOERROR"
               ],
               "statusCnt" : 1
            },
            "dstBytes" : 105,
            "dstDataBytes" : 97,
            "dstIp" : "192.168.170.20",
            "dstMac" : [
               "00:c0:9f:32:41:8c"
            ],
            "dstMacCnt" : 1,
            "dstOui" : [
               "Quanta Computer Inc"
            ],
            "dstOuiCnt" : 1,
            "dstPackets" : 1,
            "dstPayload8" : "5a53858000010001",
            "dstPort" : 53,
            "dstRIR" : "ARIN",
            "fileId" : [],
            "firstPacket" : 1112172737737,
            "ipProtocol" : 17,
            "lastPacket" : 1112172737737,
            "length" : 0,
            "node" : "test",
>>>>>>> e7d1ea6c
            "packetLen" : [
               98,
               121
            ],
<<<<<<< HEAD
            "dstIp" : "192.168.170.20",
=======
>>>>>>> e7d1ea6c
            "packetPos" : [
               2628,
               2726
            ],
<<<<<<< HEAD
            "ipProtocol" : 17,
            "dstBytes" : 105,
            "dns" : {
               "qt" : [
                  "PTR"
               ],
               "host" : [
                  "1.0.0.127.in-addr.arpa"
               ],
               "qc" : [
                  "IN"
               ],
               "qtCnt" : 1,
               "qcCnt" : 1,
               "status" : [
                  "NOERROR"
               ],
               "opcode" : [
                  "QUERY"
               ],
               "opcodeCnt" : 1,
               "hostCnt" : 1,
               "statusCnt" : 1
            },
            "dstPackets" : 1,
            "dstRIR" : "ARIN"
=======
            "protocol" : [
               "udp",
               "dns"
            ],
            "protocolCnt" : 2,
            "segmentCnt" : 1,
            "srcBytes" : 82,
            "srcDataBytes" : 74,
            "srcIp" : "192.168.170.8",
            "srcMac" : [
               "00:e0:18:b1:0c:ad"
            ],
            "srcMacCnt" : 1,
            "srcOui" : [
               "Asustek"
            ],
            "srcOuiCnt" : 1,
            "srcPackets" : 1,
            "srcPayload8" : "5a53010000010000",
            "srcPort" : 32796,
            "srcRIR" : "ARIN",
            "timestamp" : "SET",
            "totBytes" : 187,
            "totDataBytes" : 171,
            "totPackets" : 2
         },
         "header" : {
            "index" : {
               "_index" : "tests_sessions2-050330",
               "_type" : "session"
            }
>>>>>>> e7d1ea6c
         }
      },
      {
         "header" : {
            "index" : {
               "_index" : "tests_sessions2-050330",
               "_type" : "session"
            }
         },
         "body" : {
<<<<<<< HEAD
            "srcPort" : 32797,
            "protocol" : [
               "udp",
               "dns"
            ],
            "srcPayload8" : "208a010000010000",
            "fileId" : [],
            "firstPacket" : 1112172737740,
            "node" : "test",
            "srcMacCnt" : 1,
            "totPackets" : 2,
            "dstMac" : [
               "00:c0:9f:32:41:8c"
            ],
            "totBytes" : 233,
            "srcBytes" : 67,
            "dstDataBytes" : 158,
            "dstPort" : 53,
            "length" : 18,
            "segmentCnt" : 1,
            "timestamp" : "SET",
            "protocolCnt" : 2,
            "srcIp" : "192.168.170.8",
            "srcMac" : [
               "00:e0:18:b1:0c:ad"
            ],
            "srcDataBytes" : 59,
            "srcPackets" : 1,
            "srcRIR" : "ARIN",
            "dstMacCnt" : 1,
            "packetLen" : [
               83,
               182
            ],
            "dstPayload8" : "208a818000010004",
            "totDataBytes" : 217,
            "lastPacket" : 1112172737758,
            "dns" : {
               "qt" : [
                  "NS"
               ],
               "qc" : [
                  "IN"
               ],
               "host" : [
                  "isc.org"
               ],
               "qcCnt" : 1,
               "qtCnt" : 1,
               "opcode" : [
                  "QUERY"
               ],
               "status" : [
                  "NOERROR"
               ],
               "opcodeCnt" : 1,
               "hostCnt" : 1,
               "statusCnt" : 1
            },
            "dstBytes" : 166,
            "dstPackets" : 1,
            "dstRIR" : "ARIN",
=======
            "dns" : {
               "host" : [
                  "isc.org"
               ],
               "hostCnt" : 1,
               "opcode" : [
                  "QUERY"
               ],
               "opcodeCnt" : 1,
               "qc" : [
                  "IN"
               ],
               "qcCnt" : 1,
               "qt" : [
                  "NS"
               ],
               "qtCnt" : 1,
               "status" : [
                  "NOERROR"
               ],
               "statusCnt" : 1
            },
            "dstBytes" : 166,
            "dstDataBytes" : 158,
            "dstIp" : "192.168.170.20",
            "dstMac" : [
               "00:c0:9f:32:41:8c"
            ],
            "dstMacCnt" : 1,
            "dstOui" : [
               "Quanta Computer Inc"
            ],
            "dstOuiCnt" : 1,
            "dstPackets" : 1,
            "dstPayload8" : "208a818000010004",
            "dstPort" : 53,
            "dstRIR" : "ARIN",
            "fileId" : [],
            "firstPacket" : 1112172737740,
            "ipProtocol" : 17,
            "lastPacket" : 1112172737758,
            "length" : 18,
            "node" : "test",
            "packetLen" : [
               83,
               182
            ],
>>>>>>> e7d1ea6c
            "packetPos" : [
               2847,
               3075
            ],
<<<<<<< HEAD
            "dstIp" : "192.168.170.20",
            "ipProtocol" : 17
=======
            "protocol" : [
               "udp",
               "dns"
            ],
            "protocolCnt" : 2,
            "segmentCnt" : 1,
            "srcBytes" : 67,
            "srcDataBytes" : 59,
            "srcIp" : "192.168.170.8",
            "srcMac" : [
               "00:e0:18:b1:0c:ad"
            ],
            "srcMacCnt" : 1,
            "srcOui" : [
               "Asustek"
            ],
            "srcOuiCnt" : 1,
            "srcPackets" : 1,
            "srcPayload8" : "208a010000010000",
            "srcPort" : 32797,
            "srcRIR" : "ARIN",
            "timestamp" : "SET",
            "totBytes" : 233,
            "totDataBytes" : 217,
            "totPackets" : 2
         },
         "header" : {
            "index" : {
               "_index" : "tests_sessions2-050330",
               "_type" : "session"
            }
>>>>>>> e7d1ea6c
         }
      },
      {
         "body" : {
<<<<<<< HEAD
            "ipProtocol" : 17,
            "dstIp" : "217.13.4.24",
            "dstASN" : "AS15659 NextGenTel AS",
=======
            "dns" : {
               "host" : [
                  "_ldap._tcp.default-first-site-name._sites.dc._msdcs.utelsystems.local"
               ],
               "hostCnt" : 1,
               "opcode" : [
                  "QUERY"
               ],
               "opcodeCnt" : 1,
               "qc" : [
                  "IN"
               ],
               "qcCnt" : 1,
               "qt" : [
                  "SRV"
               ],
               "qtCnt" : 1,
               "status" : [
                  "NXDOMAIN"
               ],
               "statusCnt" : 1
            },
            "dstASN" : "AS15659 NextGenTel AS",
            "dstBytes" : 129,
            "dstDataBytes" : 121,
            "dstGEO" : "NO",
            "dstIp" : "217.13.4.24",
            "dstMac" : [
               "00:12:a9:00:32:23"
            ],
            "dstMacCnt" : 1,
            "dstOui" : [
               "3Com Ltd"
            ],
            "dstOuiCnt" : 1,
            "dstPackets" : 1,
            "dstPayload8" : "326e858300010000",
            "dstPort" : 53,
            "dstRIR" : "RIPE",
            "fileId" : [],
            "firstPacket" : 1112172737755,
            "ipProtocol" : 17,
            "lastPacket" : 1112172737775,
            "length" : 19,
            "node" : "test",
            "packetLen" : [
               145,
               145
            ],
>>>>>>> e7d1ea6c
            "packetPos" : [
               2930,
               3257
            ],
<<<<<<< HEAD
            "dstPackets" : 1,
            "dstRIR" : "RIPE",
            "dstBytes" : 129,
            "dns" : {
               "qt" : [
                  "SRV"
               ],
               "qc" : [
                  "IN"
               ],
               "host" : [
                  "_ldap._tcp.default-first-site-name._sites.dc._msdcs.utelsystems.local"
               ],
               "qcCnt" : 1,
               "qtCnt" : 1,
               "opcode" : [
                  "QUERY"
               ],
               "status" : [
                  "NXDOMAIN"
               ],
               "opcodeCnt" : 1,
               "hostCnt" : 1,
               "statusCnt" : 1
            },
            "lastPacket" : 1112172737775,
            "totDataBytes" : 242,
            "dstPayload8" : "326e858300010000",
            "packetLen" : [
               145,
               145
            ],
            "dstMacCnt" : 1,
            "srcRIR" : "ARIN",
            "srcPackets" : 1,
            "srcDataBytes" : 121,
            "srcMac" : [
               "00:60:08:45:e4:55"
            ],
            "srcIp" : "192.168.170.56",
            "protocolCnt" : 2,
            "segmentCnt" : 1,
            "timestamp" : "SET",
            "dstPort" : 53,
            "length" : 19,
            "dstDataBytes" : 121,
            "totBytes" : 258,
            "srcBytes" : 129,
            "totPackets" : 2,
            "dstMac" : [
               "00:12:a9:00:32:23"
            ],
            "dstGEO" : "NO",
            "srcMacCnt" : 1,
            "node" : "test",
            "firstPacket" : 1112172737755,
            "srcPayload8" : "326e010000010000",
            "fileId" : [],
=======
>>>>>>> e7d1ea6c
            "protocol" : [
               "udp",
               "dns"
            ],
<<<<<<< HEAD
            "srcPort" : 1707
=======
            "protocolCnt" : 2,
            "segmentCnt" : 1,
            "srcBytes" : 129,
            "srcDataBytes" : 121,
            "srcIp" : "192.168.170.56",
            "srcMac" : [
               "00:60:08:45:e4:55"
            ],
            "srcMacCnt" : 1,
            "srcOui" : [
               "3Com"
            ],
            "srcOuiCnt" : 1,
            "srcPackets" : 1,
            "srcPayload8" : "326e010000010000",
            "srcPort" : 1707,
            "srcRIR" : "ARIN",
            "timestamp" : "SET",
            "totBytes" : 258,
            "totDataBytes" : 242,
            "totPackets" : 2
>>>>>>> e7d1ea6c
         },
         "header" : {
            "index" : {
               "_index" : "tests_sessions2-050330",
               "_type" : "session"
            }
         }
      },
      {
         "body" : {
<<<<<<< HEAD
            "ipProtocol" : 17,
            "dstASN" : "AS15659 NextGenTel AS",
            "packetPos" : [
               3402,
               3516
            ],
            "dstIp" : "217.13.4.24",
            "dstRIR" : "RIPE",
            "dstPackets" : 1,
            "dns" : {
               "qt" : [
                  "SRV"
               ],
               "qc" : [
                  "IN"
               ],
               "host" : [
                  "_ldap._tcp.dc._msdcs.utelsystems.local"
               ],
               "qtCnt" : 1,
               "qcCnt" : 1,
               "opcode" : [
                  "QUERY"
               ],
               "status" : [
                  "NXDOMAIN"
               ],
               "opcodeCnt" : 1,
               "hostCnt" : 1,
               "statusCnt" : 1
            },
            "dstBytes" : 98,
            "lastPacket" : 1112172737793,
            "totDataBytes" : 180,
=======
            "dns" : {
               "host" : [
                  "_ldap._tcp.dc._msdcs.utelsystems.local"
               ],
               "hostCnt" : 1,
               "opcode" : [
                  "QUERY"
               ],
               "opcodeCnt" : 1,
               "qc" : [
                  "IN"
               ],
               "qcCnt" : 1,
               "qt" : [
                  "SRV"
               ],
               "qtCnt" : 1,
               "status" : [
                  "NXDOMAIN"
               ],
               "statusCnt" : 1
            },
            "dstASN" : "AS15659 NextGenTel AS",
            "dstBytes" : 98,
            "dstDataBytes" : 90,
            "dstGEO" : "NO",
            "dstIp" : "217.13.4.24",
            "dstMac" : [
               "00:12:a9:00:32:23"
            ],
            "dstMacCnt" : 1,
            "dstOui" : [
               "3Com Ltd"
            ],
            "dstOuiCnt" : 1,
            "dstPackets" : 1,
            "dstPayload8" : "f161858300010000",
            "dstPort" : 53,
            "dstRIR" : "RIPE",
            "fileId" : [],
            "firstPacket" : 1112172737776,
            "ipProtocol" : 17,
            "lastPacket" : 1112172737793,
            "length" : 17,
            "node" : "test",
>>>>>>> e7d1ea6c
            "packetLen" : [
               114,
               114
            ],
<<<<<<< HEAD
            "dstPayload8" : "f161858300010000",
            "dstMacCnt" : 1,
            "srcRIR" : "ARIN",
            "srcPackets" : 1,
            "srcDataBytes" : 90,
            "srcMac" : [
               "00:60:08:45:e4:55"
            ],
            "srcIp" : "192.168.170.56",
            "protocolCnt" : 2,
            "timestamp" : "SET",
            "segmentCnt" : 1,
            "dstDataBytes" : 90,
            "dstPort" : 53,
            "length" : 17,
            "srcBytes" : 98,
            "totBytes" : 196,
            "dstGEO" : "NO",
            "dstMac" : [
               "00:12:a9:00:32:23"
            ],
            "totPackets" : 2,
            "node" : "test",
            "srcMacCnt" : 1,
            "fileId" : [],
            "srcPayload8" : "f161010000010000",
            "firstPacket" : 1112172737776,
            "protocol" : [
               "udp",
               "dns"
            ],
            "srcPort" : 1708
=======
            "packetPos" : [
               3402,
               3516
            ],
            "protocol" : [
               "udp",
               "dns"
            ],
            "protocolCnt" : 2,
            "segmentCnt" : 1,
            "srcBytes" : 98,
            "srcDataBytes" : 90,
            "srcIp" : "192.168.170.56",
            "srcMac" : [
               "00:60:08:45:e4:55"
            ],
            "srcMacCnt" : 1,
            "srcOui" : [
               "3Com"
            ],
            "srcOuiCnt" : 1,
            "srcPackets" : 1,
            "srcPayload8" : "f161010000010000",
            "srcPort" : 1708,
            "srcRIR" : "ARIN",
            "timestamp" : "SET",
            "totBytes" : 196,
            "totDataBytes" : 180,
            "totPackets" : 2
>>>>>>> e7d1ea6c
         },
         "header" : {
            "index" : {
               "_index" : "tests_sessions2-050330",
               "_type" : "session"
            }
         }
      },
      {
         "body" : {
<<<<<<< HEAD
            "srcRIR" : "ARIN",
            "packetLen" : [
               156,
               156
            ],
            "dstPayload8" : "8361858300010000",
            "dstMacCnt" : 1,
            "lastPacket" : 1112172737813,
            "totDataBytes" : 264,
            "dstRIR" : "RIPE",
            "dstPackets" : 1,
            "dns" : {
               "opcode" : [
                  "QUERY"
               ],
               "status" : [
                  "NXDOMAIN"
               ],
               "qtCnt" : 1,
               "qcCnt" : 1,
               "host" : [
                  "_ldap._tcp.05b5292b-34b8-4fb7-85a3-8beef5fd2069.domains._msdcs.utelsystems.local"
               ],
               "qc" : [
                  "IN"
               ],
               "qt" : [
                  "SRV"
               ],
               "statusCnt" : 1,
               "hostCnt" : 1,
               "opcodeCnt" : 1
            },
            "dstBytes" : 140,
            "ipProtocol" : 17,
            "packetPos" : [
               3630,
               3786
            ],
            "dstASN" : "AS15659 NextGenTel AS",
            "dstIp" : "217.13.4.24",
            "protocol" : [
               "udp",
               "dns"
            ],
            "srcPort" : 1709,
            "node" : "test",
            "srcMacCnt" : 1,
            "srcPayload8" : "8361010000010000",
            "fileId" : [],
            "firstPacket" : 1112172737794,
            "dstGEO" : "NO",
            "dstMac" : [
               "00:12:a9:00:32:23"
            ],
            "totPackets" : 2,
            "dstDataBytes" : 132,
            "length" : 19,
            "dstPort" : 53,
            "srcBytes" : 140,
            "totBytes" : 280,
            "segmentCnt" : 1,
            "timestamp" : "SET",
            "srcIp" : "192.168.170.56",
            "protocolCnt" : 2,
            "srcDataBytes" : 132,
            "srcPackets" : 1,
            "srcMac" : [
               "00:60:08:45:e4:55"
            ]
         },
         "header" : {
            "index" : {
               "_type" : "session",
               "_index" : "tests_sessions2-050330"
            }
         }
      },
      {
         "header" : {
            "index" : {
               "_type" : "session",
               "_index" : "tests_sessions2-050330"
=======
            "dns" : {
               "host" : [
                  "_ldap._tcp.05b5292b-34b8-4fb7-85a3-8beef5fd2069.domains._msdcs.utelsystems.local"
               ],
               "hostCnt" : 1,
               "opcode" : [
                  "QUERY"
               ],
               "opcodeCnt" : 1,
               "qc" : [
                  "IN"
               ],
               "qcCnt" : 1,
               "qt" : [
                  "SRV"
               ],
               "qtCnt" : 1,
               "status" : [
                  "NXDOMAIN"
               ],
               "statusCnt" : 1
            },
            "dstASN" : "AS15659 NextGenTel AS",
            "dstBytes" : 140,
            "dstDataBytes" : 132,
            "dstGEO" : "NO",
            "dstIp" : "217.13.4.24",
            "dstMac" : [
               "00:12:a9:00:32:23"
            ],
            "dstMacCnt" : 1,
            "dstOui" : [
               "3Com Ltd"
            ],
            "dstOuiCnt" : 1,
            "dstPackets" : 1,
            "dstPayload8" : "8361858300010000",
            "dstPort" : 53,
            "dstRIR" : "RIPE",
            "fileId" : [],
            "firstPacket" : 1112172737794,
            "ipProtocol" : 17,
            "lastPacket" : 1112172737813,
            "length" : 19,
            "node" : "test",
            "packetLen" : [
               156,
               156
            ],
            "packetPos" : [
               3630,
               3786
            ],
            "protocol" : [
               "udp",
               "dns"
            ],
            "protocolCnt" : 2,
            "segmentCnt" : 1,
            "srcBytes" : 140,
            "srcDataBytes" : 132,
            "srcIp" : "192.168.170.56",
            "srcMac" : [
               "00:60:08:45:e4:55"
            ],
            "srcMacCnt" : 1,
            "srcOui" : [
               "3Com"
            ],
            "srcOuiCnt" : 1,
            "srcPackets" : 1,
            "srcPayload8" : "8361010000010000",
            "srcPort" : 1709,
            "srcRIR" : "ARIN",
            "timestamp" : "SET",
            "totBytes" : 280,
            "totDataBytes" : 264,
            "totPackets" : 2
         },
         "header" : {
            "index" : {
               "_index" : "tests_sessions2-050330",
               "_type" : "session"
>>>>>>> e7d1ea6c
            }
         }
      },
      {
         "body" : {
            "dns" : {
<<<<<<< HEAD
               "opcode" : [
                  "QUERY"
               ],
               "status" : [
                  "NXDOMAIN"
               ],
               "qcCnt" : 1,
               "qtCnt" : 1,
               "qc" : [
                  "IN"
               ],
               "host" : [
                  "grimm.utelsystems.local"
               ],
               "qt" : [
                  "A"
               ],
               "statusCnt" : 1,
               "hostCnt" : 1,
               "opcodeCnt" : 1
            },
            "dstBytes" : 83,
            "dstRIR" : "RIPE",
            "dstPackets" : 1,
            "dstASN" : "AS15659 NextGenTel AS",
=======
               "host" : [
                  "grimm.utelsystems.local"
               ],
               "hostCnt" : 1,
               "opcode" : [
                  "QUERY"
               ],
               "opcodeCnt" : 1,
               "qc" : [
                  "IN"
               ],
               "qcCnt" : 1,
               "qt" : [
                  "A"
               ],
               "qtCnt" : 1,
               "status" : [
                  "NXDOMAIN"
               ],
               "statusCnt" : 1
            },
            "dstASN" : "AS15659 NextGenTel AS",
            "dstBytes" : 83,
            "dstDataBytes" : 75,
            "dstGEO" : "NO",
            "dstIp" : "217.13.4.24",
            "dstMac" : [
               "00:12:a9:00:32:23"
            ],
            "dstMacCnt" : 1,
            "dstOui" : [
               "3Com Ltd"
            ],
            "dstOuiCnt" : 1,
            "dstPackets" : 1,
            "dstPayload8" : "d060858300010000",
            "dstPort" : 53,
            "dstRIR" : "RIPE",
            "fileId" : [],
            "firstPacket" : 1112172737915,
            "ipProtocol" : 17,
            "lastPacket" : 1112172737932,
            "length" : 16,
            "node" : "test",
            "packetLen" : [
               99,
               99
            ],
>>>>>>> e7d1ea6c
            "packetPos" : [
               3942,
               4041
            ],
<<<<<<< HEAD
            "dstIp" : "217.13.4.24",
            "ipProtocol" : 17,
            "srcRIR" : "ARIN",
            "dstMacCnt" : 1,
            "packetLen" : [
               99,
               99
            ],
            "dstPayload8" : "d060858300010000",
            "lastPacket" : 1112172737932,
            "totDataBytes" : 150,
            "segmentCnt" : 1,
            "timestamp" : "SET",
            "protocolCnt" : 2,
=======
            "protocol" : [
               "udp",
               "dns"
            ],
            "protocolCnt" : 2,
            "segmentCnt" : 1,
            "srcBytes" : 83,
            "srcDataBytes" : 75,
>>>>>>> e7d1ea6c
            "srcIp" : "192.168.170.56",
            "srcMac" : [
               "00:60:08:45:e4:55"
            ],
<<<<<<< HEAD
            "srcDataBytes" : 75,
            "srcPackets" : 1,
            "srcPort" : 1710,
            "protocol" : [
               "udp",
               "dns"
            ],
            "fileId" : [],
            "srcPayload8" : "d060010000010000",
            "firstPacket" : 1112172737915,
            "node" : "test",
            "srcMacCnt" : 1,
            "dstMac" : [
               "00:12:a9:00:32:23"
            ],
            "dstGEO" : "NO",
            "totPackets" : 2,
            "totBytes" : 166,
            "srcBytes" : 83,
            "dstDataBytes" : 75,
            "dstPort" : 53,
            "length" : 16
         }
      },
      {
=======
            "srcMacCnt" : 1,
            "srcOui" : [
               "3Com"
            ],
            "srcOuiCnt" : 1,
            "srcPackets" : 1,
            "srcPayload8" : "d060010000010000",
            "srcPort" : 1710,
            "srcRIR" : "ARIN",
            "timestamp" : "SET",
            "totBytes" : 166,
            "totDataBytes" : 150,
            "totPackets" : 2
         },
>>>>>>> e7d1ea6c
         "header" : {
            "index" : {
               "_index" : "tests_sessions2-050330",
               "_type" : "session"
            }
         }
      },
      {
         "body" : {
<<<<<<< HEAD
            "srcRIR" : "ARIN",
            "dstMacCnt" : 1,
            "dstPayload8" : "7663858300010000",
=======
            "dns" : {
               "host" : [
                  "grimm.utelsystems.local"
               ],
               "hostCnt" : 1,
               "opcode" : [
                  "QUERY"
               ],
               "opcodeCnt" : 1,
               "qc" : [
                  "IN"
               ],
               "qcCnt" : 1,
               "qt" : [
                  "A"
               ],
               "qtCnt" : 1,
               "status" : [
                  "NXDOMAIN"
               ],
               "statusCnt" : 1
            },
            "dstASN" : "AS15659 NextGenTel AS",
            "dstBytes" : 83,
            "dstDataBytes" : 75,
            "dstGEO" : "NO",
            "dstIp" : "217.13.4.24",
            "dstMac" : [
               "00:12:a9:00:32:23"
            ],
            "dstMacCnt" : 1,
            "dstOui" : [
               "3Com Ltd"
            ],
            "dstOuiCnt" : 1,
            "dstPackets" : 1,
            "dstPayload8" : "7663858300010000",
            "dstPort" : 53,
            "dstRIR" : "RIPE",
            "fileId" : [],
            "firstPacket" : 1112172745357,
            "ipProtocol" : 17,
            "lastPacket" : 1112172745375,
            "length" : 18,
            "node" : "test",
>>>>>>> e7d1ea6c
            "packetLen" : [
               99,
               99
            ],
<<<<<<< HEAD
            "lastPacket" : 1112172745375,
            "totDataBytes" : 150,
            "dstBytes" : 83,
            "dns" : {
               "opcodeCnt" : 1,
               "hostCnt" : 1,
               "statusCnt" : 1,
               "qt" : [
                  "A"
               ],
               "qc" : [
                  "IN"
               ],
               "host" : [
                  "grimm.utelsystems.local"
               ],
               "qtCnt" : 1,
               "qcCnt" : 1,
               "opcode" : [
                  "QUERY"
               ],
               "status" : [
                  "NXDOMAIN"
               ]
            },
            "dstRIR" : "RIPE",
            "dstPackets" : 1,
            "dstIp" : "217.13.4.24",
            "dstASN" : "AS15659 NextGenTel AS",
=======
>>>>>>> e7d1ea6c
            "packetPos" : [
               4140,
               4239
            ],
<<<<<<< HEAD
            "ipProtocol" : 17,
            "srcPort" : 1711,
=======
>>>>>>> e7d1ea6c
            "protocol" : [
               "udp",
               "dns"
            ],
<<<<<<< HEAD
            "firstPacket" : 1112172745357,
            "fileId" : [],
            "srcPayload8" : "7663010000010000",
            "srcMacCnt" : 1,
            "node" : "test",
            "dstGEO" : "NO",
            "dstMac" : [
               "00:12:a9:00:32:23"
            ],
            "totPackets" : 2,
            "totBytes" : 166,
            "srcBytes" : 83,
            "dstPort" : 53,
            "length" : 18,
            "dstDataBytes" : 75,
            "segmentCnt" : 1,
            "timestamp" : "SET",
            "protocolCnt" : 2,
=======
            "protocolCnt" : 2,
            "segmentCnt" : 1,
            "srcBytes" : 83,
            "srcDataBytes" : 75,
>>>>>>> e7d1ea6c
            "srcIp" : "192.168.170.56",
            "srcMac" : [
               "00:60:08:45:e4:55"
            ],
<<<<<<< HEAD
            "srcDataBytes" : 75,
            "srcPackets" : 1
=======
            "srcMacCnt" : 1,
            "srcOui" : [
               "3Com"
            ],
            "srcOuiCnt" : 1,
            "srcPackets" : 1,
            "srcPayload8" : "7663010000010000",
            "srcPort" : 1711,
            "srcRIR" : "ARIN",
            "timestamp" : "SET",
            "totBytes" : 166,
            "totDataBytes" : 150,
            "totPackets" : 2
         },
         "header" : {
            "index" : {
               "_index" : "tests_sessions2-050330",
               "_type" : "session"
            }
>>>>>>> e7d1ea6c
         }
      }
   ]
}
<|MERGE_RESOLUTION|>--- conflicted
+++ resolved
@@ -1,78 +1,6 @@
 {
    "sessions2" : [
       {
-<<<<<<< HEAD
-         "header" : {
-            "index" : {
-               "_index" : "tests_sessions2-050330",
-               "_type" : "session"
-            }
-         },
-         "body" : {
-            "protocol" : [
-               "udp",
-               "dns"
-            ],
-            "srcPort" : 32795,
-            "srcMacCnt" : 1,
-            "node" : "test",
-            "firstPacket" : 1112172466496,
-            "fileId" : [],
-            "srcPayload8" : "1032010000010000",
-            "dstMac" : [
-               "00:c0:9f:32:41:8c"
-            ],
-            "totPackets" : 24,
-            "dstPort" : 53,
-            "length" : 271237,
-            "dstDataBytes" : 1232,
-            "srcBytes" : 892,
-            "totBytes" : 2220,
-            "timestamp" : "SET",
-            "segmentCnt" : 1,
-            "srcIp" : "192.168.170.8",
-            "protocolCnt" : 2,
-            "srcPackets" : 12,
-            "srcDataBytes" : 796,
-            "srcMac" : [
-               "00:e0:18:b1:0c:ad"
-            ],
-            "srcRIR" : "ARIN",
-            "dstPayload8" : "1032818000010001",
-            "packetLen" : [
-               86,
-               114,
-               86,
-               314,
-               86,
-               86,
-               101,
-               145,
-               90,
-               106,
-               90,
-               118,
-               90,
-               118,
-               90,
-               110,
-               92,
-               92,
-               91,
-               91,
-               95,
-               95,
-               87,
-               131
-            ],
-            "dstMacCnt" : 1,
-            "lastPacket" : 1112172737733,
-            "totDataBytes" : 2028,
-            "dstRIR" : "ARIN",
-            "dstPackets" : 12,
-            "dstBytes" : 1328,
-            "dns" : {
-=======
          "body" : {
             "dns" : {
                "ASN" : [
@@ -125,7 +53,6 @@
                   "IN"
                ],
                "qcCnt" : 1,
->>>>>>> e7d1ea6c
                "qt" : [
                   "AAAA",
                   "A",
@@ -135,71 +62,11 @@
                   "TXT",
                   "ANY"
                ],
-<<<<<<< HEAD
-               "ip" : [
-                  "204.152.190.12",
-                  "2001:04f8:0004:0007:02e0:81ff:fe52:9a6b",
-                  "2001:04f8:0000:0002:0000:0000:0000:000d",
-                  "204.152.184.88"
-               ],
-               "RIR" : [
-                  "ARIN",
-                  "",
-                  "",
-                  "ARIN"
-               ],
-               "host" : [
-                  "www.isc.org",
-                  "www.example.notginh",
-                  "smtp1.google.com",
-                  "www.google.com",
-                  "www.netbsd.org",
-                  "google.com",
-                  "smtp6.google.com",
-                  "smtp5.google.com",
-                  "smtp4.google.com",
-                  "104.9.192.66.in-addr.arpa",
-                  "smtp3.google.com",
-                  "www.example.com",
-                  "smtp2.google.com",
-                  "www.l.google.com"
-               ],
-               "qc" : [
-                  "IN"
-               ],
                "qtCnt" : 7,
-               "qcCnt" : 1,
-=======
-               "qtCnt" : 7,
->>>>>>> e7d1ea6c
                "status" : [
                   "NXDOMAIN",
                   "NOERROR"
                ],
-<<<<<<< HEAD
-               "opcode" : [
-                  "QUERY"
-               ],
-               "ipCnt" : 4,
-               "opcodeCnt" : 1,
-               "GEO" : [
-                  "US",
-                  "US",
-                  "US",
-                  "US"
-               ],
-               "hostCnt" : 14,
-               "ASN" : [
-                  "AS1280 Internet Systems Consortium, Inc.",
-                  "AS1280 Internet Systems Consortium, Inc.",
-                  "AS1280 Internet Systems Consortium, Inc.",
-                  "AS1280 Internet Systems Consortium, Inc."
-               ],
-               "statusCnt" : 2
-            },
-            "ipProtocol" : 17,
-            "dstIp" : "192.168.170.20",
-=======
                "statusCnt" : 2
             },
             "dstBytes" : 1328,
@@ -249,7 +116,6 @@
                87,
                131
             ],
->>>>>>> e7d1ea6c
             "packetPos" : [
                24,
                110,
@@ -275,16 +141,6 @@
                2315,
                2410,
                2497
-<<<<<<< HEAD
-            ]
-         }
-      },
-      {
-         "header" : {
-            "index" : {
-               "_type" : "session",
-               "_index" : "tests_sessions2-050330"
-=======
             ],
             "protocol" : [
                "udp",
@@ -316,47 +172,11 @@
             "index" : {
                "_index" : "tests_sessions2-050330",
                "_type" : "session"
->>>>>>> e7d1ea6c
             }
          }
       },
       {
          "body" : {
-<<<<<<< HEAD
-            "dstMac" : [
-               "00:c0:9f:32:41:8c"
-            ],
-            "totPackets" : 2,
-            "totBytes" : 187,
-            "srcBytes" : 82,
-            "dstPort" : 53,
-            "length" : 0,
-            "dstDataBytes" : 97,
-            "srcPort" : 32796,
-            "protocol" : [
-               "udp",
-               "dns"
-            ],
-            "firstPacket" : 1112172737737,
-            "srcPayload8" : "5a53010000010000",
-            "fileId" : [],
-            "srcMacCnt" : 1,
-            "node" : "test",
-            "protocolCnt" : 2,
-            "srcIp" : "192.168.170.8",
-            "srcMac" : [
-               "00:e0:18:b1:0c:ad"
-            ],
-            "srcPackets" : 1,
-            "srcDataBytes" : 74,
-            "segmentCnt" : 1,
-            "timestamp" : "SET",
-            "totDataBytes" : 171,
-            "lastPacket" : 1112172737737,
-            "srcRIR" : "ARIN",
-            "dstMacCnt" : 1,
-            "dstPayload8" : "5a53858000010001",
-=======
             "dns" : {
                "host" : [
                   "1.0.0.127.in-addr.arpa"
@@ -400,47 +220,14 @@
             "lastPacket" : 1112172737737,
             "length" : 0,
             "node" : "test",
->>>>>>> e7d1ea6c
             "packetLen" : [
                98,
                121
             ],
-<<<<<<< HEAD
-            "dstIp" : "192.168.170.20",
-=======
->>>>>>> e7d1ea6c
             "packetPos" : [
                2628,
                2726
             ],
-<<<<<<< HEAD
-            "ipProtocol" : 17,
-            "dstBytes" : 105,
-            "dns" : {
-               "qt" : [
-                  "PTR"
-               ],
-               "host" : [
-                  "1.0.0.127.in-addr.arpa"
-               ],
-               "qc" : [
-                  "IN"
-               ],
-               "qtCnt" : 1,
-               "qcCnt" : 1,
-               "status" : [
-                  "NOERROR"
-               ],
-               "opcode" : [
-                  "QUERY"
-               ],
-               "opcodeCnt" : 1,
-               "hostCnt" : 1,
-               "statusCnt" : 1
-            },
-            "dstPackets" : 1,
-            "dstRIR" : "ARIN"
-=======
             "protocol" : [
                "udp",
                "dns"
@@ -472,81 +259,10 @@
                "_index" : "tests_sessions2-050330",
                "_type" : "session"
             }
->>>>>>> e7d1ea6c
          }
       },
       {
-         "header" : {
-            "index" : {
-               "_index" : "tests_sessions2-050330",
-               "_type" : "session"
-            }
-         },
          "body" : {
-<<<<<<< HEAD
-            "srcPort" : 32797,
-            "protocol" : [
-               "udp",
-               "dns"
-            ],
-            "srcPayload8" : "208a010000010000",
-            "fileId" : [],
-            "firstPacket" : 1112172737740,
-            "node" : "test",
-            "srcMacCnt" : 1,
-            "totPackets" : 2,
-            "dstMac" : [
-               "00:c0:9f:32:41:8c"
-            ],
-            "totBytes" : 233,
-            "srcBytes" : 67,
-            "dstDataBytes" : 158,
-            "dstPort" : 53,
-            "length" : 18,
-            "segmentCnt" : 1,
-            "timestamp" : "SET",
-            "protocolCnt" : 2,
-            "srcIp" : "192.168.170.8",
-            "srcMac" : [
-               "00:e0:18:b1:0c:ad"
-            ],
-            "srcDataBytes" : 59,
-            "srcPackets" : 1,
-            "srcRIR" : "ARIN",
-            "dstMacCnt" : 1,
-            "packetLen" : [
-               83,
-               182
-            ],
-            "dstPayload8" : "208a818000010004",
-            "totDataBytes" : 217,
-            "lastPacket" : 1112172737758,
-            "dns" : {
-               "qt" : [
-                  "NS"
-               ],
-               "qc" : [
-                  "IN"
-               ],
-               "host" : [
-                  "isc.org"
-               ],
-               "qcCnt" : 1,
-               "qtCnt" : 1,
-               "opcode" : [
-                  "QUERY"
-               ],
-               "status" : [
-                  "NOERROR"
-               ],
-               "opcodeCnt" : 1,
-               "hostCnt" : 1,
-               "statusCnt" : 1
-            },
-            "dstBytes" : 166,
-            "dstPackets" : 1,
-            "dstRIR" : "ARIN",
-=======
             "dns" : {
                "host" : [
                   "isc.org"
@@ -594,15 +310,10 @@
                83,
                182
             ],
->>>>>>> e7d1ea6c
             "packetPos" : [
                2847,
                3075
             ],
-<<<<<<< HEAD
-            "dstIp" : "192.168.170.20",
-            "ipProtocol" : 17
-=======
             "protocol" : [
                "udp",
                "dns"
@@ -634,16 +345,10 @@
                "_index" : "tests_sessions2-050330",
                "_type" : "session"
             }
->>>>>>> e7d1ea6c
          }
       },
       {
          "body" : {
-<<<<<<< HEAD
-            "ipProtocol" : 17,
-            "dstIp" : "217.13.4.24",
-            "dstASN" : "AS15659 NextGenTel AS",
-=======
             "dns" : {
                "host" : [
                   "_ldap._tcp.default-first-site-name._sites.dc._msdcs.utelsystems.local"
@@ -693,79 +398,14 @@
                145,
                145
             ],
->>>>>>> e7d1ea6c
             "packetPos" : [
                2930,
                3257
             ],
-<<<<<<< HEAD
-            "dstPackets" : 1,
-            "dstRIR" : "RIPE",
-            "dstBytes" : 129,
-            "dns" : {
-               "qt" : [
-                  "SRV"
-               ],
-               "qc" : [
-                  "IN"
-               ],
-               "host" : [
-                  "_ldap._tcp.default-first-site-name._sites.dc._msdcs.utelsystems.local"
-               ],
-               "qcCnt" : 1,
-               "qtCnt" : 1,
-               "opcode" : [
-                  "QUERY"
-               ],
-               "status" : [
-                  "NXDOMAIN"
-               ],
-               "opcodeCnt" : 1,
-               "hostCnt" : 1,
-               "statusCnt" : 1
-            },
-            "lastPacket" : 1112172737775,
-            "totDataBytes" : 242,
-            "dstPayload8" : "326e858300010000",
-            "packetLen" : [
-               145,
-               145
-            ],
-            "dstMacCnt" : 1,
-            "srcRIR" : "ARIN",
-            "srcPackets" : 1,
-            "srcDataBytes" : 121,
-            "srcMac" : [
-               "00:60:08:45:e4:55"
-            ],
-            "srcIp" : "192.168.170.56",
-            "protocolCnt" : 2,
-            "segmentCnt" : 1,
-            "timestamp" : "SET",
-            "dstPort" : 53,
-            "length" : 19,
-            "dstDataBytes" : 121,
-            "totBytes" : 258,
-            "srcBytes" : 129,
-            "totPackets" : 2,
-            "dstMac" : [
-               "00:12:a9:00:32:23"
-            ],
-            "dstGEO" : "NO",
-            "srcMacCnt" : 1,
-            "node" : "test",
-            "firstPacket" : 1112172737755,
-            "srcPayload8" : "326e010000010000",
-            "fileId" : [],
-=======
->>>>>>> e7d1ea6c
             "protocol" : [
                "udp",
                "dns"
             ],
-<<<<<<< HEAD
-            "srcPort" : 1707
-=======
             "protocolCnt" : 2,
             "segmentCnt" : 1,
             "srcBytes" : 129,
@@ -787,7 +427,6 @@
             "totBytes" : 258,
             "totDataBytes" : 242,
             "totPackets" : 2
->>>>>>> e7d1ea6c
          },
          "header" : {
             "index" : {
@@ -798,42 +437,6 @@
       },
       {
          "body" : {
-<<<<<<< HEAD
-            "ipProtocol" : 17,
-            "dstASN" : "AS15659 NextGenTel AS",
-            "packetPos" : [
-               3402,
-               3516
-            ],
-            "dstIp" : "217.13.4.24",
-            "dstRIR" : "RIPE",
-            "dstPackets" : 1,
-            "dns" : {
-               "qt" : [
-                  "SRV"
-               ],
-               "qc" : [
-                  "IN"
-               ],
-               "host" : [
-                  "_ldap._tcp.dc._msdcs.utelsystems.local"
-               ],
-               "qtCnt" : 1,
-               "qcCnt" : 1,
-               "opcode" : [
-                  "QUERY"
-               ],
-               "status" : [
-                  "NXDOMAIN"
-               ],
-               "opcodeCnt" : 1,
-               "hostCnt" : 1,
-               "statusCnt" : 1
-            },
-            "dstBytes" : 98,
-            "lastPacket" : 1112172737793,
-            "totDataBytes" : 180,
-=======
             "dns" : {
                "host" : [
                   "_ldap._tcp.dc._msdcs.utelsystems.local"
@@ -879,45 +482,10 @@
             "lastPacket" : 1112172737793,
             "length" : 17,
             "node" : "test",
->>>>>>> e7d1ea6c
             "packetLen" : [
                114,
                114
             ],
-<<<<<<< HEAD
-            "dstPayload8" : "f161858300010000",
-            "dstMacCnt" : 1,
-            "srcRIR" : "ARIN",
-            "srcPackets" : 1,
-            "srcDataBytes" : 90,
-            "srcMac" : [
-               "00:60:08:45:e4:55"
-            ],
-            "srcIp" : "192.168.170.56",
-            "protocolCnt" : 2,
-            "timestamp" : "SET",
-            "segmentCnt" : 1,
-            "dstDataBytes" : 90,
-            "dstPort" : 53,
-            "length" : 17,
-            "srcBytes" : 98,
-            "totBytes" : 196,
-            "dstGEO" : "NO",
-            "dstMac" : [
-               "00:12:a9:00:32:23"
-            ],
-            "totPackets" : 2,
-            "node" : "test",
-            "srcMacCnt" : 1,
-            "fileId" : [],
-            "srcPayload8" : "f161010000010000",
-            "firstPacket" : 1112172737776,
-            "protocol" : [
-               "udp",
-               "dns"
-            ],
-            "srcPort" : 1708
-=======
             "packetPos" : [
                3402,
                3516
@@ -947,7 +515,6 @@
             "totBytes" : 196,
             "totDataBytes" : 180,
             "totPackets" : 2
->>>>>>> e7d1ea6c
          },
          "header" : {
             "index" : {
@@ -958,91 +525,6 @@
       },
       {
          "body" : {
-<<<<<<< HEAD
-            "srcRIR" : "ARIN",
-            "packetLen" : [
-               156,
-               156
-            ],
-            "dstPayload8" : "8361858300010000",
-            "dstMacCnt" : 1,
-            "lastPacket" : 1112172737813,
-            "totDataBytes" : 264,
-            "dstRIR" : "RIPE",
-            "dstPackets" : 1,
-            "dns" : {
-               "opcode" : [
-                  "QUERY"
-               ],
-               "status" : [
-                  "NXDOMAIN"
-               ],
-               "qtCnt" : 1,
-               "qcCnt" : 1,
-               "host" : [
-                  "_ldap._tcp.05b5292b-34b8-4fb7-85a3-8beef5fd2069.domains._msdcs.utelsystems.local"
-               ],
-               "qc" : [
-                  "IN"
-               ],
-               "qt" : [
-                  "SRV"
-               ],
-               "statusCnt" : 1,
-               "hostCnt" : 1,
-               "opcodeCnt" : 1
-            },
-            "dstBytes" : 140,
-            "ipProtocol" : 17,
-            "packetPos" : [
-               3630,
-               3786
-            ],
-            "dstASN" : "AS15659 NextGenTel AS",
-            "dstIp" : "217.13.4.24",
-            "protocol" : [
-               "udp",
-               "dns"
-            ],
-            "srcPort" : 1709,
-            "node" : "test",
-            "srcMacCnt" : 1,
-            "srcPayload8" : "8361010000010000",
-            "fileId" : [],
-            "firstPacket" : 1112172737794,
-            "dstGEO" : "NO",
-            "dstMac" : [
-               "00:12:a9:00:32:23"
-            ],
-            "totPackets" : 2,
-            "dstDataBytes" : 132,
-            "length" : 19,
-            "dstPort" : 53,
-            "srcBytes" : 140,
-            "totBytes" : 280,
-            "segmentCnt" : 1,
-            "timestamp" : "SET",
-            "srcIp" : "192.168.170.56",
-            "protocolCnt" : 2,
-            "srcDataBytes" : 132,
-            "srcPackets" : 1,
-            "srcMac" : [
-               "00:60:08:45:e4:55"
-            ]
-         },
-         "header" : {
-            "index" : {
-               "_type" : "session",
-               "_index" : "tests_sessions2-050330"
-            }
-         }
-      },
-      {
-         "header" : {
-            "index" : {
-               "_type" : "session",
-               "_index" : "tests_sessions2-050330"
-=======
             "dns" : {
                "host" : [
                   "_ldap._tcp.05b5292b-34b8-4fb7-85a3-8beef5fd2069.domains._msdcs.utelsystems.local"
@@ -1126,40 +608,12 @@
             "index" : {
                "_index" : "tests_sessions2-050330",
                "_type" : "session"
->>>>>>> e7d1ea6c
             }
          }
       },
       {
          "body" : {
             "dns" : {
-<<<<<<< HEAD
-               "opcode" : [
-                  "QUERY"
-               ],
-               "status" : [
-                  "NXDOMAIN"
-               ],
-               "qcCnt" : 1,
-               "qtCnt" : 1,
-               "qc" : [
-                  "IN"
-               ],
-               "host" : [
-                  "grimm.utelsystems.local"
-               ],
-               "qt" : [
-                  "A"
-               ],
-               "statusCnt" : 1,
-               "hostCnt" : 1,
-               "opcodeCnt" : 1
-            },
-            "dstBytes" : 83,
-            "dstRIR" : "RIPE",
-            "dstPackets" : 1,
-            "dstASN" : "AS15659 NextGenTel AS",
-=======
                "host" : [
                   "grimm.utelsystems.local"
                ],
@@ -1208,27 +662,10 @@
                99,
                99
             ],
->>>>>>> e7d1ea6c
             "packetPos" : [
                3942,
                4041
             ],
-<<<<<<< HEAD
-            "dstIp" : "217.13.4.24",
-            "ipProtocol" : 17,
-            "srcRIR" : "ARIN",
-            "dstMacCnt" : 1,
-            "packetLen" : [
-               99,
-               99
-            ],
-            "dstPayload8" : "d060858300010000",
-            "lastPacket" : 1112172737932,
-            "totDataBytes" : 150,
-            "segmentCnt" : 1,
-            "timestamp" : "SET",
-            "protocolCnt" : 2,
-=======
             "protocol" : [
                "udp",
                "dns"
@@ -1237,38 +674,10 @@
             "segmentCnt" : 1,
             "srcBytes" : 83,
             "srcDataBytes" : 75,
->>>>>>> e7d1ea6c
             "srcIp" : "192.168.170.56",
             "srcMac" : [
                "00:60:08:45:e4:55"
             ],
-<<<<<<< HEAD
-            "srcDataBytes" : 75,
-            "srcPackets" : 1,
-            "srcPort" : 1710,
-            "protocol" : [
-               "udp",
-               "dns"
-            ],
-            "fileId" : [],
-            "srcPayload8" : "d060010000010000",
-            "firstPacket" : 1112172737915,
-            "node" : "test",
-            "srcMacCnt" : 1,
-            "dstMac" : [
-               "00:12:a9:00:32:23"
-            ],
-            "dstGEO" : "NO",
-            "totPackets" : 2,
-            "totBytes" : 166,
-            "srcBytes" : 83,
-            "dstDataBytes" : 75,
-            "dstPort" : 53,
-            "length" : 16
-         }
-      },
-      {
-=======
             "srcMacCnt" : 1,
             "srcOui" : [
                "3Com"
@@ -1283,7 +692,6 @@
             "totDataBytes" : 150,
             "totPackets" : 2
          },
->>>>>>> e7d1ea6c
          "header" : {
             "index" : {
                "_index" : "tests_sessions2-050330",
@@ -1293,11 +701,6 @@
       },
       {
          "body" : {
-<<<<<<< HEAD
-            "srcRIR" : "ARIN",
-            "dstMacCnt" : 1,
-            "dstPayload8" : "7663858300010000",
-=======
             "dns" : {
                "host" : [
                   "grimm.utelsystems.local"
@@ -1343,89 +746,26 @@
             "lastPacket" : 1112172745375,
             "length" : 18,
             "node" : "test",
->>>>>>> e7d1ea6c
             "packetLen" : [
                99,
                99
             ],
-<<<<<<< HEAD
-            "lastPacket" : 1112172745375,
-            "totDataBytes" : 150,
-            "dstBytes" : 83,
-            "dns" : {
-               "opcodeCnt" : 1,
-               "hostCnt" : 1,
-               "statusCnt" : 1,
-               "qt" : [
-                  "A"
-               ],
-               "qc" : [
-                  "IN"
-               ],
-               "host" : [
-                  "grimm.utelsystems.local"
-               ],
-               "qtCnt" : 1,
-               "qcCnt" : 1,
-               "opcode" : [
-                  "QUERY"
-               ],
-               "status" : [
-                  "NXDOMAIN"
-               ]
-            },
-            "dstRIR" : "RIPE",
-            "dstPackets" : 1,
-            "dstIp" : "217.13.4.24",
-            "dstASN" : "AS15659 NextGenTel AS",
-=======
->>>>>>> e7d1ea6c
             "packetPos" : [
                4140,
                4239
             ],
-<<<<<<< HEAD
-            "ipProtocol" : 17,
-            "srcPort" : 1711,
-=======
->>>>>>> e7d1ea6c
             "protocol" : [
                "udp",
                "dns"
             ],
-<<<<<<< HEAD
-            "firstPacket" : 1112172745357,
-            "fileId" : [],
-            "srcPayload8" : "7663010000010000",
-            "srcMacCnt" : 1,
-            "node" : "test",
-            "dstGEO" : "NO",
-            "dstMac" : [
-               "00:12:a9:00:32:23"
-            ],
-            "totPackets" : 2,
-            "totBytes" : 166,
-            "srcBytes" : 83,
-            "dstPort" : 53,
-            "length" : 18,
-            "dstDataBytes" : 75,
-            "segmentCnt" : 1,
-            "timestamp" : "SET",
-            "protocolCnt" : 2,
-=======
             "protocolCnt" : 2,
             "segmentCnt" : 1,
             "srcBytes" : 83,
             "srcDataBytes" : 75,
->>>>>>> e7d1ea6c
             "srcIp" : "192.168.170.56",
             "srcMac" : [
                "00:60:08:45:e4:55"
             ],
-<<<<<<< HEAD
-            "srcDataBytes" : 75,
-            "srcPackets" : 1
-=======
             "srcMacCnt" : 1,
             "srcOui" : [
                "3Com"
@@ -1445,7 +785,6 @@
                "_index" : "tests_sessions2-050330",
                "_type" : "session"
             }
->>>>>>> e7d1ea6c
          }
       }
    ]
