--- conflicted
+++ resolved
@@ -1,60 +1,6 @@
 {
    "sessions2" : [
       {
-<<<<<<< HEAD
-         "header" : {
-            "index" : {
-               "_index" : "tests_sessions2-160616",
-               "_type" : "session"
-            }
-         },
-         "body" : {
-            "protocol" : [
-               "cassandra",
-               "tcp",
-               "thrift"
-            ],
-            "dstBytes" : 78,
-            "srcPackets" : 3,
-            "dstIp" : "10.176.171.11",
-            "totDataBytes" : 41,
-            "node" : "test",
-            "timestamp" : "SET",
-            "totBytes" : 341,
-            "lastPacket" : 1466085103897,
-            "vlan" : [
-               50,
-               300
-            ],
-            "fileId" : [],
-            "length" : 10,
-            "totPackets" : 4,
-            "srcDataBytes" : 41,
-            "srcBytes" : 263,
-            "srcPort" : 56391,
-            "dstDataBytes" : 0,
-            "tcpflags" : {
-               "fin" : 0,
-               "ack" : 1,
-               "dstZero" : 0,
-               "srcZero" : 0,
-               "urg" : 0,
-               "syn-ack" : 1,
-               "syn" : 1,
-               "rst" : 0,
-               "psh" : 1
-            },
-            "segmentCnt" : 1,
-            "firstPacket" : 1466085103886,
-            "srcIp" : "10.10.10.10",
-            "dstPort" : 9160,
-            "srcMacCnt" : 2,
-            "ipProtocol" : 6,
-            "dstMac" : [
-               "2c:6b:f5:d6:17:c5"
-            ],
-            "dstPackets" : 1,
-=======
          "body" : {
             "dstBytes" : 78,
             "dstDataBytes" : 0,
@@ -75,15 +21,12 @@
             "lastPacket" : 1466085103897,
             "length" : 10,
             "node" : "test",
->>>>>>> e7d1ea6c
             "packetLen" : [
                98,
                94,
                86,
                127
             ],
-<<<<<<< HEAD
-=======
             "packetPos" : [
                24,
                122,
@@ -100,23 +43,10 @@
             "srcBytes" : 263,
             "srcDataBytes" : 41,
             "srcIp" : "10.10.10.10",
->>>>>>> e7d1ea6c
             "srcMac" : [
                "00:1b:17:00:02:30",
                "2c:6b:f5:d6:17:cc"
             ],
-<<<<<<< HEAD
-            "vlanCnt" : 2,
-            "packetPos" : [
-               24,
-               122,
-               216,
-               302
-            ],
-            "protocolCnt" : 3,
-            "srcPayload8" : "0000002580010001",
-            "dstMacCnt" : 1
-=======
             "srcMacCnt" : 2,
             "srcOui" : [
                "Juniper Networks",
@@ -152,7 +82,6 @@
                "_index" : "tests_sessions2-160616",
                "_type" : "session"
             }
->>>>>>> e7d1ea6c
          }
       }
    ]
