--- conflicted
+++ resolved
@@ -1,120 +1,7 @@
 {
    "sessions2" : [
       {
-         "header" : {
-            "index" : {
-               "_index" : "tests_sessions2-141102",
-               "_type" : "session"
-            }
-         },
          "body" : {
-<<<<<<< HEAD
-            "length" : 194,
-            "srcPort" : 4411,
-            "packetPos" : [
-               24,
-               102,
-               180,
-               256
-            ],
-            "totPackets" : 4,
-            "srcMac" : [
-               "00:0f:f7:76:82:80"
-            ],
-            "tcpflags" : {
-               "fin" : 0,
-               "psh" : 1,
-               "ack" : 1,
-               "syn-ack" : 1,
-               "rst" : 0,
-               "dstZero" : 0,
-               "urg" : 0,
-               "srcZero" : 0,
-               "syn" : 1
-            },
-            "http" : {
-               "request-authorizationCnt" : 1,
-               "method" : [
-                  "GET"
-               ],
-               "request-authorization" : [
-                  "Digest username=\"user12345678@domain.xxxx\",realm=\"xxxxxxx\",nonce=\"xxxxxxxxxxxxxxxx\",uri=\"/xxxxxxxxxxxxxxxxxxxxxxxxxxx/xxxx/xxxxxxxxxxxxxxxxxxxxxxxx\",algorithm=\"MD5\",cnonce=\"xxxxxxxxxxxxxxxxxxxxxxxxxxxxxxxx\",nc=00000003,qop=\"auth\",response=\"xxxxxxxxxxxxxxxxxxxxxxxxxxxxxxxx\",opaque=\"\""
-               ],
-               "methodCnt" : 1,
-               "useragent" : [
-                  "xxxxxxxxxxxxxxxxxx"
-               ],
-               "host" : [
-                  "xxxxxxx.xxxxxxxxxxx.xxx"
-               ],
-               "uricnt" : 1,
-               "clientVersionCnt" : 1,
-               "userCnt" : 1,
-               "path" : [
-                  "/xxxxxxxxxxxxxxxxxxxxxxxxxxx/xxxx/xxxxxxxxxxxxxxxxxxxxxxxx"
-               ],
-               "requestHeader" : [
-                  "pragma",
-                  "user-agent",
-                  "cache-control",
-                  "xxxxxxxxxxxxxxxxxx",
-                  "host",
-                  "authorization"
-               ],
-               "authType" : [
-                  "digest"
-               ],
-               "clientVersion" : [
-                  "1.1"
-               ],
-               "authTypeCnt" : 1,
-               "requestHeaderCnt" : 6,
-               "hostCnt" : 1,
-               "user" : [
-                  "user12345678@domain.xxxx"
-               ],
-               "useragentCnt" : 1,
-               "uri" : [
-                  "xxxxxxx.xxxxxxxxxxx.xxx/xxxxxxxxxxxxxxxxxxxxxxxxxxx/xxxx/xxxxxxxxxxxxxxxxxxxxxxxx"
-               ],
-               "pathCnt" : 1
-            },
-            "test" : {
-               "ASN" : [
-                  "AS0000 This is neat"
-               ],
-               "string.snow" : [
-                  "16777226:4411,33554442:80"
-               ],
-               "GEO" : [
-                  "RU"
-               ],
-               "RIR" : [
-                  ""
-               ],
-               "number" : [
-                  33554442
-               ],
-               "ip" : [
-                  "10.0.0.1"
-               ]
-            },
-            "ipProtocol" : 6,
-            "protocol" : [
-               "http",
-               "tcp"
-            ],
-            "timestamp" : "SET",
-            "protocolCnt" : 2,
-            "totBytes" : 819,
-            "srcBytes" : 757,
-            "totDataBytes" : 581,
-            "lastPacket" : 1414887555242,
-            "dstIp" : "10.0.0.2",
-            "srcASN" : "AS0000 This is neat",
-            "dstASN" : "AS0001 Cool Beans!",
-            "dstDataBytes" : 0,
-=======
             "dstASN" : "AS0001 Cool Beans!",
             "dstBytes" : 62,
             "dstDataBytes" : 0,
@@ -186,40 +73,11 @@
             "lastPacket" : 1414887555242,
             "length" : 194,
             "node" : "test",
->>>>>>> e7d1ea6c
             "packetLen" : [
                78,
                78,
                76,
                651
-<<<<<<< HEAD
-            ],
-            "dstPort" : 80,
-            "dstMacCnt" : 2,
-            "srcDataBytes" : 581,
-            "tagsCnt" : 2,
-            "segmentCnt" : 1,
-            "node" : "test",
-            "dstRIR" : "TEST",
-            "srcIp" : "10.0.0.1",
-            "srcPayload8" : "474554202f787878",
-            "srcGEO" : "RU",
-            "dstPackets" : 1,
-            "dstMac" : [
-               "00:00:5e:00:01:01",
-               "00:1d:b5:ce:ef:c0"
-            ],
-            "tags" : [
-               "srcip",
-               "dstip"
-            ],
-            "srcMacCnt" : 1,
-            "dstGEO" : "CA",
-            "dstBytes" : 62,
-            "srcPackets" : 3,
-            "firstPacket" : 1414887555048,
-            "fileId" : []
-=======
             ],
             "packetPos" : [
                24,
@@ -295,7 +153,6 @@
                "_index" : "tests_sessions2-141102",
                "_type" : "session"
             }
->>>>>>> e7d1ea6c
          }
       }
    ]
