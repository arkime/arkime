{
   "sessions2" : [
      {
<<<<<<< HEAD
         "header" : {
            "index" : {
               "_type" : "session",
               "_index" : "tests_sessions2-140505"
            }
         },
         "body" : {
            "lastPacket" : 1399312748549,
            "test" : {
               "GEO" : [
                  "RU"
               ],
               "ip" : [
                  "10.0.0.1"
               ],
               "RIR" : [
                  ""
               ],
               "number" : [
                  33554442
               ],
               "ASN" : [
                  "AS0000 This is neat"
               ],
               "string.snow" : [
                  "16777226:53499,33554442:5432"
               ]
            },
            "protocol" : [
               "tcp",
               "postgresql"
            ],
            "totDataBytes" : 96,
            "dstPayload8" : "4e520000000c0000",
            "dstPort" : 5432,
            "timestamp" : "SET",
            "srcPort" : 53499,
            "dstIp" : "10.0.0.2",
            "packetPos" : [
               24,
               118,
               208,
               290,
               380,
               462,
               545,
               627,
               783,
               878,
               960,
               1042,
               1124
            ],
            "dstRIR" : "TEST",
            "srcPayload8" : "0000000804d2162f",
            "srcGEO" : "RU",
=======
         "body" : {
            "dstASN" : "AS0001 Cool Beans!",
            "dstBytes" : 352,
            "dstDataBytes" : 14,
            "dstGEO" : "CA",
            "dstIp" : "10.0.0.2",
            "dstMac" : [
               "00:13:72:c4:f1:e1"
            ],
            "dstMacCnt" : 1,
            "dstOui" : [
               "Dell Inc."
            ],
            "dstOuiCnt" : 1,
            "dstPackets" : 5,
            "dstPayload8" : "4e520000000c0000",
            "dstPort" : 5432,
            "dstRIR" : "TEST",
            "fileId" : [],
            "firstPacket" : 1399312748531,
            "ipProtocol" : 6,
            "lastPacket" : 1399312748549,
            "length" : 18,
            "node" : "test",
>>>>>>> e7d1ea6c
            "packetLen" : [
               94,
               90,
               82,
               90,
               82,
               83,
               82,
               156,
               95,
               82,
               82,
               82,
               82
            ],
<<<<<<< HEAD
            "srcBytes" : 622,
            "ipProtocol" : 6,
            "node" : "test",
            "srcDataBytes" : 82,
            "protocolCnt" : 2,
            "srcASN" : "AS0000 This is neat",
            "tcpflags" : {
               "syn" : 1,
               "fin" : 2,
               "srcZero" : 0,
               "psh" : 4,
               "syn-ack" : 1,
               "ack" : 5,
               "rst" : 0,
               "dstZero" : 0,
               "urg" : 0
            },
            "srcMacCnt" : 2,
            "postgresql" : {
               "app" : "psql",
               "user" : "foo",
               "db" : "bar"
            },
            "dstMac" : [
               "00:13:72:c4:f1:e1"
            ],
            "dstGEO" : "CA",
            "dstDataBytes" : 14,
            "length" : 18,
            "tagsCnt" : 2,
            "dstPackets" : 5,
            "firstPacket" : 1399312748531,
            "srcIp" : "10.0.0.1",
            "dstBytes" : 352,
            "srcPackets" : 8,
=======
            "packetPos" : [
               24,
               118,
               208,
               290,
               380,
               462,
               545,
               627,
               783,
               878,
               960,
               1042,
               1124
            ],
            "postgresql" : {
               "app" : "psql",
               "db" : "bar",
               "user" : "foo"
            },
            "protocol" : [
               "tcp",
               "postgresql"
            ],
            "protocolCnt" : 2,
            "segmentCnt" : 1,
            "srcASN" : "AS0000 This is neat",
            "srcBytes" : 622,
            "srcDataBytes" : 82,
            "srcGEO" : "RU",
            "srcIp" : "10.0.0.1",
>>>>>>> e7d1ea6c
            "srcMac" : [
               "00:00:0c:07:ac:01",
               "00:d0:2b:d1:76:00"
            ],
<<<<<<< HEAD
            "segmentCnt" : 1,
            "tags" : [
               "srcip",
               "dstip"
            ],
            "totPackets" : 13,
            "dstMacCnt" : 1,
            "dstASN" : "AS0001 Cool Beans!",
            "fileId" : [],
            "totBytes" : 974
=======
            "srcMacCnt" : 2,
            "srcOui" : [
               "Cisco",
               "Jetcell, Inc."
            ],
            "srcOuiCnt" : 2,
            "srcPackets" : 8,
            "srcPayload8" : "0000000804d2162f",
            "srcPort" : 53499,
            "tags" : [
               "dstip",
               "srcip"
            ],
            "tagsCnt" : 2,
            "tcpflags" : {
               "ack" : 5,
               "dstZero" : 0,
               "fin" : 2,
               "psh" : 4,
               "rst" : 0,
               "srcZero" : 0,
               "syn" : 1,
               "syn-ack" : 1,
               "urg" : 0
            },
            "test" : {
               "ASN" : [
                  "AS0000 This is neat"
               ],
               "GEO" : [
                  "RU"
               ],
               "RIR" : [
                  ""
               ],
               "ip" : [
                  "10.0.0.1"
               ],
               "number" : [
                  33554442
               ],
               "string.snow" : [
                  "16777226:53499,33554442:5432"
               ]
            },
            "timestamp" : "SET",
            "totBytes" : 974,
            "totDataBytes" : 96,
            "totPackets" : 13
         },
         "header" : {
            "index" : {
               "_index" : "tests_sessions2-140505",
               "_type" : "session"
            }
>>>>>>> e7d1ea6c
         }
      }
   ]
}
<|MERGE_RESOLUTION|>--- conflicted
+++ resolved
@@ -1,64 +1,6 @@
 {
    "sessions2" : [
       {
-<<<<<<< HEAD
-         "header" : {
-            "index" : {
-               "_type" : "session",
-               "_index" : "tests_sessions2-140505"
-            }
-         },
-         "body" : {
-            "lastPacket" : 1399312748549,
-            "test" : {
-               "GEO" : [
-                  "RU"
-               ],
-               "ip" : [
-                  "10.0.0.1"
-               ],
-               "RIR" : [
-                  ""
-               ],
-               "number" : [
-                  33554442
-               ],
-               "ASN" : [
-                  "AS0000 This is neat"
-               ],
-               "string.snow" : [
-                  "16777226:53499,33554442:5432"
-               ]
-            },
-            "protocol" : [
-               "tcp",
-               "postgresql"
-            ],
-            "totDataBytes" : 96,
-            "dstPayload8" : "4e520000000c0000",
-            "dstPort" : 5432,
-            "timestamp" : "SET",
-            "srcPort" : 53499,
-            "dstIp" : "10.0.0.2",
-            "packetPos" : [
-               24,
-               118,
-               208,
-               290,
-               380,
-               462,
-               545,
-               627,
-               783,
-               878,
-               960,
-               1042,
-               1124
-            ],
-            "dstRIR" : "TEST",
-            "srcPayload8" : "0000000804d2162f",
-            "srcGEO" : "RU",
-=======
          "body" : {
             "dstASN" : "AS0001 Cool Beans!",
             "dstBytes" : 352,
@@ -83,7 +25,6 @@
             "lastPacket" : 1399312748549,
             "length" : 18,
             "node" : "test",
->>>>>>> e7d1ea6c
             "packetLen" : [
                94,
                90,
@@ -99,43 +40,6 @@
                82,
                82
             ],
-<<<<<<< HEAD
-            "srcBytes" : 622,
-            "ipProtocol" : 6,
-            "node" : "test",
-            "srcDataBytes" : 82,
-            "protocolCnt" : 2,
-            "srcASN" : "AS0000 This is neat",
-            "tcpflags" : {
-               "syn" : 1,
-               "fin" : 2,
-               "srcZero" : 0,
-               "psh" : 4,
-               "syn-ack" : 1,
-               "ack" : 5,
-               "rst" : 0,
-               "dstZero" : 0,
-               "urg" : 0
-            },
-            "srcMacCnt" : 2,
-            "postgresql" : {
-               "app" : "psql",
-               "user" : "foo",
-               "db" : "bar"
-            },
-            "dstMac" : [
-               "00:13:72:c4:f1:e1"
-            ],
-            "dstGEO" : "CA",
-            "dstDataBytes" : 14,
-            "length" : 18,
-            "tagsCnt" : 2,
-            "dstPackets" : 5,
-            "firstPacket" : 1399312748531,
-            "srcIp" : "10.0.0.1",
-            "dstBytes" : 352,
-            "srcPackets" : 8,
-=======
             "packetPos" : [
                24,
                118,
@@ -167,23 +71,10 @@
             "srcDataBytes" : 82,
             "srcGEO" : "RU",
             "srcIp" : "10.0.0.1",
->>>>>>> e7d1ea6c
             "srcMac" : [
                "00:00:0c:07:ac:01",
                "00:d0:2b:d1:76:00"
             ],
-<<<<<<< HEAD
-            "segmentCnt" : 1,
-            "tags" : [
-               "srcip",
-               "dstip"
-            ],
-            "totPackets" : 13,
-            "dstMacCnt" : 1,
-            "dstASN" : "AS0001 Cool Beans!",
-            "fileId" : [],
-            "totBytes" : 974
-=======
             "srcMacCnt" : 2,
             "srcOui" : [
                "Cisco",
@@ -239,7 +130,6 @@
                "_index" : "tests_sessions2-140505",
                "_type" : "session"
             }
->>>>>>> e7d1ea6c
          }
       }
    ]
