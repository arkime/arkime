--- conflicted
+++ resolved
@@ -2,46 +2,14 @@
    "sessions2" : [
       {
          "body" : {
-<<<<<<< HEAD
-            "srcBytes" : 621,
-            "dstIp" : "10.10.10.11",
-            "dstBytes" : 78,
-            "firstPacket" : 1483459978959,
-            "srcPayload8" : "f700000098366e4d",
-            "dstDataBytes" : 0,
-            "srcDataBytes" : 247,
-            "totBytes" : 699,
-            "node" : "test",
-            "totPackets" : 6,
-            "srcPort" : 51822,
-            "vlanCnt" : 2,
-            "length" : 343,
-            "ipProtocol" : 6,
-=======
             "dstBytes" : 78,
             "dstDataBytes" : 0,
             "dstIp" : "10.10.10.11",
->>>>>>> e7d1ea6c
             "dstMac" : [
                "00:22:83:3f:17:c5",
                "2c:6b:f5:d6:17:c5"
             ],
             "dstMacCnt" : 2,
-<<<<<<< HEAD
-            "packetLen" : [
-               98,
-               98,
-               94,
-               86,
-               86,
-               333
-            ],
-            "protocolCnt" : 2,
-            "timestamp" : "SET",
-            "dstPort" : 27017,
-            "srcPackets" : 5,
-            "totDataBytes" : 247,
-=======
             "dstOui" : [
                "Juniper Networks"
             ],
@@ -62,7 +30,6 @@
                86,
                333
             ],
->>>>>>> e7d1ea6c
             "packetPos" : [
                24,
                122,
@@ -75,77 +42,15 @@
                "mongo",
                "tcp"
             ],
-<<<<<<< HEAD
-            "vlan" : [
-               50,
-               300
-            ],
-            "segmentCnt" : 1,
-=======
             "protocolCnt" : 2,
             "segmentCnt" : 1,
             "srcBytes" : 621,
             "srcDataBytes" : 247,
->>>>>>> e7d1ea6c
             "srcIp" : "10.10.10.10",
             "srcMac" : [
                "00:1b:17:00:02:30",
                "2c:6b:f5:d6:17:cc"
             ],
-<<<<<<< HEAD
-            "fileId" : [],
-            "dstPackets" : 1,
-            "srcMacCnt" : 2,
-            "tcpflags" : {
-               "syn-ack" : 1,
-               "rst" : 0,
-               "psh" : 1,
-               "fin" : 0,
-               "ack" : 2,
-               "urg" : 0,
-               "srcZero" : 0,
-               "dstZero" : 0,
-               "syn" : 2
-            },
-            "lastPacket" : 1483459979301
-         },
-         "header" : {
-            "index" : {
-               "_type" : "session",
-               "_index" : "tests_sessions2-170103"
-            }
-         }
-      },
-      {
-         "header" : {
-            "index" : {
-               "_type" : "session",
-               "_index" : "tests_sessions2-170104"
-            }
-         },
-         "body" : {
-            "dstBytes" : 78,
-            "dstIp" : "10.10.10.13",
-            "srcBytes" : 433,
-            "firstPacket" : 1483558834969,
-            "srcPayload8" : "3b00000000000000",
-            "dstDataBytes" : 0,
-            "totBytes" : 511,
-            "srcDataBytes" : 59,
-            "totPackets" : 6,
-            "node" : "test",
-            "srcPort" : 55582,
-            "dstMac" : [
-               "3c:8a:b0:6f:27:c5",
-               "00:00:5e:00:01:01",
-               "3c:8a:b0:6e:77:c5"
-            ],
-            "ipProtocol" : 6,
-            "length" : 163,
-            "vlanCnt" : 2,
-            "protocolCnt" : 2,
-            "dstMacCnt" : 3,
-=======
             "srcMacCnt" : 2,
             "srcOui" : [
                "Juniper Networks",
@@ -207,7 +112,6 @@
             "lastPacket" : 1483558835131,
             "length" : 163,
             "node" : "test",
->>>>>>> e7d1ea6c
             "packetLen" : [
                98,
                98,
@@ -216,10 +120,6 @@
                86,
                145
             ],
-<<<<<<< HEAD
-            "timestamp" : "SET",
-=======
->>>>>>> e7d1ea6c
             "packetPos" : [
                819,
                917,
@@ -228,84 +128,10 @@
                1195,
                1281
             ],
-<<<<<<< HEAD
-            "totDataBytes" : 59,
-            "srcPackets" : 5,
-            "dstPort" : 27017,
-            "segmentCnt" : 1,
-            "vlan" : [
-               50,
-               300
-            ],
-=======
->>>>>>> e7d1ea6c
             "protocol" : [
                "mongo",
                "tcp"
             ],
-<<<<<<< HEAD
-            "srcMac" : [
-               "3c:8a:b0:6f:27:cc",
-               "00:1b:17:00:02:30"
-            ],
-            "fileId" : [],
-            "srcIp" : "10.10.10.12",
-            "lastPacket" : 1483558835131,
-            "tcpflags" : {
-               "syn-ack" : 1,
-               "rst" : 0,
-               "fin" : 0,
-               "psh" : 1,
-               "ack" : 2,
-               "urg" : 0,
-               "dstZero" : 0,
-               "srcZero" : 0,
-               "syn" : 2
-            },
-            "srcMacCnt" : 2,
-            "dstPackets" : 1
-         }
-      },
-      {
-         "header" : {
-            "index" : {
-               "_index" : "tests_sessions2-170106",
-               "_type" : "session"
-            }
-         },
-         "body" : {
-            "dstPackets" : 1,
-            "srcMacCnt" : 1,
-            "tcpflags" : {
-               "fin" : 0,
-               "rst" : 0,
-               "psh" : 1,
-               "syn-ack" : 1,
-               "syn" : 1,
-               "srcZero" : 0,
-               "dstZero" : 0,
-               "urg" : 0,
-               "ack" : 1
-            },
-            "lastPacket" : 1483726705503,
-            "srcIp" : "10.10.10.14",
-            "srcMac" : [
-               "00:22:83:3f:17:c5"
-            ],
-            "fileId" : [],
-            "protocol" : [
-               "mongo",
-               "tcp"
-            ],
-            "vlan" : [
-               100
-            ],
-            "segmentCnt" : 1,
-            "timestamp" : "SET",
-            "dstPort" : 27017,
-            "srcPackets" : 3,
-            "totDataBytes" : 58,
-=======
             "protocolCnt" : 2,
             "segmentCnt" : 1,
             "srcBytes" : 433,
@@ -379,40 +205,12 @@
                86,
                144
             ],
->>>>>>> e7d1ea6c
             "packetPos" : [
                1426,
                1524,
                1618,
                1704
             ],
-<<<<<<< HEAD
-            "dstMacCnt" : 1,
-            "packetLen" : [
-               98,
-               94,
-               86,
-               144
-            ],
-            "protocolCnt" : 2,
-            "srcPort" : 61503,
-            "vlanCnt" : 1,
-            "length" : 6,
-            "ipProtocol" : 6,
-            "dstMac" : [
-               "00:1b:17:00:01:24"
-            ],
-            "srcDataBytes" : 58,
-            "totBytes" : 358,
-            "node" : "test",
-            "totPackets" : 4,
-            "srcBytes" : 280,
-            "dstIp" : "10.10.10.15",
-            "dstBytes" : 78,
-            "srcPayload8" : "3a0000004c040000",
-            "dstDataBytes" : 0,
-            "firstPacket" : 1483726705497
-=======
             "protocol" : [
                "mongo",
                "tcp"
@@ -458,61 +256,10 @@
                "_index" : "tests_sessions2-170106",
                "_type" : "session"
             }
->>>>>>> e7d1ea6c
          }
       },
       {
          "body" : {
-<<<<<<< HEAD
-            "vlan" : [
-               100
-            ],
-            "segmentCnt" : 1,
-            "protocol" : [
-               "mongo",
-               "tcp"
-            ],
-            "totDataBytes" : 269,
-            "packetPos" : [
-               1848,
-               1946,
-               2040,
-               2126
-            ],
-            "dstPort" : 27017,
-            "srcPackets" : 3,
-            "timestamp" : "SET",
-            "tcpflags" : {
-               "rst" : 0,
-               "fin" : 0,
-               "psh" : 1,
-               "syn-ack" : 1,
-               "syn" : 1,
-               "srcZero" : 0,
-               "dstZero" : 0,
-               "urg" : 0,
-               "ack" : 1
-            },
-            "lastPacket" : 1483737232979,
-            "dstPackets" : 1,
-            "srcMacCnt" : 2,
-            "fileId" : [],
-            "srcMac" : [
-               "00:22:83:3f:17:c5",
-               "2c:6b:f5:d6:17:c5"
-            ],
-            "srcIp" : "10.10.10.16",
-            "totPackets" : 4,
-            "node" : "test",
-            "totBytes" : 569,
-            "srcDataBytes" : 269,
-            "dstDataBytes" : 0,
-            "firstPacket" : 1483737232974,
-            "srcPayload8" : "0d01000000000000",
-            "dstBytes" : 78,
-            "srcBytes" : 491,
-            "dstIp" : "10.10.10.17",
-=======
             "dstBytes" : 78,
             "dstDataBytes" : 0,
             "dstIp" : "10.10.10.17",
@@ -532,77 +279,12 @@
             "lastPacket" : 1483737232979,
             "length" : 5,
             "node" : "test",
->>>>>>> e7d1ea6c
             "packetLen" : [
                98,
                94,
                86,
                355
             ],
-<<<<<<< HEAD
-            "dstMacCnt" : 1,
-            "protocolCnt" : 2,
-            "ipProtocol" : 6,
-            "dstMac" : [
-               "00:1b:17:00:01:24"
-            ],
-            "vlanCnt" : 1,
-            "length" : 5,
-            "srcPort" : 51358
-         },
-         "header" : {
-            "index" : {
-               "_type" : "session",
-               "_index" : "tests_sessions2-170106"
-            }
-         }
-      },
-      {
-         "body" : {
-            "lastPacket" : 1483814916108,
-            "tcpflags" : {
-               "syn" : 2,
-               "ack" : 2,
-               "urg" : 0,
-               "srcZero" : 0,
-               "dstZero" : 0,
-               "rst" : 0,
-               "fin" : 0,
-               "psh" : 1,
-               "syn-ack" : 2
-            },
-            "srcMacCnt" : 2,
-            "dstPackets" : 2,
-            "fileId" : [],
-            "srcMac" : [
-               "00:1b:17:00:02:30",
-               "2c:6b:f5:d6:17:cc"
-            ],
-            "srcIp" : "10.10.10.18",
-            "segmentCnt" : 1,
-            "vlan" : [
-               50,
-               300
-            ],
-            "protocol" : [
-               "mongo",
-               "tcp"
-            ],
-            "packetPos" : [
-               2481,
-               2579,
-               2677,
-               2771,
-               2865,
-               2951,
-               3037
-            ],
-            "totDataBytes" : 73,
-            "srcPackets" : 5,
-            "dstPort" : 30000,
-            "timestamp" : "SET",
-            "protocolCnt" : 2,
-=======
             "packetPos" : [
                1848,
                1946,
@@ -678,7 +360,6 @@
             "lastPacket" : 1483814916108,
             "length" : 103,
             "node" : "test",
->>>>>>> e7d1ea6c
             "packetLen" : [
                98,
                98,
@@ -688,31 +369,6 @@
                86,
                159
             ],
-<<<<<<< HEAD
-            "dstMacCnt" : 1,
-            "dstMac" : [
-               "2c:6b:f5:d6:17:c5"
-            ],
-            "ipProtocol" : 6,
-            "length" : 103,
-            "vlanCnt" : 2,
-            "srcPort" : 64566,
-            "totPackets" : 7,
-            "node" : "test",
-            "totBytes" : 603,
-            "srcDataBytes" : 73,
-            "srcPayload8" : "4900000087910000",
-            "firstPacket" : 1483814916005,
-            "dstDataBytes" : 0,
-            "dstBytes" : 156,
-            "dstIp" : "10.10.10.19",
-            "srcBytes" : 447
-         },
-         "header" : {
-            "index" : {
-               "_type" : "session",
-               "_index" : "tests_sessions2-170107"
-=======
             "packetPos" : [
                2481,
                2579,
@@ -769,7 +425,6 @@
             "index" : {
                "_index" : "tests_sessions2-170107",
                "_type" : "session"
->>>>>>> e7d1ea6c
             }
          }
       }
