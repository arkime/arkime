{
   "sessions2" : [
      {
         "body" : {
            "dstASN" : "AS15169 Google LLC",
            "dstBytes" : 2784,
            "dstDataBytes" : 2768,
            "dstGEO" : "US",
            "dstIp" : "216.58.208.195",
            "dstMac" : [
               "00:12:ef:c0:d7:a3"
            ],
            "dstMacCnt" : 1,
            "dstOui" : [
               "OneAccess SA"
            ],
            "dstOuiCnt" : 1,
            "dstPackets" : 2,
            "dstPayload8" : "0c00db40daa3bbe2",
            "dstPort" : 443,
            "dstRIR" : "ARIN",
            "fileId" : [],
            "firstPacket" : 1429686316293,
            "ipProtocol" : 17,
            "lastPacket" : 1429686316327,
            "length" : 33,
            "node" : "test",
            "packetLen" : [
               1408,
               1408,
               1408,
               98,
               1408
            ],
            "packetPos" : [
               24,
               1432,
               2840,
               4248,
               4346
            ],
            "protocol" : [
               "udp",
               "iprulztest",
               "quic"
            ],
            "protocolCnt" : 3,
            "quic" : {
               "host" : [
                  "www.google.fr"
               ],
               "hostCnt" : 1,
               "useragent" : [
                  "canary Chrome/44.0.2375.0"
               ],
               "useragentCnt" : 1,
<<<<<<< HEAD
               "version-term" : [
                  "Q024"
               ],
               "version-termCnt" : 1
=======
               "version" : [
                  "Q024"
               ],
               "versionCnt" : 1
>>>>>>> 849c55b9
            },
            "segmentCnt" : 1,
            "srcBytes" : 2866,
            "srcDataBytes" : 2842,
            "srcIp" : "10.44.100.22",
            "srcMac" : [
               "a0:88:b4:1e:16:0c"
            ],
            "srcMacCnt" : 1,
            "srcOui" : [
               "Intel Corporate"
            ],
            "srcOuiCnt" : 1,
            "srcPackets" : 3,
            "srcPayload8" : "0d00db40daa3bbe2",
            "srcPort" : 50509,
            "timestamp" : "SET",
            "totBytes" : 5650,
            "totDataBytes" : 5610,
            "totPackets" : 5
         },
         "header" : {
            "index" : {
               "_index" : "tests_sessions2-150422",
               "_type" : "session"
            }
         }
      }
   ]
}
<|MERGE_RESOLUTION|>--- conflicted
+++ resolved
@@ -54,17 +54,10 @@
                   "canary Chrome/44.0.2375.0"
                ],
                "useragentCnt" : 1,
-<<<<<<< HEAD
-               "version-term" : [
-                  "Q024"
-               ],
-               "version-termCnt" : 1
-=======
                "version" : [
                   "Q024"
                ],
                "versionCnt" : 1
->>>>>>> 849c55b9
             },
             "segmentCnt" : 1,
             "srcBytes" : 2866,
