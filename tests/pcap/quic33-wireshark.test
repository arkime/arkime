--- conflicted
+++ resolved
@@ -45,17 +45,10 @@
                   "www.google.com"
                ],
                "hostCnt" : 1,
-<<<<<<< HEAD
-               "version-term" : [
-                  "Q033"
-               ],
-               "version-termCnt" : 1
-=======
                "version" : [
                   "Q033"
                ],
                "versionCnt" : 1
->>>>>>> 849c55b9
             },
             "segmentCnt" : 1,
             "srcBytes" : 2784,
