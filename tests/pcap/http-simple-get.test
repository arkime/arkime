--- conflicted
+++ resolved
@@ -2,50 +2,6 @@
    "sessions2" : [
       {
          "body" : {
-<<<<<<< HEAD
-            "srcPackets" : 8,
-            "srcGEO" : "US",
-            "srcMacCnt" : 1,
-            "dstBytes" : 5773,
-            "dstIp" : "10.180.156.249",
-            "dstPort" : 80,
-            "protocolCnt" : 2,
-            "srcDataBytes" : 152,
-            "segmentCnt" : 1,
-            "tcpflags" : {
-               "syn-ack" : 1,
-               "dstZero" : 0,
-               "ack" : 10,
-               "rst" : 0,
-               "syn" : 1,
-               "srcZero" : 0,
-               "fin" : 2,
-               "psh" : 2,
-               "urg" : 0
-            },
-            "fileId" : [],
-            "srcPort" : 61450,
-            "dstDataBytes" : 5237,
-            "srcPayload8" : "474554202f204854",
-            "packetPos" : [
-               24,
-               118,
-               208,
-               290,
-               524,
-               606,
-               2136,
-               3666,
-               3748,
-               5278,
-               5360,
-               6335,
-               6417,
-               6499,
-               6581,
-               6663
-            ],
-=======
             "dstBytes" : 5773,
             "dstDataBytes" : 5237,
             "dstGEO" : "US",
@@ -128,7 +84,6 @@
             "lastPacket" : 1385391358387,
             "length" : 5,
             "node" : "test",
->>>>>>> e7d1ea6c
             "packetLen" : [
                94,
                90,
@@ -147,79 +102,6 @@
                82,
                82
             ],
-<<<<<<< HEAD
-            "dstMacCnt" : 1,
-            "http" : {
-               "serverVersion" : [
-                  "1.1"
-               ],
-               "uricnt" : 1,
-               "md5Cnt" : 1,
-               "useragent" : [
-                  "curl/7.24.0 (x86_64-apple-darwin12.0) libcurl/7.24.0 OpenSSL/0.9.8y zlib/1.2.5"
-               ],
-               "sha256" : [
-                  "a5bae43656eb0c0c5db924a1764dd4631f58d3f0d2145333589521ea1d514ba5"
-               ],
-               "useragentCnt" : 1,
-               "statuscodeCnt" : 1,
-               "hostCnt" : 1,
-               "md5" : [
-                  "230e3b4387b64caf54a7487b4f726adb"
-               ],
-               "requestHeaderCnt" : 3,
-               "responseHeaderCnt" : 6,
-               "bodyMagicCnt" : 1,
-               "bodyMagic" : [
-                  "text/html"
-               ],
-               "clientVersionCnt" : 1,
-               "sha256Cnt" : 1,
-               "host" : [
-                  "xxxxxxxxxxxxx.xxx.com"
-               ],
-               "pathCnt" : 1,
-               "path" : [
-                  "/"
-               ],
-               "requestHeader" : [
-                  "accept",
-                  "user-agent",
-                  "host"
-               ],
-               "statuscode" : [
-                  403
-               ],
-               "serverVersionCnt" : 1,
-               "uri" : [
-                  "xxxxxxxxxxxxx.xxx.com/"
-               ],
-               "methodCnt" : 1,
-               "method" : [
-                  "GET"
-               ],
-               "clientVersion" : [
-                  "1.1"
-               ],
-               "responseHeader" : [
-                  "content-type",
-                  "accept-ranges",
-                  "content-length",
-                  "date",
-                  "connection",
-                  "server"
-               ]
-            },
-            "ipProtocol" : 6,
-            "firstPacket" : 1385391358382,
-            "lastPacket" : 1385391358387,
-            "dstMac" : [
-               "00:13:72:c4:f1:e1"
-            ],
-            "srcBytes" : 692,
-            "totDataBytes" : 5389,
-            "length" : 5,
-=======
             "packetPos" : [
                24,
                118,
@@ -238,29 +120,10 @@
                6581,
                6663
             ],
->>>>>>> e7d1ea6c
             "protocol" : [
                "http",
                "tcp"
             ],
-<<<<<<< HEAD
-            "totPackets" : 16,
-            "dstPayload8" : "485454502f312e31",
-            "srcMac" : [
-               "00:1f:5b:ff:51:cb"
-            ],
-            "dstPackets" : 8,
-            "timestamp" : "SET",
-            "node" : "test",
-            "dstGEO" : "US",
-            "totBytes" : 6465,
-            "srcIp" : "10.180.156.141"
-         },
-         "header" : {
-            "index" : {
-               "_type" : "session",
-               "_index" : "tests_sessions2-131125"
-=======
             "protocolCnt" : 2,
             "segmentCnt" : 1,
             "srcBytes" : 692,
@@ -298,7 +161,6 @@
             "index" : {
                "_index" : "tests_sessions2-131125",
                "_type" : "session"
->>>>>>> e7d1ea6c
             }
          }
       }
