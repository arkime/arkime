--- conflicted
+++ resolved
@@ -2,14 +2,6 @@
    "sessions2" : [
       {
          "body" : {
-<<<<<<< HEAD
-            "srcDataBytes" : 129,
-            "length" : 8,
-            "timestamp" : "SET",
-            "srcMacCnt" : 2,
-            "protocolCnt" : 2,
-            "dstDataBytes" : 327,
-=======
             "dstBytes" : 665,
             "dstDataBytes" : 327,
             "dstIp" : "10.0.13.120",
@@ -30,7 +22,6 @@
             "lastPacket" : 1399300685032,
             "length" : 8,
             "node" : "test",
->>>>>>> e7d1ea6c
             "packetLen" : [
                90,
                90,
@@ -44,55 +35,6 @@
                123,
                395
             ],
-<<<<<<< HEAD
-            "fileId" : [],
-            "srcIp" : "10.0.0.1",
-            "srcPackets" : 6,
-            "dstPayload8" : "4e520000000c0000",
-            "totBytes" : 1198,
-            "srcBytes" : 533,
-            "postgresql" : {
-               "user" : "cooluser",
-               "db" : "dbdbdbdb",
-               "app" : "pgAdmin III - Browser"
-            },
-            "srcMac" : [
-               "90:e2:ba:52:f6:2a",
-               "00:00:5e:00:01:71"
-            ],
-            "firstPacket" : 1399300685023,
-            "tagsCnt" : 1,
-            "srcPort" : 36060,
-            "srcPayload8" : "0000000804d2162f",
-            "dstPort" : 5432,
-            "tcpflags" : {
-               "fin" : 0,
-               "psh" : 6,
-               "syn-ack" : 1,
-               "syn" : 1,
-               "srcZero" : 0,
-               "ack" : 3,
-               "rst" : 0,
-               "urg" : 0,
-               "dstZero" : 0
-            },
-            "dstMac" : [
-               "00:0c:29:18:7f:fe"
-            ],
-            "totDataBytes" : 456,
-            "tags" : [
-               "srcip"
-            ],
-            "dstPackets" : 5,
-            "srcASN" : "AS0000 This is neat",
-            "totPackets" : 11,
-            "ipProtocol" : 6,
-            "lastPacket" : 1399300685032,
-            "segmentCnt" : 1,
-            "dstMacCnt" : 1,
-            "dstIp" : "10.0.13.120",
-=======
->>>>>>> e7d1ea6c
             "packetPos" : [
                24,
                114,
@@ -106,15 +48,6 @@
                880,
                1003
             ],
-<<<<<<< HEAD
-            "node" : "test",
-            "srcGEO" : "RU",
-            "protocol" : [
-               "tcp",
-               "postgresql"
-            ],
-            "test" : {
-=======
             "postgresql" : {
                "app" : "pgAdmin III - Browser",
                "db" : "dbdbdbdb",
@@ -166,32 +99,15 @@
                "GEO" : [
                   "RU"
                ],
->>>>>>> e7d1ea6c
                "RIR" : [
                   ""
                ],
                "ip" : [
                   "10.0.0.1"
-<<<<<<< HEAD
-               ],
-               "string.snow" : [
-                  "16777226:36060,2014117898:5432"
-               ],
-               "GEO" : [
-                  "RU"
-=======
->>>>>>> e7d1ea6c
                ],
                "number" : [
                   2014117898
                ],
-<<<<<<< HEAD
-               "ASN" : [
-                  "AS0000 This is neat"
-               ]
-            },
-            "dstBytes" : 665
-=======
                "string.snow" : [
                   "16777226:36060,2014117898:5432"
                ]
@@ -200,7 +116,6 @@
             "totBytes" : 1198,
             "totDataBytes" : 456,
             "totPackets" : 11
->>>>>>> e7d1ea6c
          },
          "header" : {
             "index" : {
