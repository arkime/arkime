--- conflicted
+++ resolved
@@ -2,112 +2,6 @@
    "sessions2" : [
       {
          "body" : {
-<<<<<<< HEAD
-            "srcBytes" : 6462,
-            "packetLen" : [
-               90,
-               90,
-               82,
-               289,
-               1355,
-               82,
-               220,
-               159,
-               82,
-               82,
-               1236,
-               142,
-               1430,
-               280,
-               82,
-               1176,
-               82,
-               120,
-               82,
-               318,
-               82,
-               124,
-               124,
-               82,
-               644,
-               120,
-               82,
-               383,
-               82,
-               458,
-               120,
-               82,
-               348,
-               82,
-               460,
-               120,
-               82,
-               292,
-               82,
-               894,
-               120,
-               82,
-               338,
-               82
-            ],
-            "srcMac" : [
-               "88:28:b3:b3:7c:41"
-            ],
-            "srcRIR" : "ARIN",
-            "srcDataBytes" : 4804,
-            "srcPayload8" : "3151545630c60000",
-            "protocol" : [
-               "fbzero",
-               "quic",
-               "tcp"
-            ],
-            "srcIp" : "192.168.1.111",
-            "dstRIR" : "RIPE",
-            "fileId" : [],
-            "tcpflags" : {
-               "urg" : 0,
-               "fin" : 0,
-               "rst" : 0,
-               "srcZero" : 0,
-               "psh" : 24,
-               "dstZero" : 0,
-               "syn" : 1,
-               "syn-ack" : 1,
-               "ack" : 18
-            },
-            "totPackets" : 44,
-            "srcPort" : 39584,
-            "dstPayload8" : "3151545630300000",
-            "srcMacCnt" : 1,
-            "srcPackets" : 25,
-            "dstPort" : 443,
-            "dstDataBytes" : 4416,
-            "quic" : {
-               "host" : [
-                  "graph.facebook.com"
-               ],
-               "hostCnt" : 1
-            },
-            "dstMacCnt" : 1,
-            "totBytes" : 12140,
-            "dstMac" : [
-               "4c:02:89:0a:d2:76"
-            ],
-            "timestamp" : "SET",
-            "firstPacket" : 1479719879541,
-            "dstIp" : "31.13.74.1",
-            "dstBytes" : 5678,
-            "lastPacket" : 1479719902505,
-            "dstGEO" : "IE",
-            "dstASN" : "AS32934 Facebook, Inc.",
-            "protocolCnt" : 3,
-            "node" : "test",
-            "length" : 22965,
-            "ipProtocol" : 6,
-            "totDataBytes" : 9220,
-            "segmentCnt" : 1,
-            "dstPackets" : 19,
-=======
             "dstASN" : "AS32934 Facebook, Inc.",
             "dstBytes" : 5678,
             "dstDataBytes" : 4416,
@@ -177,7 +71,6 @@
                338,
                82
             ],
->>>>>>> e7d1ea6c
             "packetPos" : [
                24,
                114,
@@ -223,14 +116,6 @@
                12366,
                12448,
                12786
-<<<<<<< HEAD
-            ]
-         },
-         "header" : {
-            "index" : {
-               "_type" : "session",
-               "_index" : "tests_sessions2-161121"
-=======
             ],
             "protocol" : [
                "fbzero",
@@ -280,7 +165,6 @@
             "index" : {
                "_index" : "tests_sessions2-161121",
                "_type" : "session"
->>>>>>> e7d1ea6c
             }
          }
       }
