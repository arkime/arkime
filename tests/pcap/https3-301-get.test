--- conflicted
+++ resolved
@@ -2,113 +2,12 @@
    "sessions2" : [
       {
          "body" : {
-<<<<<<< HEAD
-            "node" : "test",
             "cert" : [
                {
-                  "notBefore" : 1370822400000,
-=======
-            "cert" : [
-               {
->>>>>>> e7d1ea6c
                   "alt" : [
                      "github.com",
                      "www.github.com"
                   ],
-<<<<<<< HEAD
-                  "subjectON" : "GitHub, Inc.",
-                  "validDays" : 814,
-                  "issuerCN" : [
-                     "digicert high assurance ev ca-1"
-                  ],
-                  "serial" : "047fbe2e4bde0084d2caf8e3ecfe7058",
-                  "issuerON" : "DigiCert Inc",
-                  "notAfter" : 1441195200000,
-                  "subjectCN" : [
-                     "github.com"
-                  ],
-                  "hash" : "d7:12:e9:69:65:dc:f2:36:c8:74:c7:03:7d:c0:b2:24:a9:3b:d2:33",
-                  "altCnt" : 2
-               },
-               {
-                  "notAfter" : 1636502400000,
-                  "hash" : "db:c7:e9:0b:0d:a5:d8:8a:55:35:43:0e:eb:66:5d:07:78:59:e8:e8",
-                  "subjectCN" : [
-                     "digicert high assurance ev ca-1"
-                  ],
-                  "issuerCN" : [
-                     "digicert high assurance ev root ca"
-                  ],
-                  "serial" : "0337b928347c60a6aec5adb1217f3860",
-                  "issuerON" : "DigiCert Inc",
-                  "subjectON" : "DigiCert Inc",
-                  "validDays" : 5114,
-                  "notBefore" : 1194609600000
-               }
-            ],
-            "dstRIR" : "ARIN",
-            "protocol" : [
-               "tls",
-               "tcp"
-            ],
-            "dstIp" : "192.30.252.130",
-            "srcIp" : "10.180.156.141",
-            "srcGEO" : "US",
-            "srcPort" : 62599,
-            "ipProtocol" : 6,
-            "tcpflags" : {
-               "ack" : 8,
-               "fin" : 2,
-               "syn" : 1,
-               "urg" : 0,
-               "psh" : 8,
-               "dstZero" : 0,
-               "rst" : 3,
-               "srcZero" : 0,
-               "syn-ack" : 1
-            },
-            "firstPacket" : 1385396821013,
-            "tls" : {
-               "ja3" : [
-                  "06a92bf69b367389d2feb0d70501ddfe"
-               ],
-               "versionCnt" : 1,
-               "dstSessionId" : [
-                  "dddbfd5162689bb01e3f0ba158a586de9097b26cfc83599391cbb5e128d34b97"
-               ],
-               "ja3Cnt" : 1,
-               "cipher" : [
-                  "TLS_RSA_WITH_RC4_128_SHA"
-               ],
-               "version" : [
-                  "TLSv1"
-               ],
-               "cipherCnt" : 1
-            },
-            "fileId" : [],
-            "http" : {
-               "hostCnt" : 1,
-               "host" : [
-                  "www.github.com"
-               ]
-            },
-            "dstPackets" : 9,
-            "totPackets" : 23,
-            "dstPort" : 443,
-            "srcPackets" : 14,
-            "protocolCnt" : 2,
-            "dstBytes" : 4810,
-            "lastPacket" : 1385396821236,
-            "dstPayload8" : "1603010055020000",
-            "dstMacCnt" : 2,
-            "dstDataBytes" : 4208,
-            "srcMacCnt" : 1,
-            "dstGEO" : "US",
-            "timestamp" : "SET",
-            "certCnt" : 2,
-            "segmentCnt" : 1,
-            "length" : 223,
-=======
                   "altCnt" : 2,
                   "hash" : "d7:12:e9:69:65:dc:f2:36:c8:74:c7:03:7d:c0:b2:24:a9:3b:d2:33",
                   "issuerCN" : [
@@ -146,41 +45,10 @@
             "dstDataBytes" : 4208,
             "dstGEO" : "US",
             "dstIp" : "192.30.252.130",
->>>>>>> e7d1ea6c
             "dstMac" : [
                "00:00:0c:07:ac:01",
                "00:0e:d6:0b:98:80"
             ],
-<<<<<<< HEAD
-            "packetPos" : [
-               24,
-               118,
-               208,
-               290,
-               491,
-               1997,
-               3503,
-               4478,
-               4560,
-               4642,
-               5038,
-               5167,
-               5249,
-               5501,
-               5976,
-               6058,
-               6167,
-               6249,
-               6358,
-               6440,
-               6510,
-               6580,
-               6662
-            ],
-            "srcBytes" : 1530,
-            "totDataBytes" : 4838,
-            "totBytes" : 6340,
-=======
             "dstMacCnt" : 2,
             "dstOui" : [
                "Cisco",
@@ -203,7 +71,6 @@
             "lastPacket" : 1385396821236,
             "length" : 223,
             "node" : "test",
->>>>>>> e7d1ea6c
             "packetLen" : [
                94,
                90,
@@ -229,14 +96,6 @@
                82,
                70
             ],
-<<<<<<< HEAD
-            "srcMac" : [
-               "00:1f:5b:ff:51:cb"
-            ],
-            "dstASN" : "AS36459 GitHub, Inc.",
-            "srcPayload8" : "1603010072010000",
-            "srcDataBytes" : 630
-=======
             "packetPos" : [
                24,
                118,
@@ -315,7 +174,6 @@
             "totBytes" : 6340,
             "totDataBytes" : 4838,
             "totPackets" : 23
->>>>>>> e7d1ea6c
          },
          "header" : {
             "index" : {
