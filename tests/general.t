--- conflicted
+++ resolved
@@ -1,8 +1,4 @@
-<<<<<<< HEAD
-use Test::More tests => 557;
-=======
 use Test::More tests => 573;
->>>>>>> e7d1ea6c
 use Cwd;
 use URI::Escape;
 use MolochTest;
