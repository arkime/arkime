<!--
Copyright Yahoo Inc.
SPDX-License-Identifier: Apache-2.0
-->
<template>
  <!-- parliament navbar -->
  <b-navbar
    fixed="top"
    variant="dark"
    class="px-3"
    :container="false">
    <b-navbar-brand>
      <router-link
        to="help"
        class="me-2"
        exact>
        <img
          :src="logo"
          alt="hoot"
          id="hoot-hoot"
          class="arkime-logo">
        <BTooltip
          target="hoot-hoot"
          placement="bottom">
          {{ $t('navigation.tooltipHelpTip') }}
        </BTooltip>
      </router-link>
    </b-navbar-brand>

    <!-- page links -->
    <b-navbar-nav class="ms-4">
      <b-nav-item
        to="/"
        class="nav-link"
        :class="{'router-link-active': $route.path === '/'}"
        exact>
        {{ $t('navigation.parliament') }}
      </b-nav-item>
      <b-nav-item
        to="issues"
        class="nav-link"
        :class="{'router-link-active': $route.path === '/issues'}"
        exact>
        {{ $t('navigation.issues') }}
      </b-nav-item>
      <b-nav-item
        v-if="isAdmin"
        to="settings"
        :class="{'router-link-active': $route.path === '/settings'}"
        class="nav-link">
        {{ $t('navigation.settings') }}
      </b-nav-item>
      <b-nav-item
        v-if="isAdmin"
        to="users"
        :class="{'router-link-active': $route.path === '/users'}"
        class="nav-link">
        {{ $t('navigation.users') }}
      </b-nav-item>
    </b-navbar-nav> <!-- /page links -->

    <!-- version -->
    <b-navbar-nav
      class="ms-auto d-flex align-items-center">
      <span class="pe-4 align-self-center navbar-text no-wrap">
        <Version timezone="local" />
      </span>
<<<<<<< HEAD
      <!-- ES status indicator -->
      <button
        v-if="$route.path === '/' && nonGreenClusters.length > 0"
        @click="scrollToNextNonGreenCluster"
        class="btn btn-sm btn-danger me-2 position-relative no-wrap"
        id="esStatusBtn">
        ES Issues
        <span class="badge rounded-pill bg-dark ms-1">
          {{ nonGreenClusters.length }}
        </span>
      </button>
      <BTooltip
        v-if="$route.path === '/' && nonGreenClusters.length > 0"
        target="esStatusBtn"
        placement="bottom">
        {{ nonGreenClusters.length }} cluster{{ nonGreenClusters.length > 1 ? 's' : '' }} with ES issues. Click to navigate.
      </BTooltip> <!-- /ES status indicator -->
=======
      <LanguageSwitcher />
>>>>>>> 149a2449
      <!-- cont3xt url -->
      <a
        v-if="settings.general.cont3xtUrl"
        target="_blank"
        class="btn btn-sm btn-outline-primary cursor-pointer me-2"
        :href="settings.general.cont3xtUrl">
        {{ $t('navigation.cont3xt') }}
      </a> <!-- /cont3xt url -->
      <!-- wise url -->
      <a
        v-if="settings.general.wiseUrl"
        target="_blank"
        class="btn btn-sm btn-outline-info cursor-pointer me-2"
        :href="settings.general.wiseUrl">
        {{ $t('navigation.wise') }}
      </a>
      <!-- /wise url -->
      <!-- dark/light mode -->
      <button
        type="button"
        class="btn btn-xs btn-outline-secondary cursor-pointer ms-2 me-2"
        @click="toggleTheme">
        <span
          v-if="theme === 'light'"
          class="fa fa-sun-o" />
        <span
          v-if="theme === 'dark'"
          class="fa fa-moon-o" />
      </button> <!-- /dark/light mode -->
      <!-- refresh interval select -->
      <BInputGroup size="xs">
        <BInputGroupText>
          <span class="fa fa-refresh" />
        </BInputGroupText>
        <select
          class="form-control refresh-interval-control"
          tabindex="1"
          v-model="refreshInterval">
          <option value="0">
            {{ $t('common.never') }}
          </option>
          <option value="15000">
            {{ $t('common.secondCount', { count: 15 }) }}
          </option>
          <option value="30000">
            {{ $t('common.secondCount', { count: 30 }) }}
          </option>
          <option value="45000">
            {{ $t('common.secondCount', { count: 45 }) }}
          </option>
          <option value="60000">
            {{ $t('common.minuteCount', { count: 1 }) }}
          </option>
          <option value="300000">
            {{ $t('common.minuteCount', { count: 5 }) }}
          </option>
        </select>
      </BInputGroup>
      <!-- /refresh interval select -->
      <Logout
        :base-path="path"
        class="ms-2"
        size="sm" />
    </b-navbar-nav> <!-- /version -->
  </b-navbar> <!-- /parliament nav -->
</template>

<script>
import Logout from '@common/Logout.vue';
import Version from '@common/Version.vue';
import LanguageSwitcher from '@common/LanguageSwitcher.vue';

export default {
  name: 'ParliamentNavbar',
  components: {
    Logout,
    Version,
    LanguageSwitcher
  },
  data: function () {
    return {
      // default theme is light
      theme: 'light',
      path: this.$constants.PATH,
      logo: 'assets/Arkime_Icon_White.png',
      currentNonGreenIndex: 0
    };
  },
  computed: {
    // auth vars
    isUser () {
      return this.$store.state.isUser;
    },
    isAdmin () {
      return this.$store.state.isAdmin;
    },
    settings () {
      return this.$store.state.parliament?.settings || { general: {} };
    },
    // data load interval
    refreshInterval: {
      get: function () {
        return this.$store.state.refreshInterval;
      },
      set: function (newValue) {
        this.$store.commit('setRefreshInterval', newValue);
      }
    },
    parliament () {
      return this.$store.state.parliament;
    },
    stats () {
      return this.$store.state.stats;
    },
    nonGreenClusters () {
      const clusters = [];
      if (!this.parliament?.groups || !this.stats) {
        return clusters;
      }

      for (const group of this.parliament.groups) {
        if (group.clusters) {
          for (const cluster of group.clusters) {
            const clusterStats = this.stats[cluster.id];
            if (clusterStats && (clusterStats.status === 'yellow' || clusterStats.status === 'red' || clusterStats.healthError)) {
              clusters.push({ groupId: group.id, clusterId: cluster.id, cluster });
            }
          }
        }
      }

      return clusters;
    }
  },
  watch: {
    nonGreenClusters () {
      // Reset index when the list of non-green clusters changes
      this.currentNonGreenIndex = 0;
    }
  },
  mounted: function () {
    this.loadRefreshInterval();

    if (localStorage.getItem('parliamentTheme')) {
      this.theme = localStorage.getItem('parliamentTheme');
      if (this.theme === 'dark') {
        document.body.classList = [this.theme];
      }
    } else { // there's no theme set use the OS default
      if (window.matchMedia) {
        const darkMode = window.matchMedia('(prefers-color-scheme: dark)').matches;
        this.theme = darkMode ? 'dark' : 'light';
        document.body.classList = darkMode ? ['dark'] : [];
      } else {
        this.theme = 'light';
        document.body.classList = [];
      }
    }

    this.$store.commit('setTheme', this.theme);
  },
  methods: {
    /* page functions -------------------------------------------------------- */
    loadRefreshInterval: function () {
      this.refreshInterval = localStorage.getItem('refreshInterval') || 15000;
    },
    toggleTheme: function () {
      if (this.theme === 'light') {
        this.theme = 'dark';
        document.body.classList = [this.theme];
      } else {
        this.theme = 'light';
        document.body.classList = [];
      }

      localStorage.setItem('parliamentTheme', this.theme);
      this.$store.commit('setTheme', this.theme);
    },
    scrollToNextNonGreenCluster: function () {
      if (this.nonGreenClusters.length === 0) {
        return;
      }

      // Only navigate if we're on the parliament page
      if (this.$route.path !== '/') {
        this.$router.push('/').then(() => {
          this.$nextTick(() => {
            this.doScroll();
          });
        });
      } else {
        this.doScroll();
      }
    },
    doScroll: function () {
      const cluster = this.nonGreenClusters[this.currentNonGreenIndex];

      if (!cluster) { return; }

      // Trigger scroll via Vuex store
      this.$store.commit('setScrollToClusterId', cluster.clusterId);

      // Cycle to next cluster
      this.currentNonGreenIndex = (this.currentNonGreenIndex + 1) % this.nonGreenClusters.length;
    }
  }
};
</script>

<style>
nav.navbar li:hover {
  background-color: black;
}
nav.navbar li a {
  transition: all .4s;
}
nav.navbar ul.navbar-nav li.nav-link a.nav-link {
  display: inline-block !important;
  padding-top: 1px;
}
</style><|MERGE_RESOLUTION|>--- conflicted
+++ resolved
@@ -65,7 +65,6 @@
       <span class="pe-4 align-self-center navbar-text no-wrap">
         <Version timezone="local" />
       </span>
-<<<<<<< HEAD
       <!-- ES status indicator -->
       <button
         v-if="$route.path === '/' && nonGreenClusters.length > 0"
@@ -83,9 +82,7 @@
         placement="bottom">
         {{ nonGreenClusters.length }} cluster{{ nonGreenClusters.length > 1 ? 's' : '' }} with ES issues. Click to navigate.
       </BTooltip> <!-- /ES status indicator -->
-=======
       <LanguageSwitcher />
->>>>>>> 149a2449
       <!-- cont3xt url -->
       <a
         v-if="settings.general.cont3xtUrl"
