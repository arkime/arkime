--- conflicted
+++ resolved
@@ -12,11 +12,7 @@
 	$(INSTALL) *.js package.json $(PARLIAMENTDIR)
 	npm install
 	npm run build
-<<<<<<< HEAD
-	$(CP) -pr public dist $(PARLIAMENTDIR)
-=======
 	$(CP) -pr public dist notifiers $(PARLIAMENTDIR)
->>>>>>> f9c7a2e0
 	(cd $(PARLIAMENTDIR) ; npm install --production)
 
 distclean realclean clean:
